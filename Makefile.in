#!/usr/make
#
# Makefile for SQLITE
#
# This makefile is suppose to be configured automatically using the
# autoconf.  But if that does not work for you, you can configure
# the makefile manually.  Just set the parameters below to values that
# work well for your system.
#
# If the configure script does not work out-of-the-box, you might
# be able to get it to work by giving it some hints.  See the comment
# at the beginning of configure.in for additional information.
#

# The toplevel directory of the source tree.  This is the directory
# that contains this "Makefile.in" and the "configure.in" script.
#
TOP = @abs_srcdir@

# C Compiler and options for use in building executables that
# will run on the platform that is doing the build.
#
BCC = @BUILD_CC@ @BUILD_CFLAGS@

# TCC is the C Compile and options for use in building executables that
# will run on the target platform.  (BCC and TCC are usually the
# same unless your are cross-compiling.)  Separate CC and CFLAGS macros
# are provide so that these aspects of the build process can be changed
# on the "make" command-line.  Ex:  "make CC=clang CFLAGS=-fsanitize=undefined"
#
CC = @CC@
CFLAGS = @CPPFLAGS@ @CFLAGS@
TCC = ${CC} ${CFLAGS} -I. -I${TOP}/src -I${TOP}/ext/rtree -I${TOP}/ext/icu
TCC += -I${TOP}/ext/fts3 -I${TOP}/ext/async -I${TOP}/ext/session
TCC += -I${TOP}/ext/userauth

# Define this for the autoconf-based build, so that the code knows it can
# include the generated sqlite_cfg.h
#
TCC += -D_HAVE_SQLITE_CONFIG_H -DBUILD_sqlite

# Define -DNDEBUG to compile without debugging (i.e., for production usage)
# Omitting the define will cause extra debugging code to be inserted and
# includes extra comments when "EXPLAIN stmt" is used.
#
TCC += @TARGET_DEBUG@

# Compiler options needed for programs that use the TCL library.
#
TCC += @TCL_INCLUDE_SPEC@

# The library that programs using TCL must link against.
#
LIBTCL = @TCL_LIB_SPEC@

# Compiler options needed for programs that use the readline() library.
#
READLINE_FLAGS = -DHAVE_READLINE=@TARGET_HAVE_READLINE@ @TARGET_READLINE_INC@
READLINE_FLAGS += -DHAVE_EDITLINE=@TARGET_HAVE_EDITLINE@

# The library that programs using readline() must link against.
#
LIBREADLINE = @TARGET_READLINE_LIBS@

# Should the database engine be compiled threadsafe
#
TCC += -DSQLITE_THREADSAFE=@SQLITE_THREADSAFE@

# Is the optional WebAssembly runtime library enabled?
#
OPT_WASM_RUNTIME = @OPT_WASM_RUNTIME@

# Any target libraries which libsqlite must be linked against
#
TLIBS = @LIBS@ $(LIBS)

# Flags controlling use of the in memory btree implementation
#
# SQLITE_TEMP_STORE is 0 to force temporary tables to be in a file, 1 to
# default to file, 2 to default to memory, and 3 to force temporary
# tables to always be in memory.
#
TEMP_STORE = -DSQLITE_TEMP_STORE=@TEMP_STORE@

# Enable/disable loadable extensions, and other optional features
# based on configuration. (-DSQLITE_OMIT*, -DSQLITE_ENABLE*).
# The same set of OMIT and ENABLE flags should be passed to the
# LEMON parser generator and the mkkeywordhash tool as well.
OPT_FEATURE_FLAGS = @OPT_FEATURE_FLAGS@

TCC += $(OPT_FEATURE_FLAGS)

# Add in any optional parameters specified on the make commane line
# ie.  make "OPTS=-DSQLITE_ENABLE_FOO=1 -DSQLITE_OMIT_FOO=1".
TCC += $(OPTS)

# Add in compile-time options for some libraries used by extensions
TCC += @HAVE_ZLIB@

# Version numbers and release number for the SQLite being compiled.
#
VERSION = @VERSION@
VERSION_NUMBER = @VERSION_NUMBER@
RELEASE = @RELEASE@

# Filename extensions
#
BEXE = @BUILD_EXEEXT@
TEXE = @TARGET_EXEEXT@

# The following variable is "1" if the configure script was able to locate
# the tclConfig.sh file.  It is an empty string otherwise.  When this
# variable is "1", the TCL extension library (libtclsqlite3.so) is built
# and installed.
#
HAVE_TCL = @HAVE_TCL@

# This is the command to use for tclsh - normally just "tclsh", but we may
# know the specific version we want to use
#
TCLSH_CMD = @TCLSH_CMD@

# Where do we want to install the tcl plugin
#
TCLLIBDIR = @TCLLIBDIR@

# The suffix used on shared libraries.  Ex:  ".dll", ".so", ".dylib"
#
SHLIB_SUFFIX = @TCL_SHLIB_SUFFIX@

# If gcov support was enabled by the configure script, add the appropriate
# flags here.  It's not always as easy as just having the user add the right
# CFLAGS / LDFLAGS, because libtool wants to use CFLAGS when linking, which
# causes build errors with -fprofile-arcs -ftest-coverage with some GCCs.
# Supposedly GCC does the right thing if you use --coverage, but in
# practice it still fails.  See:
#
# http://www.mail-archive.com/debian-gcc@lists.debian.org/msg26197.html
#
# for more info.
#
GCOV_CFLAGS1 = -DSQLITE_COVERAGE_TEST=1 -fprofile-arcs -ftest-coverage
GCOV_LDFLAGS1 = -lgcov
USE_GCOV = @USE_GCOV@
LTCOMPILE_EXTRAS += $(GCOV_CFLAGS$(USE_GCOV))
LTLINK_EXTRAS += $(GCOV_LDFLAGS$(USE_GCOV))


# The directory into which to store package information for

# Some standard variables and programs
#
prefix = @prefix@
exec_prefix = @exec_prefix@
libdir = @libdir@
pkgconfigdir = $(libdir)/pkgconfig
bindir = @bindir@
includedir = @includedir@
INSTALL = @INSTALL@
LIBTOOL = ./libtool
ALLOWRELEASE = @ALLOWRELEASE@

# libtool compile/link/install
LTCOMPILE = $(LIBTOOL) --mode=compile --tag=CC $(TCC) $(LTCOMPILE_EXTRAS)
LTLINK = $(LIBTOOL) --mode=link $(TCC) $(LTCOMPILE_EXTRAS) @LDFLAGS@ $(LTLINK_EXTRAS)
LTINSTALL = $(LIBTOOL) --mode=install $(INSTALL)

# You should not have to change anything below this line
###############################################################################

USE_AMALGAMATION = @USE_AMALGAMATION@
AMALGAMATION_LINE_MACROS = @AMALGAMATION_LINE_MACROS@

# Object files for the SQLite library (non-amalgamation).
#
LIBOBJS0 = alter.lo analyze.lo attach.lo auth.lo \
         backup.lo bitvec.lo btmutex.lo btree.lo build.lo \
         callback.lo complete.lo ctime.lo \
         date.lo dbpage.lo dbstat.lo delete.lo \
         expr.lo fault.lo fkey.lo \
         fts3.lo fts3_aux.lo fts3_expr.lo fts3_hash.lo fts3_icu.lo \
         fts3_porter.lo fts3_snippet.lo fts3_tokenizer.lo fts3_tokenizer1.lo \
         fts3_tokenize_vtab.lo \
         fts3_unicode.lo fts3_unicode2.lo fts3_write.lo \
	 fts5.lo \
         func.lo global.lo hash.lo \
         icu.lo insert.lo json.lo legacy.lo loadext.lo \
         main.lo malloc.lo mem0.lo mem1.lo mem2.lo mem3.lo mem5.lo \
         memdb.lo memjournal.lo \
         mutex.lo mutex_noop.lo mutex_unix.lo mutex_w32.lo \
         notify.lo opcodes.lo os.lo os_kv.lo os_unix.lo os_win.lo \
         pager.lo parse.lo pcache.lo pcache1.lo pragma.lo prepare.lo printf.lo \
         random.lo resolve.lo rowset.lo rtree.lo \
         sqlite3session.lo select.lo sqlite3rbu.lo status.lo stmt.lo \
         table.lo threads.lo tokenize.lo treeview.lo trigger.lo \
         update.lo userauth.lo upsert.lo util.lo vacuum.lo \
         vdbe.lo vdbeapi.lo vdbeaux.lo vdbeblob.lo vdbemem.lo vdbesort.lo \
         vdbetrace.lo vdbevtab.lo \
         wal.lo walker.lo wasmedge_bindings.lo where.lo wherecode.lo whereexpr.lo \
         window.lo utf.lo vtab.lo

# Object files for the amalgamation.
#
LIBOBJS1 = sqlite3.lo

# Determine the real value of LIBOBJ based on the 'configure' script
#
LIBOBJ = $(LIBOBJS$(USE_AMALGAMATION))



# All of the source code files.
#
SRC = \
  $(TOP)/src/alter.c \
  $(TOP)/src/analyze.c \
  $(TOP)/src/attach.c \
  $(TOP)/src/auth.c \
  $(TOP)/src/backup.c \
  $(TOP)/src/bitvec.c \
  $(TOP)/src/btmutex.c \
  $(TOP)/src/btree.c \
  $(TOP)/src/btree.h \
  $(TOP)/src/btreeInt.h \
  $(TOP)/src/build.c \
  $(TOP)/src/callback.c \
  $(TOP)/src/complete.c \
  $(TOP)/src/ctime.c \
  $(TOP)/src/date.c \
  $(TOP)/src/dbpage.c \
  $(TOP)/src/dbstat.c \
  $(TOP)/src/delete.c \
  $(TOP)/src/expr.c \
  $(TOP)/src/fault.c \
  $(TOP)/src/fkey.c \
  $(TOP)/src/func.c \
  $(TOP)/src/global.c \
  $(TOP)/src/hash.c \
  $(TOP)/src/hash.h \
  $(TOP)/src/hwtime.h \
  $(TOP)/src/insert.c \
  $(TOP)/src/json.c \
  $(TOP)/src/legacy.c \
  $(TOP)/src/loadext.c \
  $(TOP)/src/main.c \
  $(TOP)/src/malloc.c \
  $(TOP)/src/mem0.c \
  $(TOP)/src/mem1.c \
  $(TOP)/src/mem2.c \
  $(TOP)/src/mem3.c \
  $(TOP)/src/mem5.c \
  $(TOP)/src/memdb.c \
  $(TOP)/src/memjournal.c \
  $(TOP)/src/msvc.h \
  $(TOP)/src/mutex.c \
  $(TOP)/src/mutex.h \
  $(TOP)/src/mutex_noop.c \
  $(TOP)/src/mutex_unix.c \
  $(TOP)/src/mutex_w32.c \
  $(TOP)/src/notify.c \
  $(TOP)/src/os.c \
  $(TOP)/src/os.h \
  $(TOP)/src/os_common.h \
  $(TOP)/src/os_setup.h \
  $(TOP)/src/os_kv.c \
  $(TOP)/src/os_unix.c \
  $(TOP)/src/os_win.c \
  $(TOP)/src/os_win.h \
  $(TOP)/src/page_header.h \
  $(TOP)/src/pager.c \
  $(TOP)/src/pager.h \
  $(TOP)/src/parse.y \
  $(TOP)/src/pcache.c \
  $(TOP)/src/pcache.h \
  $(TOP)/src/pcache1.c \
  $(TOP)/src/pragma.c \
  $(TOP)/src/pragma.h \
  $(TOP)/src/prepare.c \
  $(TOP)/src/printf.c \
  $(TOP)/src/random.c \
  $(TOP)/src/resolve.c \
  $(TOP)/src/rowset.c \
  $(TOP)/src/select.c \
  $(TOP)/src/status.c \
  $(TOP)/src/shell.c.in \
  $(TOP)/src/sqlite.h.in \
  $(TOP)/src/sqlite3ext.h \
  $(TOP)/src/sqliteInt.h \
  $(TOP)/src/sqliteLimit.h \
  $(TOP)/src/table.c \
  $(TOP)/src/tclsqlite.c \
  $(TOP)/src/threads.c \
  $(TOP)/src/tokenize.c \
  $(TOP)/src/treeview.c \
  $(TOP)/src/trigger.c \
  $(TOP)/src/utf.c \
  $(TOP)/src/update.c \
  $(TOP)/src/upsert.c \
  $(TOP)/src/util.c \
  $(TOP)/src/vacuum.c \
  $(TOP)/src/vdbe.c \
  $(TOP)/src/vdbe.h \
  $(TOP)/src/vdbeapi.c \
  $(TOP)/src/vdbeaux.c \
  $(TOP)/src/vdbeblob.c \
  $(TOP)/src/vdbemem.c \
  $(TOP)/src/vdbesort.c \
  $(TOP)/src/vdbetrace.c \
  $(TOP)/src/vdbevtab.c \
  $(TOP)/src/vdbeInt.h \
  $(TOP)/src/vtab.c \
  $(TOP)/src/vxworks.h \
  $(TOP)/src/wal.c \
  $(TOP)/src/wal.h \
  $(TOP)/src/walker.c \
  $(TOP)/src/where.c \
  $(TOP)/src/wherecode.c \
  $(TOP)/src/whereexpr.c \
  $(TOP)/src/whereInt.h \
  $(TOP)/src/window.c

# Source code for extensions
#
SRC += \
  $(TOP)/ext/fts3/fts3.c \
  $(TOP)/ext/fts3/fts3.h \
  $(TOP)/ext/fts3/fts3Int.h \
  $(TOP)/ext/fts3/fts3_aux.c \
  $(TOP)/ext/fts3/fts3_expr.c \
  $(TOP)/ext/fts3/fts3_hash.c \
  $(TOP)/ext/fts3/fts3_hash.h \
  $(TOP)/ext/fts3/fts3_icu.c \
  $(TOP)/ext/fts3/fts3_porter.c \
  $(TOP)/ext/fts3/fts3_snippet.c \
  $(TOP)/ext/fts3/fts3_tokenizer.h \
  $(TOP)/ext/fts3/fts3_tokenizer.c \
  $(TOP)/ext/fts3/fts3_tokenizer1.c \
  $(TOP)/ext/fts3/fts3_tokenize_vtab.c \
  $(TOP)/ext/fts3/fts3_unicode.c \
  $(TOP)/ext/fts3/fts3_unicode2.c \
  $(TOP)/ext/fts3/fts3_write.c
SRC += \
  $(TOP)/ext/icu/sqliteicu.h \
  $(TOP)/ext/icu/icu.c
SRC += \
  $(TOP)/ext/rtree/rtree.h \
  $(TOP)/ext/rtree/rtree.c \
  $(TOP)/ext/rtree/geopoly.c
SRC += \
  $(TOP)/ext/session/sqlite3session.c \
  $(TOP)/ext/session/sqlite3session.h
SRC += \
  $(TOP)/ext/userauth/userauth.c \
  $(TOP)/ext/userauth/sqlite3userauth.h
SRC += \
  $(TOP)/ext/rbu/sqlite3rbu.h \
  $(TOP)/ext/rbu/sqlite3rbu.c
SRC += \
  $(TOP)/ext/misc/stmt.c
SRC += \
  $(TOP)/ext/udf/wasmedge_bindings.c

# Generated source code files
#
SRC += \
  keywordhash.h \
  opcodes.c \
  opcodes.h \
  parse.c \
  parse.h \
  sqlite_cfg.h \
  shell.c \
  sqlite3.h

# Path to the Rust crate with wasm bindings
#
WBTOP = $(TOP)/src/rust/wasmtime-bindings

# Source code of the wasm bindings
#
WBSRC = \
  $(WBTOP)/src/lib.rs

# If the WebAssembly runtime library is enabled, link against it
ifeq ($(OPT_WASM_RUNTIME),y)
OPT_WASM_RUNTIME_LIBRARY_TARGET=liblibsql_wasm
OPT_WASM_RUNTIME_INSTALL_TARGET=liblibsql_wasm_install
TLIBS += $(WBTOP)/target/release/liblibsql_wasm.a
else ifeq ($(OPT_WASM_RUNTIME),d)
OPT_WASM_RUNTIME_LIBRARY_TARGET=liblibsql_wasm
OPT_WASM_RUNTIME_INSTALL_TARGET=liblibsql_wasm_install
TLIBS += -L$(WBTOP)/target/release -llibsql_wasm
else
OPT_WASM_RUNTIME_LIBRARY_TARGET=
OPT_WASM_RUNTIME_INSTALL_TARGET=
endif

# Source code to the test files.
#
TESTSRC = \
  $(TOP)/src/test1.c \
  $(TOP)/src/test2.c \
  $(TOP)/src/test3.c \
  $(TOP)/src/test4.c \
  $(TOP)/src/test5.c \
  $(TOP)/src/test6.c \
  $(TOP)/src/test8.c \
  $(TOP)/src/test9.c \
  $(TOP)/src/test_autoext.c \
  $(TOP)/src/test_async.c \
  $(TOP)/src/test_backup.c \
  $(TOP)/src/test_bestindex.c \
  $(TOP)/src/test_blob.c \
  $(TOP)/src/test_btree.c \
  $(TOP)/src/test_config.c \
  $(TOP)/src/test_delete.c \
  $(TOP)/src/test_demovfs.c \
  $(TOP)/src/test_devsym.c \
  $(TOP)/src/test_fs.c \
  $(TOP)/src/test_func.c \
  $(TOP)/src/test_hexio.c \
  $(TOP)/src/test_init.c \
  $(TOP)/src/test_intarray.c \
  $(TOP)/src/test_journal.c \
  $(TOP)/src/test_malloc.c \
  $(TOP)/src/test_md5.c \
  $(TOP)/src/test_multiplex.c \
  $(TOP)/src/test_mutex.c \
  $(TOP)/src/test_onefile.c \
  $(TOP)/src/test_osinst.c \
  $(TOP)/src/test_pcache.c \
  $(TOP)/src/test_quota.c \
  $(TOP)/src/test_rtree.c \
  $(TOP)/src/test_schema.c \
  $(TOP)/src/test_superlock.c \
  $(TOP)/src/test_syscall.c \
  $(TOP)/src/test_tclsh.c \
  $(TOP)/src/test_tclvar.c \
  $(TOP)/src/test_thread.c \
  $(TOP)/src/test_vdbecov.c \
  $(TOP)/src/test_vfs.c \
  $(TOP)/src/test_windirent.c \
  $(TOP)/src/test_window.c \
  $(TOP)/src/test_wsd.c       \
  $(TOP)/ext/fts3/fts3_term.c \
  $(TOP)/ext/fts3/fts3_test.c  \
  $(TOP)/ext/session/test_session.c \
  $(TOP)/ext/recover/sqlite3recover.c \
  $(TOP)/ext/recover/dbdata.c \
  $(TOP)/ext/recover/test_recover.c \
  $(TOP)/ext/rbu/test_rbu.c

# Statically linked extensions
#
TESTSRC += \
  $(TOP)/ext/expert/sqlite3expert.c \
  $(TOP)/ext/expert/test_expert.c \
  $(TOP)/ext/misc/amatch.c \
  $(TOP)/ext/misc/appendvfs.c \
  $(TOP)/ext/misc/basexx.c \
  $(TOP)/ext/misc/carray.c \
  $(TOP)/ext/misc/cksumvfs.c \
  $(TOP)/ext/misc/closure.c \
  $(TOP)/ext/misc/csv.c \
  $(TOP)/ext/misc/decimal.c \
  $(TOP)/ext/misc/eval.c \
  $(TOP)/ext/misc/explain.c \
  $(TOP)/ext/misc/fileio.c \
  $(TOP)/ext/misc/fuzzer.c \
  $(TOP)/ext/fts5/fts5_tcl.c \
  $(TOP)/ext/fts5/fts5_test_mi.c \
  $(TOP)/ext/fts5/fts5_test_tok.c \
  $(TOP)/ext/misc/ieee754.c \
  $(TOP)/ext/misc/mmapwarm.c \
  $(TOP)/ext/misc/nextchar.c \
  $(TOP)/ext/misc/normalize.c \
  $(TOP)/ext/misc/percentile.c \
  $(TOP)/ext/misc/prefixes.c \
  $(TOP)/ext/misc/qpvtab.c \
  $(TOP)/ext/misc/regexp.c \
  $(TOP)/ext/misc/remember.c \
  $(TOP)/ext/misc/series.c \
  $(TOP)/ext/misc/spellfix.c \
  $(TOP)/ext/misc/totype.c \
  $(TOP)/ext/misc/unionvtab.c \
  $(TOP)/ext/misc/wholenumber.c \
  $(TOP)/ext/misc/zipfile.c \
  $(TOP)/ext/userauth/userauth.c \
  $(TOP)/ext/rtree/test_rtreedoc.c

# Source code to the library files needed by the test fixture
#
TESTSRC2 = \
  $(TOP)/src/attach.c \
  $(TOP)/src/backup.c \
  $(TOP)/src/bitvec.c \
  $(TOP)/src/btree.c \
  $(TOP)/src/build.c \
  $(TOP)/src/ctime.c \
  $(TOP)/src/date.c \
  $(TOP)/src/dbpage.c \
  $(TOP)/src/dbstat.c \
  $(TOP)/src/expr.c \
  $(TOP)/src/func.c \
  $(TOP)/src/global.c \
  $(TOP)/src/insert.c \
  $(TOP)/src/wal.c \
  $(TOP)/src/main.c \
  $(TOP)/src/mem5.c \
  $(TOP)/src/os.c \
  $(TOP)/src/os_kv.c \
  $(TOP)/src/os_unix.c \
  $(TOP)/src/os_win.c \
  $(TOP)/src/pager.c \
  $(TOP)/src/pragma.c \
  $(TOP)/src/prepare.c \
  $(TOP)/src/printf.c \
  $(TOP)/src/random.c \
  $(TOP)/src/pcache.c \
  $(TOP)/src/pcache1.c \
  $(TOP)/src/select.c \
  $(TOP)/src/tokenize.c \
  $(TOP)/src/treeview.c \
  $(TOP)/src/utf.c \
  $(TOP)/src/util.c \
  $(TOP)/src/vdbeapi.c \
  $(TOP)/src/vdbeaux.c \
  $(TOP)/src/vdbe.c \
  $(TOP)/src/vdbemem.c \
  $(TOP)/src/vdbetrace.c \
  $(TOP)/src/vdbevtab.c \
  $(TOP)/src/where.c \
  $(TOP)/src/wherecode.c \
  $(TOP)/src/whereexpr.c \
  $(TOP)/src/window.c \
  parse.c \
  $(TOP)/ext/fts3/fts3.c \
  $(TOP)/ext/fts3/fts3_aux.c \
  $(TOP)/ext/fts3/fts3_expr.c \
  $(TOP)/ext/fts3/fts3_term.c \
  $(TOP)/ext/fts3/fts3_tokenizer.c \
  $(TOP)/ext/fts3/fts3_write.c \
  $(TOP)/ext/async/sqlite3async.c \
  $(TOP)/ext/session/sqlite3session.c \
  $(TOP)/ext/misc/stmt.c \
  $(TOP)/ext/udf/wasmedge_bindings.c \
  fts5.c

# Header files used by all library source files.
#
HDR = \
   $(TOP)/src/btree.h \
   $(TOP)/src/btreeInt.h \
   $(TOP)/src/hash.h \
   $(TOP)/src/hwtime.h \
   keywordhash.h \
   $(TOP)/src/msvc.h \
   $(TOP)/src/mutex.h \
   opcodes.h \
   $(TOP)/src/os.h \
   $(TOP)/src/os_common.h \
   $(TOP)/src/os_setup.h \
   $(TOP)/src/os_win.h \
   $(TOP)/src/pager.h \
   $(TOP)/src/pcache.h \
   parse.h  \
   $(TOP)/src/pragma.h \
   sqlite3.h  \
   $(TOP)/src/sqlite3ext.h \
   $(TOP)/src/sqliteInt.h  \
   $(TOP)/src/sqliteLimit.h \
   $(TOP)/src/vdbe.h \
   $(TOP)/src/vdbeInt.h \
   $(TOP)/src/vxworks.h \
   $(TOP)/src/whereInt.h \
   sqlite_cfg.h

# Header files used by extensions
#
EXTHDR += \
  $(TOP)/ext/fts3/fts3.h \
  $(TOP)/ext/fts3/fts3Int.h \
  $(TOP)/ext/fts3/fts3_hash.h \
  $(TOP)/ext/fts3/fts3_tokenizer.h
EXTHDR += \
  $(TOP)/ext/rtree/rtree.h \
  $(TOP)/ext/rtree/geopoly.c
EXTHDR += \
  $(TOP)/ext/icu/sqliteicu.h
EXTHDR += \
  $(TOP)/ext/rtree/sqlite3rtree.h
EXTHDR += \
  $(TOP)/ext/userauth/sqlite3userauth.h

# executables needed for testing
#
TESTPROGS = \
  testfixture$(TEXE) \
  sqlite3$(TEXE) \
  sqlite3_analyzer$(TEXE) \
  sqldiff$(TEXE) \
  dbhash$(TEXE) \
  sqltclsh$(TEXE)

# Databases containing fuzzer test cases
#
FUZZDATA = \
  $(TOP)/test/fuzzdata1.db \
  $(TOP)/test/fuzzdata2.db \
  $(TOP)/test/fuzzdata3.db \
  $(TOP)/test/fuzzdata4.db \
  $(TOP)/test/fuzzdata5.db \
  $(TOP)/test/fuzzdata6.db \
  $(TOP)/test/fuzzdata7.db \
  $(TOP)/test/fuzzdata8.db

# Standard options to testfixture
#
TESTOPTS = --verbose=file --output=test-out.txt

# Extra compiler options for various shell tools
#
SHELL_OPT += -DSQLITE_DQS=0
SHELL_OPT += -DSQLITE_ENABLE_FTS4
#SHELL_OPT += -DSQLITE_ENABLE_FTS5
SHELL_OPT += -DSQLITE_ENABLE_RTREE
SHELL_OPT += -DSQLITE_ENABLE_EXPLAIN_COMMENTS
SHELL_OPT += -DSQLITE_ENABLE_UNKNOWN_SQL_FUNCTION
SHELL_OPT += -DSQLITE_ENABLE_STMTVTAB
SHELL_OPT += -DSQLITE_ENABLE_DBPAGE_VTAB
SHELL_OPT += -DSQLITE_ENABLE_DBSTAT_VTAB
SHELL_OPT += -DSQLITE_ENABLE_BYTECODE_VTAB
SHELL_OPT += -DSQLITE_ENABLE_OFFSET_SQL_FUNC
FUZZERSHELL_OPT = 
FUZZCHECK_OPT += -I$(TOP)/test
FUZZCHECK_OPT += -I$(TOP)/ext/recover
FUZZCHECK_OPT += \
  -DSQLITE_OSS_FUZZ \
  -DSQLITE_ENABLE_BYTECODE_VTAB \
  -DSQLITE_ENABLE_DBPAGE_VTAB \
  -DSQLITE_ENABLE_DBSTAT_VTAB \
  -DSQLITE_ENABLE_BYTECODE_VTAB \
  -DSQLITE_ENABLE_DESERIALIZE \
  -DSQLITE_ENABLE_EXPLAIN_COMMENTS \
  -DSQLITE_ENABLE_FTS3_PARENTHESIS \
  -DSQLITE_ENABLE_FTS4 \
  -DSQLITE_ENABLE_FTS5 \
  -DSQLITE_ENABLE_GEOPOLY \
  -DSQLITE_ENABLE_MATH_FUNCTIONS \
  -DSQLITE_ENABLE_MEMSYS5 \
  -DSQLITE_ENABLE_NORMALIZE \
  -DSQLITE_ENABLE_OFFSET_SQL_FUNC \
  -DSQLITE_ENABLE_PREUPDATE_HOOK \
  -DSQLITE_ENABLE_RTREE \
  -DSQLITE_ENABLE_SESSION \
  -DSQLITE_ENABLE_STMTVTAB \
  -DSQLITE_ENABLE_UNKNOWN_SQL_FUNCTION \
  -DSQLITE_ENABLE_STAT4 \
  -DSQLITE_ENABLE_STMT_SCANSTATUS \
  -DSQLITE_MAX_MEMORY=50000000 \
  -DSQLITE_MAX_MMAP_SIZE=0 \
  -DSQLITE_OMIT_LOAD_EXTENSION \
  -DSQLITE_PRINTF_PRECISION_LIMIT=1000 \
  -DSQLITE_PRIVATE=""

FUZZCHECK_SRC += $(TOP)/test/fuzzcheck.c
FUZZCHECK_SRC += $(TOP)/test/ossfuzz.c
FUZZCHECK_SRC += $(TOP)/test/fuzzinvariants.c
FUZZCHECK_SRC += $(TOP)/ext/recover/dbdata.c
FUZZCHECK_SRC += $(TOP)/ext/recover/sqlite3recover.c
FUZZCHECK_SRC += $(TOP)/test/vt02.c
DBFUZZ_OPT =
ST_OPT = -DSQLITE_OS_KV_OPTIONAL


# In wasi-sdk builds, disable the CLI shell build in the "all" target.
SQLITE3_SHELL_TARGET_  = sqlite3$(TEXE)
SQLITE3_SHELL_TARGET_1 =
SQLITE3_SHELL_TARGET   = $(SQLITE3_SHELL_TARGET_@HAVE_WASI_SDK@)

# This is the default Makefile target.  The objects listed here
# are what get build when you type just "make" with no arguments.
#
<<<<<<< HEAD
all:	sqlite3.h libsqlite3.la liblibsql.la sqlite3$(TEXE) libsql$(TEXE) $(HAVE_TCL:1=libtclsqlite3.la)
=======
all:	sqlite3.h libsqlite3.la $(SQLITE3_SHELL_TARGET) \
  $(HAVE_TCL:1=libtclsqlite3.la)
>>>>>>> 80511f32

Makefile: $(TOP)/Makefile.in
	./config.status

sqlite3.pc: $(TOP)/sqlite3.pc.in
	./config.status

libsql.pc: $(TOP)/libsql.pc.in
	./config.status

libsqlite3.la:	$(LIBOBJ) $(OPT_WASM_RUNTIME_LIBRARY_TARGET)
	$(LTLINK) -no-undefined -o $@ $(LIBOBJ) $(TLIBS) \
		${ALLOWRELEASE} -rpath "$(libdir)" -version-info "8:6:8"

liblibsql.la:	$(LIBOBJ) $(OPT_WASM_RUNTIME_LIBRARY_TARGET)
	$(LTLINK) -no-undefined -o $@ $(LIBOBJ) $(TLIBS) \
		${ALLOWRELEASE} -rpath "$(libdir)" -version-info "8:6:8"

libtclsqlite3.la:	tclsqlite.lo libsqlite3.la
	$(LTLINK) -no-undefined -o $@ tclsqlite.lo \
		libsqlite3.la @TCL_STUB_LIB_SPEC@ $(TLIBS) \
		-rpath "$(TCLLIBDIR)" \
		-version-info "8:6:8" \
		-avoid-version

sqlite3$(TEXE):	shell.c sqlite3.c $(OPT_WASM_RUNTIME_LIBRARY_TARGET)
	$(LTLINK) $(READLINE_FLAGS) $(SHELL_OPT) -o $@ \
		shell.c sqlite3.c \
		$(LIBREADLINE) $(TLIBS) -rpath "$(libdir)"

libsql$(TEXE):	sqlite3$(TEXE)
		cp sqlite3$(TEXE) libsql$(TEXE)

sqldiff$(TEXE):	$(TOP)/tool/sqldiff.c sqlite3.lo sqlite3.h
	$(LTLINK) -o $@ $(TOP)/tool/sqldiff.c sqlite3.lo $(TLIBS)

dbhash$(TEXE):	$(TOP)/tool/dbhash.c sqlite3.lo sqlite3.h
	$(LTLINK) -o $@ $(TOP)/tool/dbhash.c sqlite3.lo $(TLIBS)

scrub$(TEXE):	$(TOP)/ext/misc/scrub.c sqlite3.lo
	$(LTLINK) -o $@ -I. -DSCRUB_STANDALONE \
		$(TOP)/ext/misc/scrub.c sqlite3.lo $(TLIBS)

srcck1$(BEXE):	$(TOP)/tool/srcck1.c
	$(BCC) -o srcck1$(BEXE) $(TOP)/tool/srcck1.c

sourcetest:	srcck1$(BEXE) sqlite3.c
	./srcck1 sqlite3.c

fuzzershell$(TEXE):	$(TOP)/tool/fuzzershell.c sqlite3.c sqlite3.h
	$(LTLINK) -o $@ $(FUZZERSHELL_OPT) \
	  $(TOP)/tool/fuzzershell.c sqlite3.c $(TLIBS)

fuzzcheck$(TEXE):	$(FUZZCHECK_SRC) sqlite3.c sqlite3.h $(FUZZCHECK_DEP)
	$(LTLINK) -o $@ $(FUZZCHECK_OPT) $(FUZZCHECK_SRC) sqlite3.c $(TLIBS)

ossshell$(TEXE):	$(TOP)/test/ossfuzz.c $(TOP)/test/ossshell.c sqlite3.c sqlite3.h
	$(LTLINK) -o $@ $(FUZZCHECK_OPT) $(TOP)/test/ossshell.c \
             $(TOP)/test/ossfuzz.c sqlite3.c $(TLIBS)

sessionfuzz$(TEXE):	$(TOP)/test/sessionfuzz.c sqlite3.c sqlite3.h
	$(LTLINK) -o $@ $(TOP)/test/sessionfuzz.c $(TLIBS)

dbfuzz$(TEXE):	$(TOP)/test/dbfuzz.c sqlite3.c sqlite3.h
	$(LTLINK) -o $@ $(DBFUZZ_OPT) $(TOP)/test/dbfuzz.c sqlite3.c $(TLIBS)

DBFUZZ2_OPTS = \
  -DSQLITE_THREADSAFE=0 \
  -DSQLITE_OMIT_LOAD_EXTENSION \
  -DSQLITE_DEBUG \
  -DSQLITE_ENABLE_DBSTAT_VTAB \
  -DSQLITE_ENABLE_BYTECODE_VTAB \
  -DSQLITE_ENABLE_RTREE \
  -DSQLITE_ENABLE_FTS4 \
  -DSQLITE_ENABLE_FTS5

dbfuzz2$(TEXE):	$(TOP)/test/dbfuzz2.c sqlite3.c sqlite3.h
	$(CC) $(OPT_FEATURE_FLAGS) $(OPTS) -I. -g -O0 \
		-DSTANDALONE -o dbfuzz2 \
		$(DBFUZZ2_OPTS) $(TOP)/test/dbfuzz2.c sqlite3.c $(TLIBS)
	mkdir -p dbfuzz2-dir
	cp $(TOP)/test/dbfuzz2-seed* dbfuzz2-dir

dbfuzz2-asan:	$(TOP)/test/dbfuzz2.c sqlite3.c sqlite3.h
	clang-6.0 $(OPT_FEATURE_FLAGS) $(OPTS) -I. -g -O0 \
		-fsanitize=fuzzer,undefined,address -o dbfuzz2-asan \
		$(DBFUZZ2_OPTS) $(TOP)/test/dbfuzz2.c sqlite3.c $(TLIBS)
	mkdir -p dbfuzz2-dir
	cp $(TOP)/test/dbfuzz2-seed* dbfuzz2-dir

dbfuzz2-msan:	$(TOP)/test/dbfuzz2.c sqlite3.c sqlite3.h
	clang-6.0 $(OPT_FEATURE_FLAGS) $(OPTS) -I. -g -O0 \
		-fsanitize=fuzzer,undefined,memory -o dbfuzz2-msan \
		$(DBFUZZ2_OPTS) $(TOP)/test/dbfuzz2.c sqlite3.c $(TLIBS)
	mkdir -p dbfuzz2-dir
	cp $(TOP)/test/dbfuzz2-seed* dbfuzz2-dir

mptester$(TEXE):	sqlite3.lo $(TOP)/mptest/mptest.c
	$(LTLINK) -o $@ -I. $(TOP)/mptest/mptest.c sqlite3.lo \
		$(TLIBS) -rpath "$(libdir)"

MPTEST1=./mptester$(TEXE) mptest.db $(TOP)/mptest/crash01.test --repeat 20
MPTEST2=./mptester$(TEXE) mptest.db $(TOP)/mptest/multiwrite01.test --repeat 20
mptest:	mptester$(TEXE)
	rm -f mptest.db
	$(MPTEST1) --journalmode DELETE
	$(MPTEST2) --journalmode WAL
	$(MPTEST1) --journalmode WAL
	$(MPTEST2) --journalmode PERSIST
	$(MPTEST1) --journalmode PERSIST
	$(MPTEST2) --journalmode TRUNCATE
	$(MPTEST1) --journalmode TRUNCATE
	$(MPTEST2) --journalmode DELETE


# This target creates a directory named "tsrc" and fills it with
# copies of all of the C source code and header files needed to
# build on the target system.  Some of the C source code and header
# files are automatically generated.  This target takes care of
# all that automatic generation.
#
.target_source:	$(SRC) $(TOP)/tool/vdbe-compress.tcl fts5.c
	rm -rf tsrc
	mkdir tsrc
	cp -f $(SRC) tsrc
	rm tsrc/sqlite.h.in tsrc/parse.y
	$(TCLSH_CMD) $(TOP)/tool/vdbe-compress.tcl $(OPTS) <tsrc/vdbe.c >vdbe.new
	mv vdbe.new tsrc/vdbe.c
	cp fts5.c fts5.h tsrc
	touch .target_source

liblibsql_wasm:	$(WBSRC)
	cd $(WBTOP) && cargo build --release --lib && mkdir -p $(TOP)/.libs && cp target/release/liblibsql_wasm.* $(TOP)/.libs/

sqlite3.c:	.target_source $(TOP)/tool/mksqlite3c.tcl
	$(TCLSH_CMD) $(TOP)/tool/mksqlite3c.tcl $(AMALGAMATION_LINE_MACROS)
	cp tsrc/sqlite3ext.h .
	cp $(TOP)/ext/session/sqlite3session.h .

sqlite3r.h: sqlite3.h
	$(TCLSH_CMD) $(TOP)/tool/mksqlite3h.tcl $(TOP) --enable-recover >sqlite3r.h

sqlite3r.c: sqlite3.c sqlite3r.h
	cp $(TOP)/ext/recover/sqlite3recover.c tsrc/
	cp $(TOP)/ext/recover/sqlite3recover.h tsrc/
	cp $(TOP)/ext/recover/dbdata.c tsrc/
	$(TCLSH_CMD) $(TOP)/tool/mksqlite3c.tcl --enable-recover $(AMALGAMATION_LINE_MACROS)

sqlite3ext.h:	.target_source
	cp tsrc/sqlite3ext.h .

tclsqlite3.c:	sqlite3.c
	echo '#ifndef USE_SYSTEM_SQLITE' >tclsqlite3.c
	cat sqlite3.c >>tclsqlite3.c
	echo '#endif /* USE_SYSTEM_SQLITE */' >>tclsqlite3.c
	cat $(TOP)/src/tclsqlite.c >>tclsqlite3.c

sqlite3-all.c:	sqlite3.c $(TOP)/tool/split-sqlite3c.tcl
	$(TCLSH_CMD) $(TOP)/tool/split-sqlite3c.tcl

# Rule to build the amalgamation
#
sqlite3.lo:	sqlite3.c
	$(LTCOMPILE) $(TEMP_STORE) -c sqlite3.c

# Rules to build the LEMON compiler generator
#
lemon$(BEXE):	$(TOP)/tool/lemon.c $(TOP)/tool/lempar.c
	$(BCC) -o $@ $(TOP)/tool/lemon.c
	cp $(TOP)/tool/lempar.c .

# Rules to build the program that generates the source-id
#
mksourceid$(BEXE):	$(TOP)/tool/mksourceid.c
	$(BCC) -o $@ $(TOP)/tool/mksourceid.c

# Rules to build individual *.o files from generated *.c files. This
# applies to:
#
#     parse.o
#     opcodes.o
#
parse.lo:	parse.c $(HDR)
	$(LTCOMPILE) $(TEMP_STORE) -c parse.c

opcodes.lo:	opcodes.c
	$(LTCOMPILE) $(TEMP_STORE) -c opcodes.c

# Rules to build individual *.o files from files in the src directory.
#
alter.lo:	$(TOP)/src/alter.c $(HDR)
	$(LTCOMPILE) $(TEMP_STORE) -c $(TOP)/src/alter.c

analyze.lo:	$(TOP)/src/analyze.c $(HDR)
	$(LTCOMPILE) $(TEMP_STORE) -c $(TOP)/src/analyze.c

attach.lo:	$(TOP)/src/attach.c $(HDR)
	$(LTCOMPILE) $(TEMP_STORE) -c $(TOP)/src/attach.c

auth.lo:	$(TOP)/src/auth.c $(HDR)
	$(LTCOMPILE) $(TEMP_STORE) -c $(TOP)/src/auth.c

backup.lo:	$(TOP)/src/backup.c $(HDR)
	$(LTCOMPILE) $(TEMP_STORE) -c $(TOP)/src/backup.c

bitvec.lo:	$(TOP)/src/bitvec.c $(HDR)
	$(LTCOMPILE) $(TEMP_STORE) -c $(TOP)/src/bitvec.c

btmutex.lo:	$(TOP)/src/btmutex.c $(HDR)
	$(LTCOMPILE) $(TEMP_STORE) -c $(TOP)/src/btmutex.c

btree.lo:	$(TOP)/src/btree.c $(HDR) $(TOP)/src/pager.h
	$(LTCOMPILE) $(TEMP_STORE) -c $(TOP)/src/btree.c

build.lo:	$(TOP)/src/build.c $(HDR)
	$(LTCOMPILE) $(TEMP_STORE) -c $(TOP)/src/build.c

callback.lo:	$(TOP)/src/callback.c $(HDR)
	$(LTCOMPILE) $(TEMP_STORE) -c $(TOP)/src/callback.c

complete.lo:	$(TOP)/src/complete.c $(HDR)
	$(LTCOMPILE) $(TEMP_STORE) -c $(TOP)/src/complete.c

ctime.lo:	$(TOP)/src/ctime.c $(HDR)
	$(LTCOMPILE) $(TEMP_STORE) -c $(TOP)/src/ctime.c

date.lo:	$(TOP)/src/date.c $(HDR)
	$(LTCOMPILE) $(TEMP_STORE) -c $(TOP)/src/date.c

dbpage.lo:	$(TOP)/src/dbpage.c $(HDR)
	$(LTCOMPILE) $(TEMP_STORE) -c $(TOP)/src/dbpage.c

dbstat.lo:	$(TOP)/src/dbstat.c $(HDR)
	$(LTCOMPILE) $(TEMP_STORE) -c $(TOP)/src/dbstat.c

delete.lo:	$(TOP)/src/delete.c $(HDR)
	$(LTCOMPILE) $(TEMP_STORE) -c $(TOP)/src/delete.c

expr.lo:	$(TOP)/src/expr.c $(HDR)
	$(LTCOMPILE) $(TEMP_STORE) -c $(TOP)/src/expr.c

fault.lo:	$(TOP)/src/fault.c $(HDR)
	$(LTCOMPILE) $(TEMP_STORE) -c $(TOP)/src/fault.c

fkey.lo:	$(TOP)/src/fkey.c $(HDR)
	$(LTCOMPILE) $(TEMP_STORE) -c $(TOP)/src/fkey.c

func.lo:	$(TOP)/src/func.c $(HDR)
	$(LTCOMPILE) $(TEMP_STORE) -c $(TOP)/src/func.c

global.lo:	$(TOP)/src/global.c $(HDR)
	$(LTCOMPILE) $(TEMP_STORE) -c $(TOP)/src/global.c

hash.lo:	$(TOP)/src/hash.c $(HDR)
	$(LTCOMPILE) $(TEMP_STORE) -c $(TOP)/src/hash.c

insert.lo:	$(TOP)/src/insert.c $(HDR)
	$(LTCOMPILE) $(TEMP_STORE) -c $(TOP)/src/insert.c

json.lo:	$(TOP)/src/json.c $(HDR)
	$(LTCOMPILE) $(TEMP_STORE) -c $(TOP)/src/json.c

legacy.lo:	$(TOP)/src/legacy.c $(HDR)
	$(LTCOMPILE) $(TEMP_STORE) -c $(TOP)/src/legacy.c

loadext.lo:	$(TOP)/src/loadext.c $(HDR)
	$(LTCOMPILE) $(TEMP_STORE) -c $(TOP)/src/loadext.c

main.lo:	$(TOP)/src/main.c $(HDR)
	$(LTCOMPILE) $(TEMP_STORE) -c $(TOP)/src/main.c

malloc.lo:	$(TOP)/src/malloc.c $(HDR)
	$(LTCOMPILE) $(TEMP_STORE) -c $(TOP)/src/malloc.c

mem0.lo:	$(TOP)/src/mem0.c $(HDR)
	$(LTCOMPILE) $(TEMP_STORE) -c $(TOP)/src/mem0.c

mem1.lo:	$(TOP)/src/mem1.c $(HDR)
	$(LTCOMPILE) $(TEMP_STORE) -c $(TOP)/src/mem1.c

mem2.lo:	$(TOP)/src/mem2.c $(HDR)
	$(LTCOMPILE) $(TEMP_STORE) -c $(TOP)/src/mem2.c

mem3.lo:	$(TOP)/src/mem3.c $(HDR)
	$(LTCOMPILE) $(TEMP_STORE) -c $(TOP)/src/mem3.c

mem5.lo:	$(TOP)/src/mem5.c $(HDR)
	$(LTCOMPILE) $(TEMP_STORE) -c $(TOP)/src/mem5.c

memdb.lo:	$(TOP)/src/memdb.c $(HDR)
	$(LTCOMPILE) $(TEMP_STORE) -c $(TOP)/src/memdb.c

memjournal.lo:	$(TOP)/src/memjournal.c $(HDR)
	$(LTCOMPILE) $(TEMP_STORE) -c $(TOP)/src/memjournal.c

mutex.lo:	$(TOP)/src/mutex.c $(HDR)
	$(LTCOMPILE) $(TEMP_STORE) -c $(TOP)/src/mutex.c

mutex_noop.lo:	$(TOP)/src/mutex_noop.c $(HDR)
	$(LTCOMPILE) $(TEMP_STORE) -c $(TOP)/src/mutex_noop.c

mutex_unix.lo:	$(TOP)/src/mutex_unix.c $(HDR)
	$(LTCOMPILE) $(TEMP_STORE) -c $(TOP)/src/mutex_unix.c

mutex_w32.lo:	$(TOP)/src/mutex_w32.c $(HDR)
	$(LTCOMPILE) $(TEMP_STORE) -c $(TOP)/src/mutex_w32.c

notify.lo:	$(TOP)/src/notify.c $(HDR)
	$(LTCOMPILE) $(TEMP_STORE) -c $(TOP)/src/notify.c

pager.lo:	$(TOP)/src/pager.c $(HDR) $(TOP)/src/pager.h
	$(LTCOMPILE) $(TEMP_STORE) -c $(TOP)/src/pager.c

pcache.lo:	$(TOP)/src/pcache.c $(HDR) $(TOP)/src/pcache.h
	$(LTCOMPILE) $(TEMP_STORE) -c $(TOP)/src/pcache.c

pcache1.lo:	$(TOP)/src/pcache1.c $(HDR) $(TOP)/src/pcache.h
	$(LTCOMPILE) $(TEMP_STORE) -c $(TOP)/src/pcache1.c

os.lo:	$(TOP)/src/os.c $(HDR)
	$(LTCOMPILE) $(TEMP_STORE) -c $(TOP)/src/os.c

os_kv.lo:	$(TOP)/src/os_kv.c $(HDR)
	$(LTCOMPILE) $(TEMP_STORE) -c $(TOP)/src/os_kv.c

os_unix.lo:	$(TOP)/src/os_unix.c $(HDR)
	$(LTCOMPILE) $(TEMP_STORE) -c $(TOP)/src/os_unix.c

os_win.lo:	$(TOP)/src/os_win.c $(HDR)
	$(LTCOMPILE) $(TEMP_STORE) -c $(TOP)/src/os_win.c

pragma.lo:	$(TOP)/src/pragma.c $(HDR)
	$(LTCOMPILE) $(TEMP_STORE) -c $(TOP)/src/pragma.c

prepare.lo:	$(TOP)/src/prepare.c $(HDR)
	$(LTCOMPILE) $(TEMP_STORE) -c $(TOP)/src/prepare.c

printf.lo:	$(TOP)/src/printf.c $(HDR)
	$(LTCOMPILE) $(TEMP_STORE) -c $(TOP)/src/printf.c

random.lo:	$(TOP)/src/random.c $(HDR)
	$(LTCOMPILE) $(TEMP_STORE) -c $(TOP)/src/random.c

resolve.lo:	$(TOP)/src/resolve.c $(HDR)
	$(LTCOMPILE) $(TEMP_STORE) -c $(TOP)/src/resolve.c

rowset.lo:	$(TOP)/src/rowset.c $(HDR)
	$(LTCOMPILE) $(TEMP_STORE) -c $(TOP)/src/rowset.c

select.lo:	$(TOP)/src/select.c $(HDR)
	$(LTCOMPILE) $(TEMP_STORE) -c $(TOP)/src/select.c

status.lo:	$(TOP)/src/status.c $(HDR)
	$(LTCOMPILE) $(TEMP_STORE) -c $(TOP)/src/status.c

table.lo:	$(TOP)/src/table.c $(HDR)
	$(LTCOMPILE) $(TEMP_STORE) -c $(TOP)/src/table.c

threads.lo:	$(TOP)/src/threads.c $(HDR)
	$(LTCOMPILE) $(TEMP_STORE) -c $(TOP)/src/threads.c

tokenize.lo:	$(TOP)/src/tokenize.c keywordhash.h $(HDR)
	$(LTCOMPILE) $(TEMP_STORE) -c $(TOP)/src/tokenize.c

treeview.lo:	$(TOP)/src/treeview.c $(HDR)
	$(LTCOMPILE) $(TEMP_STORE) -c $(TOP)/src/treeview.c

trigger.lo:	$(TOP)/src/trigger.c $(HDR)
	$(LTCOMPILE) $(TEMP_STORE) -c $(TOP)/src/trigger.c

update.lo:	$(TOP)/src/update.c $(HDR)
	$(LTCOMPILE) $(TEMP_STORE) -c $(TOP)/src/update.c

upsert.lo:	$(TOP)/src/upsert.c $(HDR)
	$(LTCOMPILE) $(TEMP_STORE) -c $(TOP)/src/upsert.c

utf.lo:	$(TOP)/src/utf.c $(HDR)
	$(LTCOMPILE) $(TEMP_STORE) -c $(TOP)/src/utf.c

util.lo:	$(TOP)/src/util.c $(HDR)
	$(LTCOMPILE) $(TEMP_STORE) -c $(TOP)/src/util.c

vacuum.lo:	$(TOP)/src/vacuum.c $(HDR)
	$(LTCOMPILE) $(TEMP_STORE) -c $(TOP)/src/vacuum.c

vdbe.lo:	$(TOP)/src/vdbe.c $(HDR)
	$(LTCOMPILE) $(TEMP_STORE) -c $(TOP)/src/vdbe.c

vdbeapi.lo:	$(TOP)/src/vdbeapi.c $(HDR)
	$(LTCOMPILE) $(TEMP_STORE) -c $(TOP)/src/vdbeapi.c

vdbeaux.lo:	$(TOP)/src/vdbeaux.c $(HDR)
	$(LTCOMPILE) $(TEMP_STORE) -c $(TOP)/src/vdbeaux.c

vdbeblob.lo:	$(TOP)/src/vdbeblob.c $(HDR)
	$(LTCOMPILE) $(TEMP_STORE) -c $(TOP)/src/vdbeblob.c

vdbemem.lo:	$(TOP)/src/vdbemem.c $(HDR)
	$(LTCOMPILE) $(TEMP_STORE) -c $(TOP)/src/vdbemem.c

vdbesort.lo:	$(TOP)/src/vdbesort.c $(HDR)
	$(LTCOMPILE) $(TEMP_STORE) -c $(TOP)/src/vdbesort.c

vdbetrace.lo:	$(TOP)/src/vdbetrace.c $(HDR)
	$(LTCOMPILE) $(TEMP_STORE) -c $(TOP)/src/vdbetrace.c

vdbevtab.lo:	$(TOP)/src/vdbevtab.c $(HDR)
	$(LTCOMPILE) $(TEMP_STORE) -c $(TOP)/src/vdbevtab.c

vtab.lo:	$(TOP)/src/vtab.c $(HDR)
	$(LTCOMPILE) $(TEMP_STORE) -c $(TOP)/src/vtab.c

wal.lo:	$(TOP)/src/wal.c $(HDR)
	$(LTCOMPILE) $(TEMP_STORE) -c $(TOP)/src/wal.c

walker.lo:	$(TOP)/src/walker.c $(HDR)
	$(LTCOMPILE) $(TEMP_STORE) -c $(TOP)/src/walker.c

where.lo:	$(TOP)/src/where.c $(HDR)
	$(LTCOMPILE) $(TEMP_STORE) -c $(TOP)/src/where.c

wherecode.lo:	$(TOP)/src/wherecode.c $(HDR)
	$(LTCOMPILE) $(TEMP_STORE) -c $(TOP)/src/wherecode.c

whereexpr.lo:	$(TOP)/src/whereexpr.c $(HDR)
	$(LTCOMPILE) $(TEMP_STORE) -c $(TOP)/src/whereexpr.c

window.lo:	$(TOP)/src/window.c $(HDR)
	$(LTCOMPILE) $(TEMP_STORE) -c $(TOP)/src/window.c

tclsqlite.lo:	$(TOP)/src/tclsqlite.c $(HDR)
	$(LTCOMPILE) -DUSE_TCL_STUBS=1 -c $(TOP)/src/tclsqlite.c

tclsqlite-shell.lo:	$(TOP)/src/tclsqlite.c $(HDR)
	$(LTCOMPILE) -DTCLSH -o $@ -c $(TOP)/src/tclsqlite.c

tclsqlite-stubs.lo:	$(TOP)/src/tclsqlite.c $(HDR)
	$(LTCOMPILE) -DUSE_TCL_STUBS=1 -o $@ -c $(TOP)/src/tclsqlite.c

tclsqlite3$(TEXE):	tclsqlite-shell.lo libsqlite3.la
	$(LTLINK) -o $@ tclsqlite-shell.lo \
		 libsqlite3.la $(LIBTCL)

# Rules to build opcodes.c and opcodes.h
#
opcodes.c:	opcodes.h $(TOP)/tool/mkopcodec.tcl
	$(TCLSH_CMD) $(TOP)/tool/mkopcodec.tcl opcodes.h >opcodes.c

opcodes.h:	parse.h $(TOP)/src/vdbe.c $(TOP)/tool/mkopcodeh.tcl
	cat parse.h $(TOP)/src/vdbe.c | $(TCLSH_CMD) $(TOP)/tool/mkopcodeh.tcl >opcodes.h

# Rules to build parse.c and parse.h - the outputs of lemon.
#
parse.h:	parse.c

parse.c:	$(TOP)/src/parse.y lemon$(BEXE)
	cp $(TOP)/src/parse.y .
	./lemon$(BEXE) $(OPT_FEATURE_FLAGS) $(OPTS) -S parse.y

sqlite3.h:	$(TOP)/src/sqlite.h.in $(TOP)/manifest mksourceid$(BEXE) $(TOP)/VERSION
	$(TCLSH_CMD) $(TOP)/tool/mksqlite3h.tcl $(TOP) >sqlite3.h

sqlite3rc.h:	$(TOP)/src/sqlite3.rc $(TOP)/VERSION
	echo '#ifndef SQLITE_RESOURCE_VERSION' >$@
	echo -n '#define SQLITE_RESOURCE_VERSION ' >>$@
	cat $(TOP)/VERSION | $(TCLSH_CMD) $(TOP)/tool/replace.tcl exact . , >>$@
	echo '#endif' >>sqlite3rc.h

keywordhash.h:	$(TOP)/tool/mkkeywordhash.c
	$(BCC) -o mkkeywordhash$(BEXE) $(OPT_FEATURE_FLAGS) $(OPTS) $(TOP)/tool/mkkeywordhash.c
	./mkkeywordhash$(BEXE) >keywordhash.h

# Source files that go into making shell.c
SHELL_SRC = \
	$(TOP)/src/shell.c.in \
        $(TOP)/ext/misc/appendvfs.c \
	$(TOP)/ext/misc/completion.c \
        $(TOP)/ext/misc/decimal.c \
        $(TOP)/ext/misc/basexx.c \
        $(TOP)/ext/misc/base64.c \
        $(TOP)/ext/misc/base85.c \
	$(TOP)/ext/misc/fileio.c \
        $(TOP)/ext/misc/ieee754.c \
        $(TOP)/ext/misc/regexp.c \
        $(TOP)/ext/misc/series.c \
	$(TOP)/ext/misc/shathree.c \
	$(TOP)/ext/misc/sqlar.c \
        $(TOP)/ext/misc/uint.c \
	$(TOP)/ext/expert/sqlite3expert.c \
	$(TOP)/ext/expert/sqlite3expert.h \
	$(TOP)/ext/misc/zipfile.c \
	$(TOP)/ext/misc/memtrace.c \
	$(TOP)/ext/recover/dbdata.c \
	$(TOP)/ext/recover/sqlite3recover.c \
	$(TOP)/ext/recover/sqlite3recover.h \
        $(TOP)/src/test_windirent.c

shell.c:	$(SHELL_SRC) $(TOP)/tool/mkshellc.tcl
	$(TCLSH_CMD) $(TOP)/tool/mkshellc.tcl >shell.c




# Rules to build the extension objects.
#
icu.lo:	$(TOP)/ext/icu/icu.c $(HDR) $(EXTHDR)
	$(LTCOMPILE) -DSQLITE_CORE -c $(TOP)/ext/icu/icu.c

fts3.lo:	$(TOP)/ext/fts3/fts3.c $(HDR) $(EXTHDR)
	$(LTCOMPILE) -DSQLITE_CORE -c $(TOP)/ext/fts3/fts3.c

fts3_aux.lo:	$(TOP)/ext/fts3/fts3_aux.c $(HDR) $(EXTHDR)
	$(LTCOMPILE) -DSQLITE_CORE -c $(TOP)/ext/fts3/fts3_aux.c

fts3_expr.lo:	$(TOP)/ext/fts3/fts3_expr.c $(HDR) $(EXTHDR)
	$(LTCOMPILE) -DSQLITE_CORE -c $(TOP)/ext/fts3/fts3_expr.c

fts3_hash.lo:	$(TOP)/ext/fts3/fts3_hash.c $(HDR) $(EXTHDR)
	$(LTCOMPILE) -DSQLITE_CORE -c $(TOP)/ext/fts3/fts3_hash.c

fts3_icu.lo:	$(TOP)/ext/fts3/fts3_icu.c $(HDR) $(EXTHDR)
	$(LTCOMPILE) -DSQLITE_CORE -c $(TOP)/ext/fts3/fts3_icu.c

fts3_porter.lo:	$(TOP)/ext/fts3/fts3_porter.c $(HDR) $(EXTHDR)
	$(LTCOMPILE) -DSQLITE_CORE -c $(TOP)/ext/fts3/fts3_porter.c

fts3_snippet.lo:	$(TOP)/ext/fts3/fts3_snippet.c $(HDR) $(EXTHDR)
	$(LTCOMPILE) -DSQLITE_CORE -c $(TOP)/ext/fts3/fts3_snippet.c

fts3_tokenizer.lo:	$(TOP)/ext/fts3/fts3_tokenizer.c $(HDR) $(EXTHDR)
	$(LTCOMPILE) -DSQLITE_CORE -c $(TOP)/ext/fts3/fts3_tokenizer.c

fts3_tokenizer1.lo:	$(TOP)/ext/fts3/fts3_tokenizer1.c $(HDR) $(EXTHDR)
	$(LTCOMPILE) -DSQLITE_CORE -c $(TOP)/ext/fts3/fts3_tokenizer1.c

fts3_tokenize_vtab.lo:	$(TOP)/ext/fts3/fts3_tokenize_vtab.c $(HDR) $(EXTHDR)
	$(LTCOMPILE) -DSQLITE_CORE -c $(TOP)/ext/fts3/fts3_tokenize_vtab.c

fts3_unicode.lo:	$(TOP)/ext/fts3/fts3_unicode.c $(HDR) $(EXTHDR)
	$(LTCOMPILE) -DSQLITE_CORE -c $(TOP)/ext/fts3/fts3_unicode.c

fts3_unicode2.lo:	$(TOP)/ext/fts3/fts3_unicode2.c $(HDR) $(EXTHDR)
	$(LTCOMPILE) -DSQLITE_CORE -c $(TOP)/ext/fts3/fts3_unicode2.c

fts3_write.lo:	$(TOP)/ext/fts3/fts3_write.c $(HDR) $(EXTHDR)
	$(LTCOMPILE) -DSQLITE_CORE -c $(TOP)/ext/fts3/fts3_write.c

rtree.lo:	$(TOP)/ext/rtree/rtree.c $(HDR) $(EXTHDR)
	$(LTCOMPILE) -DSQLITE_CORE -c $(TOP)/ext/rtree/rtree.c

userauth.lo:	$(TOP)/ext/userauth/userauth.c $(HDR) $(EXTHDR)
	$(LTCOMPILE) -DSQLITE_CORE -c $(TOP)/ext/userauth/userauth.c

sqlite3session.lo:	$(TOP)/ext/session/sqlite3session.c $(HDR) $(EXTHDR)
	$(LTCOMPILE) -DSQLITE_CORE -c $(TOP)/ext/session/sqlite3session.c

stmt.lo:	$(TOP)/ext/misc/stmt.c
	$(LTCOMPILE) -DSQLITE_CORE -c $(TOP)/ext/misc/stmt.c

wasmedge_bindings.lo:	$(TOP)/ext/udf/wasmedge_bindings.c $(HDR) $(EXTHDR)
	$(LTCOMPILE) -DSQLITE_CORE -c $(TOP)/ext/udf/wasmedge_bindings.c

# FTS5 things
#
FTS5_SRC = \
   $(TOP)/ext/fts5/fts5.h \
   $(TOP)/ext/fts5/fts5Int.h \
   $(TOP)/ext/fts5/fts5_aux.c \
   $(TOP)/ext/fts5/fts5_buffer.c \
   $(TOP)/ext/fts5/fts5_main.c \
   $(TOP)/ext/fts5/fts5_config.c \
   $(TOP)/ext/fts5/fts5_expr.c \
   $(TOP)/ext/fts5/fts5_hash.c \
   $(TOP)/ext/fts5/fts5_index.c \
   fts5parse.c fts5parse.h \
   $(TOP)/ext/fts5/fts5_storage.c \
   $(TOP)/ext/fts5/fts5_tokenize.c \
   $(TOP)/ext/fts5/fts5_unicode2.c \
   $(TOP)/ext/fts5/fts5_varint.c \
   $(TOP)/ext/fts5/fts5_vocab.c  \

fts5parse.c:	$(TOP)/ext/fts5/fts5parse.y lemon$(BEXE)
	cp $(TOP)/ext/fts5/fts5parse.y .
	rm -f fts5parse.h
	./lemon$(BEXE) $(OPTS) -S fts5parse.y

fts5parse.h: fts5parse.c

fts5.c: $(FTS5_SRC)
	$(TCLSH_CMD) $(TOP)/ext/fts5/tool/mkfts5c.tcl
	cp $(TOP)/ext/fts5/fts5.h .

fts5.lo:	fts5.c $(HDR) $(EXTHDR)
	$(LTCOMPILE) -DSQLITE_CORE -c fts5.c

sqlite3rbu.lo:	$(TOP)/ext/rbu/sqlite3rbu.c $(HDR) $(EXTHDR)
	$(LTCOMPILE) -DSQLITE_CORE -c $(TOP)/ext/rbu/sqlite3rbu.c


# Rules to build the 'testfixture' application.
#
# If using the amalgamation, use sqlite3.c directly to build the test
# fixture.  Otherwise link against libsqlite3.la.  (This distinction is
# necessary because the test fixture requires non-API symbols which are
# hidden when the library is built via the amalgamation).
#
TESTFIXTURE_FLAGS  = -DSQLITE_TEST=1 -DSQLITE_CRASH_TEST=1
TESTFIXTURE_FLAGS += -DTCLSH_INIT_PROC=sqlite3TestInit
TESTFIXTURE_FLAGS += -DSQLITE_SERVER=1 -DSQLITE_PRIVATE="" -DSQLITE_CORE
TESTFIXTURE_FLAGS += -DBUILD_sqlite
TESTFIXTURE_FLAGS += -DSQLITE_SERIES_CONSTRAINT_VERIFY=1
TESTFIXTURE_FLAGS += -DSQLITE_DEFAULT_PAGE_SIZE=1024
TESTFIXTURE_FLAGS += -DSQLITE_ENABLE_STMTVTAB
TESTFIXTURE_FLAGS += -DSQLITE_ENABLE_DBPAGE_VTAB
TESTFIXTURE_FLAGS += -DSQLITE_ENABLE_BYTECODE_VTAB
TESTFIXTURE_FLAGS += -DSQLITE_CKSUMVFS_STATIC

TESTFIXTURE_SRC0 = $(TESTSRC2) libsqlite3.la
TESTFIXTURE_SRC1 = sqlite3.c
TESTFIXTURE_SRC = $(TESTSRC) $(TOP)/src/tclsqlite.c
TESTFIXTURE_SRC += $(TESTFIXTURE_SRC$(USE_AMALGAMATION))

testfixture$(TEXE):	$(TESTFIXTURE_SRC)
	$(LTLINK) -DSQLITE_NO_SYNC=1 $(TEMP_STORE) $(TESTFIXTURE_FLAGS) \
		-o $@ $(TESTFIXTURE_SRC) $(LIBTCL) $(TLIBS)

coretestprogs:	$(TESTPROGS)

testprogs:	coretestprogs srcck1$(BEXE) fuzzcheck$(TEXE) sessionfuzz$(TEXE)

# A very detailed test running most or all test cases
fulltest:	alltest fuzztest

# Run most or all tcl test cases
alltest:	$(TESTPROGS)
	./testfixture$(TEXE) $(TOP)/test/all.test $(TESTOPTS)

# Really really long testing
soaktest:	$(TESTPROGS)
	./testfixture$(TEXE) $(TOP)/test/all.test -soak=1 $(TESTOPTS)

# Do extra testing but not everything.
fulltestonly:	$(TESTPROGS) fuzztest
	./testfixture$(TEXE) $(TOP)/test/full.test

# Fuzz testing
fuzztest:	fuzzcheck$(TEXE) $(FUZZDATA) sessionfuzz$(TEXE) $(TOP)/test/sessionfuzz-data1.db
	./fuzzcheck$(TEXE) $(FUZZDATA)
	./sessionfuzz$(TEXE) run $(TOP)/test/sessionfuzz-data1.db

valgrindfuzz:	fuzzcheck$(TEXT) $(FUZZDATA) sessionfuzz$(TEXE) $(TOP)/test/sessionfuzz-data1.db
	valgrind ./fuzzcheck$(TEXE) --cell-size-check --limit-mem 10M $(FUZZDATA)
	valgrind ./sessionfuzz$(TEXE) run $(TOP)/test/sessionfuzz-data1.db

# The veryquick.test TCL tests.
#
tcltest:	./testfixture$(TEXE)
	./testfixture$(TEXE) $(TOP)/test/veryquick.test $(TESTOPTS)

# Runs all the same tests cases as the "tcltest" target but uses
# the testrunner.tcl script to run them in multiple cores
# concurrently.
testrunner:	testfixture$(TEXE)
	./testfixture$(TEXE) $(TOP)/test/testrunner.tcl

# Runs both fuzztest and testrunner, consecutively.
#
devtest:	testfixture$(TEXE) fuzztest testrunner

# Testing for a release
#
releasetest: testfixture$(TEXE)
	./testfixture$(TEXE) $(TOP)/test/testrunner.tcl release

# Minimal testing that runs in less than 3 minutes
#
quicktest:	./testfixture$(TEXE)
	./testfixture$(TEXE) $(TOP)/test/extraquick.test $(TESTOPTS)

rusttest:	sqlite3.h libsqlite3.la
	( cd test/rust_suite; LD_LIBRARY_PATH=../../.libs cargo test )

rusttestwasm:	sqlite3.h libsqlite3.la sqlite3
	( cd test/rust_suite; LD_LIBRARY_PATH=../../.libs cargo test --features udf )

# This is the common case.  Run many tests that do not take too long,
# including fuzzcheck, sqlite3_analyzer, and sqldiff tests.
#
test:	fuzztest sourcetest $(TESTPROGS) tcltest

# Run a test using valgrind.  This can take a really long time
# because valgrind is so much slower than a native machine.
#
valgrindtest:	$(TESTPROGS) valgrindfuzz
	OMIT_MISUSE=1 valgrind -v ./testfixture$(TEXE) $(TOP)/test/permutations.test valgrind $(TESTOPTS)

# A very fast test that checks basic sanity.  The name comes from
# the 60s-era electronics testing:  "Turn it on and see if smoke
# comes out."
#
smoketest:	$(TESTPROGS) fuzzcheck$(TEXE)
	./testfixture$(TEXE) $(TOP)/test/main.test $(TESTOPTS)

shelltest: $(TESTPROGS)
	./testfixture$(TEXT) $(TOP)/test/permutations.test shell

sqlite3_analyzer.c: sqlite3.c $(TOP)/src/tclsqlite.c $(TOP)/tool/spaceanal.tcl $(TOP)/tool/mkccode.tcl $(TOP)/tool/sqlite3_analyzer.c.in
	$(TCLSH_CMD) $(TOP)/tool/mkccode.tcl $(TOP)/tool/sqlite3_analyzer.c.in >sqlite3_analyzer.c

sqlite3_analyzer$(TEXE): sqlite3_analyzer.c
	$(LTLINK) sqlite3_analyzer.c -o $@ $(LIBTCL) $(TLIBS)

sqltclsh.c: sqlite3.c $(TOP)/src/tclsqlite.c $(TOP)/tool/sqltclsh.tcl $(TOP)/ext/misc/appendvfs.c $(TOP)/tool/mkccode.tcl $(TOP)/tool/sqltclsh.c.in
	$(TCLSH_CMD) $(TOP)/tool/mkccode.tcl $(TOP)/tool/sqltclsh.c.in >sqltclsh.c

sqltclsh$(TEXE): sqltclsh.c
	$(LTLINK) sqltclsh.c -o $@ $(LIBTCL) $(TLIBS)

sqlite3_expert$(TEXE): $(TOP)/ext/expert/sqlite3expert.h $(TOP)/ext/expert/sqlite3expert.c $(TOP)/ext/expert/expert.c sqlite3.c
	$(LTLINK)	$(TOP)/ext/expert/sqlite3expert.h $(TOP)/ext/expert/sqlite3expert.c $(TOP)/ext/expert/expert.c sqlite3.c -o sqlite3_expert $(TLIBS)

CHECKER_DEPS =\
  $(TOP)/tool/mkccode.tcl \
  sqlite3.c \
  $(TOP)/src/tclsqlite.c \
  $(TOP)/ext/repair/sqlite3_checker.tcl \
  $(TOP)/ext/repair/checkindex.c \
  $(TOP)/ext/repair/checkfreelist.c \
  $(TOP)/ext/misc/btreeinfo.c \
  $(TOP)/ext/repair/sqlite3_checker.c.in

sqlite3_checker.c:	$(CHECKER_DEPS)
	$(TCLSH_CMD) $(TOP)/tool/mkccode.tcl $(TOP)/ext/repair/sqlite3_checker.c.in >$@

sqlite3_checker$(TEXE):	sqlite3_checker.c
	$(LTLINK) sqlite3_checker.c -o $@ $(LIBTCL) $(TLIBS)

dbdump$(TEXE): $(TOP)/ext/misc/dbdump.c sqlite3.lo
	$(LTLINK) -DDBDUMP_STANDALONE -o $@ \
           $(TOP)/ext/misc/dbdump.c sqlite3.lo $(TLIBS)

dbtotxt$(TEXE): $(TOP)/tool/dbtotxt.c
	$(LTLINK)-o $@ $(TOP)/tool/dbtotxt.c

showdb$(TEXE):	$(TOP)/tool/showdb.c sqlite3.lo
	$(LTLINK) -o $@ $(TOP)/tool/showdb.c sqlite3.lo $(TLIBS)

showstat4$(TEXE):	$(TOP)/tool/showstat4.c sqlite3.lo
	$(LTLINK) -o $@ $(TOP)/tool/showstat4.c sqlite3.lo $(TLIBS)

showjournal$(TEXE):	$(TOP)/tool/showjournal.c sqlite3.lo
	$(LTLINK) -o $@ $(TOP)/tool/showjournal.c sqlite3.lo $(TLIBS)

showwal$(TEXE):	$(TOP)/tool/showwal.c sqlite3.lo
	$(LTLINK) -o $@ $(TOP)/tool/showwal.c sqlite3.lo $(TLIBS)

showshm$(TEXE):	$(TOP)/tool/showshm.c
	$(LTLINK) -o $@ $(TOP)/tool/showshm.c

index_usage$(TEXE): $(TOP)/tool/index_usage.c sqlite3.lo
	$(LTLINK) $(SHELL_OPT) -o $@ $(TOP)/tool/index_usage.c sqlite3.lo $(TLIBS)

changeset$(TEXE):	$(TOP)/ext/session/changeset.c sqlite3.lo
	$(LTLINK) -o $@ $(TOP)/ext/session/changeset.c sqlite3.lo $(TLIBS)

changesetfuzz$(TEXE):	$(TOP)/ext/session/changesetfuzz.c sqlite3.lo
	$(LTLINK) -o $@ $(TOP)/ext/session/changesetfuzz.c sqlite3.lo $(TLIBS)

rollback-test$(TEXE):	$(TOP)/tool/rollback-test.c sqlite3.lo
	$(LTLINK) -o $@ $(TOP)/tool/rollback-test.c sqlite3.lo $(TLIBS)

atrc$(TEXX): $(TOP)/test/atrc.c sqlite3.lo
	$(LTLINK) -o $@ $(TOP)/test/atrc.c sqlite3.lo $(TLIBS)

LogEst$(TEXE):	$(TOP)/tool/logest.c sqlite3.h
	$(LTLINK) -I. -o $@ $(TOP)/tool/logest.c

wordcount$(TEXE):	$(TOP)/test/wordcount.c sqlite3.lo
	$(LTLINK) -o $@ $(TOP)/test/wordcount.c sqlite3.lo $(TLIBS)

speedtest1$(TEXE):	$(TOP)/test/speedtest1.c sqlite3.c Makefile
	$(LTLINK) $(ST_OPT) -o $@ $(TOP)/test/speedtest1.c sqlite3.c $(TLIBS)

startup$(TEXE):	$(TOP)/test/startup.c sqlite3.c
	$(CC) -Os -g -DSQLITE_THREADSAFE=0 -o $@ $(TOP)/test/startup.c sqlite3.c $(TLIBS)

KV_OPT += -DSQLITE_DIRECT_OVERFLOW_READ

kvtest$(TEXE):	$(TOP)/test/kvtest.c sqlite3.c
	$(LTLINK) $(KV_OPT) -o $@ $(TOP)/test/kvtest.c sqlite3.c $(TLIBS)

rbu$(EXE): $(TOP)/ext/rbu/rbu.c $(TOP)/ext/rbu/sqlite3rbu.c sqlite3.lo
	$(LTLINK) -I. -o $@ $(TOP)/ext/rbu/rbu.c sqlite3.lo $(TLIBS)

loadfts$(EXE): $(TOP)/tool/loadfts.c libsqlite3.la
	$(LTLINK) $(TOP)/tool/loadfts.c libsqlite3.la -o $@ $(TLIBS)

# This target will fail if the SQLite amalgamation contains any exported
# symbols that do not begin with "sqlite3_". It is run as part of the
# releasetest.tcl script.
#
VALIDIDS=' sqlite3(changeset|changegroup|session)?_'
checksymbols: sqlite3.o
	nm -g --defined-only sqlite3.o
	nm -g --defined-only sqlite3.o | egrep -v $(VALIDIDS); test $$? -ne 0
	echo '0 errors out of 1 tests'

# Build the amalgamation-autoconf package.  The amalamgation-tarball target builds
# a tarball named for the version number.  Ex:  sqlite-autoconf-3110000.tar.gz.
# The snapshot-tarball target builds a tarball named by the SHA1 hash
#
amalgamation-tarball: sqlite3.c sqlite3rc.h
	TOP=$(TOP) sh $(TOP)/tool/mkautoconfamal.sh --normal

snapshot-tarball: sqlite3.c sqlite3rc.h
	TOP=$(TOP) sh $(TOP)/tool/mkautoconfamal.sh --snapshot

# The next two rules are used to support the "threadtest" target. Building
# threadtest runs a few thread-safety tests that are implemented in C. This
# target is invoked by the releasetest.tcl script.
#
THREADTEST3_SRC = $(TOP)/test/threadtest3.c    \
                  $(TOP)/test/tt3_checkpoint.c \
                  $(TOP)/test/tt3_index.c      \
                  $(TOP)/test/tt3_vacuum.c      \
                  $(TOP)/test/tt3_stress.c      \
                  $(TOP)/test/tt3_lookaside1.c

threadtest3$(TEXE): sqlite3.lo $(THREADTEST3_SRC)
	$(LTLINK) $(TOP)/test/threadtest3.c $(TOP)/src/test_multiplex.c sqlite3.lo -o $@ $(TLIBS)

threadtest: threadtest3$(TEXE)
	./threadtest3$(TEXE)

threadtest5: sqlite3.c $(TOP)/test/threadtest5.c
	$(LTLINK) $(TOP)/test/threadtest5.c sqlite3.c -o $@ $(TLIBS)

# Standard install and cleanup targets
#
liblibsql_wasm_install:	liblibsql_wasm
	$(INSTALL) -d $(DESTDIR)$(libdir)
	$(INSTALL) -m 0644 $(WBTOP)/target/release/liblibsql_wasm.so $(DESTDIR)$(libdir)/liblibsql_wasm.so.0.0
	$(INSTALL) -m 0644 $(WBTOP)/target/release/liblibsql_wasm.a $(DESTDIR)$(libdir)/liblibsql_wasm.a
	ln -fs $(DESTDIR)$(libdir)/liblibsql_wasm.so.0.0 $(DESTDIR)$(libdir)/liblibsql_wasm.so.0
	ln -fs $(DESTDIR)$(libdir)/liblibsql_wasm.so.0.0 $(DESTDIR)$(libdir)/liblibsql_wasm.so

liblibsql_install:	liblibsql.la $(OPT_WASM_RUNTIME_INSTALL_TARGET)
	$(INSTALL) -d $(DESTDIR)$(libdir)
	$(LTINSTALL) liblibsql.la $(DESTDIR)$(libdir)

lib_install:	libsqlite3.la liblibsql_install
	$(LTINSTALL) libsqlite3.la $(DESTDIR)$(libdir)

install:	sqlite3$(TEXE) lib_install sqlite3.h sqlite3.pc libsql.pc ${HAVE_TCL:1=tcl_install}
	$(INSTALL) -d $(DESTDIR)$(bindir)
	$(LTINSTALL) sqlite3$(TEXE) $(DESTDIR)$(bindir)
	$(INSTALL) -d $(DESTDIR)$(includedir)
	$(INSTALL) -m 0644 sqlite3.h $(DESTDIR)$(includedir)
	$(INSTALL) -m 0644 $(TOP)/src/sqlite3ext.h $(DESTDIR)$(includedir)
	$(INSTALL) -d $(DESTDIR)$(pkgconfigdir)
	$(INSTALL) -m 0644 sqlite3.pc $(DESTDIR)$(pkgconfigdir)
	$(INSTALL) -m 0644 libsql.pc $(DESTDIR)$(pkgconfigdir)

pkgIndex.tcl:
	echo 'package ifneeded sqlite3 $(RELEASE) [list load [file join $$dir libtclsqlite3[info sharedlibextension]] sqlite3]' > $@
tcl_install:	lib_install libtclsqlite3.la pkgIndex.tcl
	$(INSTALL) -d $(DESTDIR)$(TCLLIBDIR)
	$(LTINSTALL) libtclsqlite3.la $(DESTDIR)$(TCLLIBDIR)
	rm -f $(DESTDIR)$(TCLLIBDIR)/libtclsqlite3.la $(DESTDIR)$(TCLLIBDIR)/libtclsqlite3.a
	$(INSTALL) -m 0644 pkgIndex.tcl $(DESTDIR)$(TCLLIBDIR)

clean:
	rm -f *.lo *.la *.o sqlite3$(TEXE) libsql$(TEXE) libsqlite3.la liblibsql.la
	rm -f sqlite3.h opcodes.*
	rm -rf .libs .deps
	rm -f lemon$(BEXE) lempar.c parse.* sqlite*.tar.gz
	rm -f mkkeywordhash$(BEXE) keywordhash.h
	rm -f mksourceid$(BEXE)
	rm -f *.da *.bb *.bbg gmon.out
	rm -rf tsrc .target_source
	rm -f tclsqlite3$(TEXE)
	rm -f testfixture$(TEXE) test.db
	rm -f LogEst$(TEXE) fts3view$(TEXE) rollback-test$(TEXE) showdb$(TEXE)
	rm -f showjournal$(TEXE) showstat4$(TEXE) showwal$(TEXE) speedtest1$(TEXE)
	rm -f wordcount$(TEXE) changeset$(TEXE)
	rm -f sqlite3.dll sqlite3.lib sqlite3.exp sqlite3.def
	rm -f sqlite3.c
	rm -f sqlite3rc.h
	rm -f shell.c sqlite3ext.h
	rm -f sqlite3_analyzer$(TEXE) sqlite3_analyzer.c
	rm -f sqlite-*-output.vsix
	rm -f mptester mptester.exe
	rm -f rbu rbu.exe
	rm -f srcck1 srcck1.exe
	rm -f fuzzershell fuzzershell.exe
	rm -f fuzzcheck fuzzcheck.exe
	rm -f sqldiff sqldiff.exe
	rm -f dbhash dbhash.exe
	rm -f fts5.* fts5parse.*
	rm -f threadtest5
	rm -f libsql*.tar.gz
	rm -rf $(WBTOP)/target

distclean:	clean
	rm -f sqlite_cfg.h config.log config.status libtool Makefile sqlite3.pc libsql.pc sqlite3session.h \
		$(TESTPROGS)

#
# Windows section
#
dll: sqlite3.dll

REAL_LIBOBJ = $(LIBOBJ:%.lo=.libs/%.o)

$(REAL_LIBOBJ): $(LIBOBJ)

sqlite3.def: $(REAL_LIBOBJ)
	echo 'EXPORTS' >sqlite3.def
	nm $(REAL_LIBOBJ) | grep ' T ' | grep ' _sqlite3_' \
		| sed 's/^.* _//' >>sqlite3.def

sqlite3.dll: $(REAL_LIBOBJ) sqlite3.def
	$(TCC) -shared -o $@ sqlite3.def \
		-Wl,"--strip-all" $(REAL_LIBOBJ)

#
# Fiddle app
#
fiddle: sqlite3.c shell.c
	make -C ext/wasm fiddle emcc_opt=-Os<|MERGE_RESOLUTION|>--- conflicted
+++ resolved
@@ -674,19 +674,15 @@
 
 
 # In wasi-sdk builds, disable the CLI shell build in the "all" target.
-SQLITE3_SHELL_TARGET_  = sqlite3$(TEXE)
+SQLITE3_SHELL_TARGET_  = sqlite3$(TEXE) libsql$(TEXE)
 SQLITE3_SHELL_TARGET_1 =
 SQLITE3_SHELL_TARGET   = $(SQLITE3_SHELL_TARGET_@HAVE_WASI_SDK@)
 
 # This is the default Makefile target.  The objects listed here
 # are what get build when you type just "make" with no arguments.
 #
-<<<<<<< HEAD
-all:	sqlite3.h libsqlite3.la liblibsql.la sqlite3$(TEXE) libsql$(TEXE) $(HAVE_TCL:1=libtclsqlite3.la)
-=======
-all:	sqlite3.h libsqlite3.la $(SQLITE3_SHELL_TARGET) \
+all:	sqlite3.h libsqlite3.la liblibsql.la $(SQLITE3_SHELL_TARGET) \
   $(HAVE_TCL:1=libtclsqlite3.la)
->>>>>>> 80511f32
 
 Makefile: $(TOP)/Makefile.in
 	./config.status
