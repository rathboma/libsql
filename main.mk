###############################################################################
# The following macros should be defined before this script is
# invoked:
#
# TOP              The toplevel directory of the source tree.  This is the
#                  directory that contains this "Makefile.in" and the
#                  "configure.in" script.
#
# BCC              C Compiler and options for use in building executables that
#                  will run on the platform that is doing the build.
#
# THREADLIB        Specify any extra linker options needed to make the library
#                  thread safe
#
# LIBS             Extra libraries options
#
# OPTS             Extra compiler command-line options.
#
# EXE              The suffix to add to executable files.  ".exe" for windows
#                  and "" for Unix.
#
# TCC              C Compiler and options for use in building executables that
#                  will run on the target platform.  This is usually the same
#                  as BCC, unless you are cross-compiling.
#
# AR               Tools used to build a static library.
# RANLIB
#
# TCL_FLAGS        Extra compiler options needed for programs that use the
#                  TCL library.
#
# LIBTCL           Linker options needed to link against the TCL library.
#
# READLINE_FLAGS   Compiler options needed for programs that use the
#                  readline() library.
#
# LIBREADLINE      Linker options needed by programs using readline() must
#                  link against.
#
# Once the macros above are defined, the rest of this make script will
# build the SQLite library and testing tools.
################################################################################

# This is how we compile
#
TCCX =  $(TCC) $(OPTS) -I. -I$(TOP)/src -I$(TOP)
TCCX += -I$(TOP)/ext/rtree -I$(TOP)/ext/icu -I$(TOP)/ext/fts3
TCCX += -I$(TOP)/ext/async -I$(TOP)/ext/userauth
TCCX += -I$(TOP)/ext/session
TCCX += -I$(TOP)/ext/fts5
THREADLIB += $(LIBS)

# Object files for the SQLite library.
#
LIBOBJ+= vdbe.o parse.o \
         alter.o analyze.o attach.o auth.o \
         backup.o bitvec.o btmutex.o btree.o build.o \
         callback.o complete.o ctime.o \
         date.o dbpage.o dbstat.o delete.o expr.o \
	 fault.o fkey.o \
         fts3.o fts3_aux.o fts3_expr.o fts3_hash.o fts3_icu.o fts3_porter.o \
         fts3_snippet.o fts3_tokenizer.o fts3_tokenizer1.o \
         fts3_tokenize_vtab.o \
	 fts3_unicode.o fts3_unicode2.o \
         fts3_write.o fts5.o func.o global.o hash.o \
         icu.o insert.o json1.o legacy.o loadext.o \
         main.o malloc.o mem0.o mem1.o mem2.o mem3.o mem5.o \
         memdb.o memjournal.o \
         mutex.o mutex_noop.o mutex_unix.o mutex_w32.o \
         notify.o opcodes.o os.o os_unix.o os_win.o \
         pager.o pcache.o pcache1.o pragma.o prepare.o printf.o \
         random.o resolve.o rowset.o rtree.o \
         select.o sqlite3rbu.o status.o stmt.o \
         table.o threads.o tokenize.o treeview.o trigger.o \
         update.o upsert.o userauth.o util.o vacuum.o \
         vdbeapi.o vdbeaux.o vdbeblob.o vdbemem.o vdbesort.o \
	 vdbetrace.o wal.o walker.o where.o wherecode.o whereexpr.o \
         utf.o vtab.o window.o

LIBOBJ += sqlite3session.o

# All of the source code files.
#
SRC = \
  $(TOP)/src/alter.c \
  $(TOP)/src/analyze.c \
  $(TOP)/src/attach.c \
  $(TOP)/src/auth.c \
  $(TOP)/src/backup.c \
  $(TOP)/src/bitvec.c \
  $(TOP)/src/btmutex.c \
  $(TOP)/src/btree.c \
  $(TOP)/src/btree.h \
  $(TOP)/src/btreeInt.h \
  $(TOP)/src/build.c \
  $(TOP)/src/callback.c \
  $(TOP)/src/complete.c \
  $(TOP)/src/ctime.c \
  $(TOP)/src/date.c \
  $(TOP)/src/dbpage.c \
  $(TOP)/src/dbstat.c \
  $(TOP)/src/delete.c \
  $(TOP)/src/expr.c \
  $(TOP)/src/fault.c \
  $(TOP)/src/fkey.c \
  $(TOP)/src/func.c \
  $(TOP)/src/global.c \
  $(TOP)/src/hash.c \
  $(TOP)/src/hash.h \
  $(TOP)/src/hwtime.h \
  $(TOP)/src/insert.c \
  $(TOP)/src/legacy.c \
  $(TOP)/src/loadext.c \
  $(TOP)/src/main.c \
  $(TOP)/src/malloc.c \
  $(TOP)/src/mem0.c \
  $(TOP)/src/mem1.c \
  $(TOP)/src/mem2.c \
  $(TOP)/src/mem3.c \
  $(TOP)/src/mem5.c \
  $(TOP)/src/memdb.c \
  $(TOP)/src/memjournal.c \
  $(TOP)/src/msvc.h \
  $(TOP)/src/mutex.c \
  $(TOP)/src/mutex.h \
  $(TOP)/src/mutex_noop.c \
  $(TOP)/src/mutex_unix.c \
  $(TOP)/src/mutex_w32.c \
  $(TOP)/src/notify.c \
  $(TOP)/src/os.c \
  $(TOP)/src/os.h \
  $(TOP)/src/os_common.h \
  $(TOP)/src/os_setup.h \
  $(TOP)/src/os_unix.c \
  $(TOP)/src/os_win.c \
  $(TOP)/src/os_win.h \
  $(TOP)/src/pager.c \
  $(TOP)/src/pager.h \
  $(TOP)/src/parse.y \
  $(TOP)/src/pcache.c \
  $(TOP)/src/pcache.h \
  $(TOP)/src/pcache1.c \
  $(TOP)/src/pragma.c \
  $(TOP)/src/pragma.h \
  $(TOP)/src/prepare.c \
  $(TOP)/src/printf.c \
  $(TOP)/src/random.c \
  $(TOP)/src/resolve.c \
  $(TOP)/src/rowset.c \
  $(TOP)/src/select.c \
  $(TOP)/src/status.c \
  $(TOP)/src/shell.c.in \
  $(TOP)/src/sqlite.h.in \
  $(TOP)/src/sqlite3ext.h \
  $(TOP)/src/sqliteInt.h \
  $(TOP)/src/sqliteLimit.h \
  $(TOP)/src/table.c \
  $(TOP)/src/tclsqlite.c \
  $(TOP)/src/threads.c \
  $(TOP)/src/tokenize.c \
  $(TOP)/src/treeview.c \
  $(TOP)/src/trigger.c \
  $(TOP)/src/utf.c \
  $(TOP)/src/update.c \
  $(TOP)/src/upsert.c \
  $(TOP)/src/util.c \
  $(TOP)/src/vacuum.c \
  $(TOP)/src/vdbe.c \
  $(TOP)/src/vdbe.h \
  $(TOP)/src/vdbeapi.c \
  $(TOP)/src/vdbeaux.c \
  $(TOP)/src/vdbeblob.c \
  $(TOP)/src/vdbemem.c \
  $(TOP)/src/vdbesort.c \
  $(TOP)/src/vdbetrace.c \
  $(TOP)/src/vdbeInt.h \
  $(TOP)/src/vtab.c \
  $(TOP)/src/vxworks.h \
  $(TOP)/src/wal.c \
  $(TOP)/src/wal.h \
  $(TOP)/src/walker.c \
  $(TOP)/src/where.c \
  $(TOP)/src/wherecode.c \
  $(TOP)/src/whereexpr.c \
  $(TOP)/src/whereInt.h \
  $(TOP)/src/window.c

# Source code for extensions
#
SRC += \
  $(TOP)/ext/fts1/fts1.c \
  $(TOP)/ext/fts1/fts1.h \
  $(TOP)/ext/fts1/fts1_hash.c \
  $(TOP)/ext/fts1/fts1_hash.h \
  $(TOP)/ext/fts1/fts1_porter.c \
  $(TOP)/ext/fts1/fts1_tokenizer.h \
  $(TOP)/ext/fts1/fts1_tokenizer1.c
SRC += \
  $(TOP)/ext/fts2/fts2.c \
  $(TOP)/ext/fts2/fts2.h \
  $(TOP)/ext/fts2/fts2_hash.c \
  $(TOP)/ext/fts2/fts2_hash.h \
  $(TOP)/ext/fts2/fts2_icu.c \
  $(TOP)/ext/fts2/fts2_porter.c \
  $(TOP)/ext/fts2/fts2_tokenizer.h \
  $(TOP)/ext/fts2/fts2_tokenizer.c \
  $(TOP)/ext/fts2/fts2_tokenizer1.c
SRC += \
  $(TOP)/ext/fts3/fts3.c \
  $(TOP)/ext/fts3/fts3.h \
  $(TOP)/ext/fts3/fts3Int.h \
  $(TOP)/ext/fts3/fts3_aux.c \
  $(TOP)/ext/fts3/fts3_expr.c \
  $(TOP)/ext/fts3/fts3_hash.c \
  $(TOP)/ext/fts3/fts3_hash.h \
  $(TOP)/ext/fts3/fts3_icu.c \
  $(TOP)/ext/fts3/fts3_porter.c \
  $(TOP)/ext/fts3/fts3_snippet.c \
  $(TOP)/ext/fts3/fts3_tokenizer.h \
  $(TOP)/ext/fts3/fts3_tokenizer.c \
  $(TOP)/ext/fts3/fts3_tokenizer1.c \
  $(TOP)/ext/fts3/fts3_tokenize_vtab.c \
  $(TOP)/ext/fts3/fts3_unicode.c \
  $(TOP)/ext/fts3/fts3_unicode2.c \
  $(TOP)/ext/fts3/fts3_write.c
SRC += \
  $(TOP)/ext/icu/sqliteicu.h \
  $(TOP)/ext/icu/icu.c
SRC += \
  $(TOP)/ext/rtree/sqlite3rtree.h \
  $(TOP)/ext/rtree/rtree.h \
  $(TOP)/ext/rtree/rtree.c \
  $(TOP)/ext/rtree/geopoly.c
SRC += \
  $(TOP)/ext/session/sqlite3session.c \
  $(TOP)/ext/session/sqlite3session.h
SRC += \
  $(TOP)/ext/userauth/userauth.c \
  $(TOP)/ext/userauth/sqlite3userauth.h
SRC += \
  $(TOP)/ext/rbu/sqlite3rbu.c \
  $(TOP)/ext/rbu/sqlite3rbu.h
SRC += \
  $(TOP)/ext/misc/json1.c \
  $(TOP)/ext/misc/stmt.c


# FTS5 things
#
FTS5_HDR = \
   $(TOP)/ext/fts5/fts5.h \
   $(TOP)/ext/fts5/fts5Int.h \
   fts5parse.h

FTS5_SRC = \
   $(TOP)/ext/fts5/fts5_aux.c \
   $(TOP)/ext/fts5/fts5_buffer.c \
   $(TOP)/ext/fts5/fts5_main.c \
   $(TOP)/ext/fts5/fts5_config.c \
   $(TOP)/ext/fts5/fts5_expr.c \
   $(TOP)/ext/fts5/fts5_hash.c \
   $(TOP)/ext/fts5/fts5_index.c \
   fts5parse.c \
   $(TOP)/ext/fts5/fts5_storage.c \
   $(TOP)/ext/fts5/fts5_tokenize.c \
   $(TOP)/ext/fts5/fts5_unicode2.c \
   $(TOP)/ext/fts5/fts5_varint.c \
   $(TOP)/ext/fts5/fts5_vocab.c  \

LSM1_SRC = \
   $(TOP)/ext/lsm1/lsm.h \
   $(TOP)/ext/lsm1/lsmInt.h \
   $(TOP)/ext/lsm1/lsm_ckpt.c \
   $(TOP)/ext/lsm1/lsm_file.c \
   $(TOP)/ext/lsm1/lsm_log.c \
   $(TOP)/ext/lsm1/lsm_main.c \
   $(TOP)/ext/lsm1/lsm_mem.c \
   $(TOP)/ext/lsm1/lsm_mutex.c \
   $(TOP)/ext/lsm1/lsm_shared.c \
   $(TOP)/ext/lsm1/lsm_sorted.c \
   $(TOP)/ext/lsm1/lsm_str.c \
   $(TOP)/ext/lsm1/lsm_tree.c \
   $(TOP)/ext/lsm1/lsm_unix.c \
   $(TOP)/ext/lsm1/lsm_varint.c \
   $(TOP)/ext/lsm1/lsm_vtab.c \
   $(TOP)/ext/lsm1/lsm_win32.c


# Generated source code files
#
SRC += \
  keywordhash.h \
  opcodes.c \
  opcodes.h \
  parse.c \
  parse.h \
  shell.c \
  sqlite3.h


# Source code to the test files.
#
TESTSRC = \
  $(TOP)/ext/expert/sqlite3expert.c \
  $(TOP)/ext/expert/test_expert.c \
  $(TOP)/ext/fts3/fts3_term.c \
  $(TOP)/ext/fts3/fts3_test.c \
  $(TOP)/ext/rbu/test_rbu.c \
  $(TOP)/src/test1.c \
  $(TOP)/src/test2.c \
  $(TOP)/src/test3.c \
  $(TOP)/src/test4.c \
  $(TOP)/src/test5.c \
  $(TOP)/src/test6.c \
  $(TOP)/src/test7.c \
  $(TOP)/src/test8.c \
  $(TOP)/src/test9.c \
  $(TOP)/src/test_autoext.c \
  $(TOP)/src/test_async.c \
  $(TOP)/src/test_backup.c \
  $(TOP)/src/test_bestindex.c \
  $(TOP)/src/test_blob.c \
  $(TOP)/src/test_btree.c \
  $(TOP)/src/test_config.c \
  $(TOP)/src/test_delete.c \
  $(TOP)/src/test_demovfs.c \
  $(TOP)/src/test_devsym.c \
  $(TOP)/src/test_fs.c \
  $(TOP)/src/test_func.c \
  $(TOP)/src/test_hexio.c \
  $(TOP)/src/test_init.c \
  $(TOP)/src/test_intarray.c \
  $(TOP)/src/test_journal.c \
  $(TOP)/src/test_malloc.c \
  $(TOP)/src/test_md5.c \
  $(TOP)/src/test_multiplex.c \
  $(TOP)/src/test_mutex.c \
  $(TOP)/src/test_onefile.c \
  $(TOP)/src/test_osinst.c \
  $(TOP)/src/test_pcache.c \
  $(TOP)/src/test_quota.c \
  $(TOP)/src/test_rtree.c \
  $(TOP)/src/test_schema.c \
  $(TOP)/src/test_server.c \
  $(TOP)/src/test_sqllog.c \
  $(TOP)/src/test_superlock.c \
  $(TOP)/src/test_syscall.c \
  $(TOP)/src/test_tclsh.c \
  $(TOP)/src/test_tclvar.c \
  $(TOP)/src/test_thread.c \
  $(TOP)/src/test_vfs.c \
  $(TOP)/src/test_windirent.c \
  $(TOP)/src/test_window.c \
  $(TOP)/src/test_wsd.c

# Extensions to be statically loaded.
#
TESTSRC += \
  $(TOP)/ext/misc/amatch.c \
  $(TOP)/ext/misc/carray.c \
  $(TOP)/ext/misc/closure.c \
  $(TOP)/ext/misc/csv.c \
  $(TOP)/ext/misc/eval.c \
  $(TOP)/ext/misc/explain.c \
  $(TOP)/ext/misc/fileio.c \
  $(TOP)/ext/misc/fuzzer.c \
  $(TOP)/ext/misc/ieee754.c \
  $(TOP)/ext/misc/mmapwarm.c \
  $(TOP)/ext/misc/nextchar.c \
  $(TOP)/ext/misc/normalize.c \
  $(TOP)/ext/misc/percentile.c \
  $(TOP)/ext/misc/regexp.c \
  $(TOP)/ext/misc/remember.c \
  $(TOP)/ext/misc/series.c \
  $(TOP)/ext/misc/spellfix.c \
  $(TOP)/ext/misc/totype.c \
  $(TOP)/ext/misc/unionvtab.c \
  $(TOP)/ext/misc/wholenumber.c \
  $(TOP)/ext/misc/vfslog.c \
  $(TOP)/ext/misc/zipfile.c \
  $(TOP)/ext/fts5/fts5_tcl.c \
  $(TOP)/ext/fts5/fts5_test_mi.c \
  $(TOP)/ext/fts5/fts5_test_tok.c


#TESTSRC += $(TOP)/ext/fts2/fts2_tokenizer.c
#TESTSRC += $(TOP)/ext/fts3/fts3_tokenizer.c

TESTSRC2 = \
  $(TOP)/src/attach.c \
  $(TOP)/src/backup.c \
  $(TOP)/src/btree.c \
  $(TOP)/src/build.c \
  $(TOP)/src/date.c \
  $(TOP)/src/dbpage.c \
  $(TOP)/src/dbstat.c \
  $(TOP)/src/expr.c \
  $(TOP)/src/func.c \
  $(TOP)/src/insert.c \
  $(TOP)/src/wal.c \
  $(TOP)/src/main.c \
  $(TOP)/src/mem5.c \
  $(TOP)/src/os.c \
  $(TOP)/src/os_unix.c \
  $(TOP)/src/os_win.c \
  $(TOP)/src/pager.c \
  $(TOP)/src/pragma.c \
  $(TOP)/src/prepare.c \
  $(TOP)/src/printf.c \
  $(TOP)/src/random.c \
  $(TOP)/src/pcache.c \
  $(TOP)/src/pcache1.c \
  $(TOP)/src/select.c \
  $(TOP)/src/threads.c \
  $(TOP)/src/tokenize.c \
  $(TOP)/src/utf.c \
  $(TOP)/src/util.c \
  $(TOP)/src/vdbeapi.c \
  $(TOP)/src/vdbeaux.c \
  $(TOP)/src/vdbe.c \
  $(TOP)/src/vdbemem.c \
  $(TOP)/src/where.c \
  $(TOP)/src/wherecode.c \
  $(TOP)/src/whereexpr.c \
  parse.c \
  $(TOP)/ext/fts3/fts3.c \
  $(TOP)/ext/fts3/fts3_aux.c \
  $(TOP)/ext/fts3/fts3_expr.c \
  $(TOP)/ext/fts3/fts3_tokenizer.c \
  $(TOP)/ext/fts3/fts3_write.c \
  $(TOP)/ext/async/sqlite3async.c \
  $(TOP)/ext/misc/stmt.c \
  $(TOP)/ext/session/sqlite3session.c \
<<<<<<< HEAD
  $(TOP)/ext/session/sqlite3changebatch.c \
  $(TOP)/ext/session/test_session.c 
=======
  $(TOP)/ext/session/test_session.c
>>>>>>> 52f0c620

# Header files used by all library source files.
#
HDR = \
   $(TOP)/src/btree.h \
   $(TOP)/src/btreeInt.h \
   $(TOP)/src/hash.h \
   $(TOP)/src/hwtime.h \
   keywordhash.h \
   $(TOP)/src/msvc.h \
   $(TOP)/src/mutex.h \
   opcodes.h \
   $(TOP)/src/os.h \
   $(TOP)/src/os_common.h \
   $(TOP)/src/os_setup.h \
   $(TOP)/src/os_win.h \
   $(TOP)/src/pager.h \
   $(TOP)/src/pcache.h \
   parse.h  \
   $(TOP)/src/pragma.h \
   sqlite3.h  \
   $(TOP)/src/sqlite3ext.h \
   $(TOP)/src/sqliteInt.h  \
   $(TOP)/src/sqliteLimit.h \
   $(TOP)/src/vdbe.h \
   $(TOP)/src/vdbeInt.h \
   $(TOP)/src/vxworks.h \
   $(TOP)/src/whereInt.h

# Header files used by extensions
#
EXTHDR += \
  $(TOP)/ext/fts1/fts1.h \
  $(TOP)/ext/fts1/fts1_hash.h \
  $(TOP)/ext/fts1/fts1_tokenizer.h
EXTHDR += \
  $(TOP)/ext/fts2/fts2.h \
  $(TOP)/ext/fts2/fts2_hash.h \
  $(TOP)/ext/fts2/fts2_tokenizer.h
EXTHDR += \
  $(TOP)/ext/fts3/fts3.h \
  $(TOP)/ext/fts3/fts3Int.h \
  $(TOP)/ext/fts3/fts3_hash.h \
  $(TOP)/ext/fts3/fts3_tokenizer.h
EXTHDR += \
  $(TOP)/ext/rtree/rtree.h \
  $(TOP)/ext/rtree/geopoly.c
EXTHDR += \
  $(TOP)/ext/icu/sqliteicu.h
EXTHDR += \
  $(TOP)/ext/fts5/fts5Int.h  \
  fts5parse.h                \
  $(TOP)/ext/fts5/fts5.h
EXTHDR += \
  $(TOP)/ext/userauth/sqlite3userauth.h

# executables needed for testing
#
TESTPROGS = \
  testfixture$(EXE) \
  sqlite3$(EXE) \
  sqlite3_analyzer$(EXE) \
  sqlite3_checker$(EXE) \
  sqldiff$(EXE) \
  dbhash$(EXE) \
  sqltclsh$(EXE)

# Databases containing fuzzer test cases
#
FUZZDATA = \
  $(TOP)/test/fuzzdata1.db \
  $(TOP)/test/fuzzdata2.db \
  $(TOP)/test/fuzzdata3.db \
  $(TOP)/test/fuzzdata4.db \
  $(TOP)/test/fuzzdata5.db \
  $(TOP)/test/fuzzdata6.db \
  $(TOP)/test/fuzzdata7.db

# Standard options to testfixture
#
TESTOPTS = --verbose=file --output=test-out.txt

# Extra compiler options for various shell tools
#
SHELL_OPT += -DSQLITE_ENABLE_JSON1 -DSQLITE_ENABLE_FTS4 -DSQLITE_ENABLE_FTS5
SHELL_OPT += -DSQLITE_ENABLE_RTREE
SHELL_OPT += -DSQLITE_ENABLE_EXPLAIN_COMMENTS
SHELL_OPT += -DSQLITE_ENABLE_UNKNOWN_SQL_FUNCTION
SHELL_OPT += -DSQLITE_ENABLE_STMTVTAB
SHELL_OPT += -DSQLITE_ENABLE_DBPAGE_VTAB
SHELL_OPT += -DSQLITE_ENABLE_DBSTAT_VTAB
SHELL_OPT += -DSQLITE_ENABLE_OFFSET_SQL_FUNC
SHELL_OPT += -DSQLITE_INTROSPECTION_PRAGMAS
FUZZERSHELL_OPT = -DSQLITE_ENABLE_JSON1
FUZZCHECK_OPT = -DSQLITE_ENABLE_JSON1 -DSQLITE_ENABLE_MEMSYS5
FUZZCHECK_OPT += -DSQLITE_MAX_MEMORY=50000000
FUZZCHECK_OPT += -DSQLITE_PRINTF_PRECISION_LIMIT=1000
DBFUZZ_OPT =
KV_OPT = -DSQLITE_THREADSAFE=0 -DSQLITE_DIRECT_OVERFLOW_READ
ST_OPT = -DSQLITE_THREADSAFE=0

# This is the default Makefile target.  The objects listed here
# are what get build when you type just "make" with no arguments.
#
all:	sqlite3.h libsqlite3.a sqlite3$(EXE)

libsqlite3.a:	$(LIBOBJ)
	$(AR) libsqlite3.a $(LIBOBJ)
	$(RANLIB) libsqlite3.a

sqlite3$(EXE):	shell.c libsqlite3.a sqlite3.h
	$(TCCX) $(READLINE_FLAGS) -o sqlite3$(EXE) $(SHELL_OPT) \
		shell.c libsqlite3.a $(LIBREADLINE) $(TLIBS) $(THREADLIB)

sqldiff$(EXE):	$(TOP)/tool/sqldiff.c sqlite3.c sqlite3.h
	$(TCCX) -o sqldiff$(EXE) -DSQLITE_THREADSAFE=0 \
		$(TOP)/tool/sqldiff.c sqlite3.c $(TLIBS) $(THREADLIB)

dbhash$(EXE):	$(TOP)/tool/dbhash.c sqlite3.c sqlite3.h
	$(TCCX) -o dbhash$(EXE) -DSQLITE_THREADSAFE=0 \
		$(TOP)/tool/dbhash.c sqlite3.c $(TLIBS) $(THREADLIB)

scrub$(EXE):	$(TOP)/ext/misc/scrub.c sqlite3.o
	$(TCC) -I. -DSCRUB_STANDALONE -o scrub$(EXE) $(TOP)/ext/misc/scrub.c sqlite3.o $(THREADLIB)

srcck1$(EXE):	$(TOP)/tool/srcck1.c
	$(BCC) -o srcck1$(EXE) $(TOP)/tool/srcck1.c

sourcetest:	srcck1$(EXE) sqlite3.c
	./srcck1 sqlite3.c

fuzzershell$(EXE):	$(TOP)/tool/fuzzershell.c sqlite3.c sqlite3.h
	$(TCCX) -o fuzzershell$(EXE) -DSQLITE_THREADSAFE=0 -DSQLITE_OMIT_LOAD_EXTENSION \
	  $(FUZZERSHELL_OPT) $(TOP)/tool/fuzzershell.c sqlite3.c \
	  $(TLIBS) $(THREADLIB)

dbfuzz$(EXE):	$(TOP)/test/dbfuzz.c sqlite3.c sqlite3.h
	$(TCCX) -o dbfuzz$(EXE) -DSQLITE_THREADSAFE=0 -DSQLITE_OMIT_LOAD_EXTENSION \
	  $(DBFUZZ_OPT) $(TOP)/test/dbfuzz.c sqlite3.c \
	  $(TLIBS) $(THREADLIB)

fuzzcheck$(EXE):	$(TOP)/test/fuzzcheck.c sqlite3.c sqlite3.h $(TOP)/test/ossfuzz.c
	$(TCCX) -o fuzzcheck$(EXE) -DSQLITE_THREADSAFE=0 -DSQLITE_OMIT_LOAD_EXTENSION \
		-DSQLITE_ENABLE_MEMSYS5 $(FUZZCHECK_OPT) -DSQLITE_OSS_FUZZ \
		$(TOP)/test/fuzzcheck.c $(TOP)/test/ossfuzz.c sqlite3.c $(TLIBS) $(THREADLIB)

ossshell$(EXE):	$(TOP)/test/ossfuzz.c $(TOP)/test/ossshell.c sqlite3.c sqlite3.h
	$(TCCX) -o ossshell$(EXE) -DSQLITE_THREADSAFE=0 -DSQLITE_OMIT_LOAD_EXTENSION \
		-DSQLITE_ENABLE_MEMSYS5 $(FUZZCHECK_OPT) \
		$(TOP)/test/ossfuzz.c $(TOP)/test/ossshell.c sqlite3.c $(TLIBS) $(THREADLIB)

sessionfuzz$(EXE):	$(TOP)/test/sessionfuzz.c sqlite3.c sqlite3.h
	$(TCC) -o sessionfuzz$(EXE) $(TOP)/test/sessionfuzz.c -lz $(TLIBS) $(THREADLIB)

mptester$(EXE):	sqlite3.c $(TOP)/mptest/mptest.c
	$(TCCX) -o $@ -I. $(TOP)/mptest/mptest.c sqlite3.c \
		$(TLIBS) $(THREADLIB)

MPTEST1=./mptester$(EXE) mptest1.db $(TOP)/mptest/crash01.test --repeat 20
MPTEST2=./mptester$(EXE) mptest2.db $(TOP)/mptest/multiwrite01.test --repeat 20
mptest:	mptester$(EXE)
	$(MPTEST1) --journalmode DELETE
	$(MPTEST2) --journalmode WAL
	$(MPTEST1) --journalmode WAL
	$(MPTEST2) --journalmode PERSIST
	$(MPTEST1) --journalmode PERSIST
	$(MPTEST2) --journalmode TRUNCATE
	$(MPTEST1) --journalmode TRUNCATE
	$(MPTEST2) --journalmode DELETE

sqlite3.o:	sqlite3.c
	$(TCCX) -I. -c sqlite3.c

# This target creates a directory named "tsrc" and fills it with
# copies of all of the C source code and header files needed to
# build on the target system.  Some of the C source code and header
# files are automatically generated.  This target takes care of
# all that automatic generation.
#
target_source:	$(SRC) $(TOP)/tool/vdbe-compress.tcl fts5.c
	rm -rf tsrc
	mkdir tsrc
	cp -f $(SRC) tsrc
	rm tsrc/sqlite.h.in tsrc/parse.y
	tclsh $(TOP)/tool/vdbe-compress.tcl $(OPTS) <tsrc/vdbe.c >vdbe.new
	mv vdbe.new tsrc/vdbe.c
	cp fts5.c fts5.h tsrc
	touch target_source

sqlite3.c:	target_source $(TOP)/tool/mksqlite3c.tcl
	tclsh $(TOP)/tool/mksqlite3c.tcl
	cp tsrc/sqlite3ext.h .
	cp $(TOP)/ext/session/sqlite3session.h .
	echo '#ifndef USE_SYSTEM_SQLITE' >tclsqlite3.c
	cat sqlite3.c >>tclsqlite3.c
	echo '#endif /* USE_SYSTEM_SQLITE */' >>tclsqlite3.c
	cat $(TOP)/src/tclsqlite.c >>tclsqlite3.c

sqlite3ext.h:	target_source
	cp tsrc/sqlite3ext.h .

sqlite3.c-debug:	target_source $(TOP)/tool/mksqlite3c.tcl
	tclsh $(TOP)/tool/mksqlite3c.tcl --linemacros
	echo '#ifndef USE_SYSTEM_SQLITE' >tclsqlite3.c
	cat sqlite3.c >>tclsqlite3.c
	echo '#endif /* USE_SYSTEM_SQLITE */' >>tclsqlite3.c
	echo '#line 1 "tclsqlite.c"' >>tclsqlite3.c
	cat $(TOP)/src/tclsqlite.c >>tclsqlite3.c

sqlite3-all.c:	sqlite3.c $(TOP)/tool/split-sqlite3c.tcl
	tclsh $(TOP)/tool/split-sqlite3c.tcl

fts2amal.c:	target_source $(TOP)/ext/fts2/mkfts2amal.tcl
	tclsh $(TOP)/ext/fts2/mkfts2amal.tcl

fts3amal.c:	target_source $(TOP)/ext/fts3/mkfts3amal.tcl
	tclsh $(TOP)/ext/fts3/mkfts3amal.tcl

# Rules to build the LEMON compiler generator
#
lemon:	$(TOP)/tool/lemon.c $(TOP)/tool/lempar.c
	$(BCC) -o lemon $(TOP)/tool/lemon.c
	cp $(TOP)/tool/lempar.c .

# A tool to generate the source-id
#
mksourceid:	$(TOP)/tool/mksourceid.c
	$(BCC) -o mksourceid $(TOP)/tool/mksourceid.c

# Rules to build individual *.o files from generated *.c files. This
# applies to:
#
#     parse.o
#     opcodes.o
#
%.o: %.c $(HDR)
	$(TCCX) -c $<

# Rules to build individual *.o files from files in the src directory.
#
%.o: $(TOP)/src/%.c $(HDR)
	$(TCCX) -c $<

tclsqlite.o:	$(TOP)/src/tclsqlite.c $(HDR)
	$(TCCX) $(TCL_FLAGS) -c $(TOP)/src/tclsqlite.c



# Rules to build opcodes.c and opcodes.h
#
opcodes.c:	opcodes.h $(TOP)/tool/mkopcodec.tcl
	tclsh $(TOP)/tool/mkopcodec.tcl opcodes.h >opcodes.c

opcodes.h:	parse.h $(TOP)/src/vdbe.c $(TOP)/tool/mkopcodeh.tcl
	cat parse.h $(TOP)/src/vdbe.c | \
		tclsh $(TOP)/tool/mkopcodeh.tcl >opcodes.h

# Rules to build parse.c and parse.h - the outputs of lemon.
#
parse.h:	parse.c

parse.c:	$(TOP)/src/parse.y lemon $(TOP)/tool/addopcodes.tcl
	cp $(TOP)/src/parse.y .
	rm -f parse.h
	./lemon -s $(OPTS) parse.y
	mv parse.h parse.h.temp
	tclsh $(TOP)/tool/addopcodes.tcl parse.h.temp >parse.h

sqlite3.h:	$(TOP)/src/sqlite.h.in $(TOP)/manifest mksourceid $(TOP)/VERSION $(TOP)/ext/rtree/sqlite3rtree.h
	tclsh $(TOP)/tool/mksqlite3h.tcl $(TOP) >sqlite3.h

keywordhash.h:	$(TOP)/tool/mkkeywordhash.c
	$(BCC) -o mkkeywordhash $(OPTS) $(TOP)/tool/mkkeywordhash.c
	./mkkeywordhash >keywordhash.h

# Source files that go into making shell.c
SHELL_SRC = \
	$(TOP)/src/shell.c.in \
        $(TOP)/ext/misc/appendvfs.c \
	$(TOP)/ext/misc/shathree.c \
	$(TOP)/ext/misc/fileio.c \
	$(TOP)/ext/misc/completion.c \
	$(TOP)/ext/misc/sqlar.c \
	$(TOP)/ext/expert/sqlite3expert.c \
	$(TOP)/ext/expert/sqlite3expert.h \
	$(TOP)/ext/misc/zipfile.c \
        $(TOP)/src/test_windirent.c

shell.c:	$(SHELL_SRC) $(TOP)/tool/mkshellc.tcl
	tclsh $(TOP)/tool/mkshellc.tcl >shell.c



# Rules to build the extension objects.
#
icu.o:	$(TOP)/ext/icu/icu.c $(HDR) $(EXTHDR)
	$(TCCX) -DSQLITE_CORE -c $(TOP)/ext/icu/icu.c

fts2.o:	$(TOP)/ext/fts2/fts2.c $(HDR) $(EXTHDR)
	$(TCCX) -DSQLITE_CORE -c $(TOP)/ext/fts2/fts2.c

fts2_hash.o:	$(TOP)/ext/fts2/fts2_hash.c $(HDR) $(EXTHDR)
	$(TCCX) -DSQLITE_CORE -c $(TOP)/ext/fts2/fts2_hash.c

fts2_icu.o:	$(TOP)/ext/fts2/fts2_icu.c $(HDR) $(EXTHDR)
	$(TCCX) -DSQLITE_CORE -c $(TOP)/ext/fts2/fts2_icu.c

fts2_porter.o:	$(TOP)/ext/fts2/fts2_porter.c $(HDR) $(EXTHDR)
	$(TCCX) -DSQLITE_CORE -c $(TOP)/ext/fts2/fts2_porter.c

fts2_tokenizer.o:	$(TOP)/ext/fts2/fts2_tokenizer.c $(HDR) $(EXTHDR)
	$(TCCX) -DSQLITE_CORE -c $(TOP)/ext/fts2/fts2_tokenizer.c

fts2_tokenizer1.o:	$(TOP)/ext/fts2/fts2_tokenizer1.c $(HDR) $(EXTHDR)
	$(TCCX) -DSQLITE_CORE -c $(TOP)/ext/fts2/fts2_tokenizer1.c

fts3.o:	$(TOP)/ext/fts3/fts3.c $(HDR) $(EXTHDR)
	$(TCCX) -DSQLITE_CORE -c $(TOP)/ext/fts3/fts3.c

fts3_aux.o:	$(TOP)/ext/fts3/fts3_aux.c $(HDR) $(EXTHDR)
	$(TCCX) -DSQLITE_CORE -c $(TOP)/ext/fts3/fts3_aux.c

fts3_expr.o:	$(TOP)/ext/fts3/fts3_expr.c $(HDR) $(EXTHDR)
	$(TCCX) -DSQLITE_CORE -c $(TOP)/ext/fts3/fts3_expr.c

fts3_hash.o:	$(TOP)/ext/fts3/fts3_hash.c $(HDR) $(EXTHDR)
	$(TCCX) -DSQLITE_CORE -c $(TOP)/ext/fts3/fts3_hash.c

fts3_icu.o:	$(TOP)/ext/fts3/fts3_icu.c $(HDR) $(EXTHDR)
	$(TCCX) -DSQLITE_CORE -c $(TOP)/ext/fts3/fts3_icu.c

fts3_snippet.o:	$(TOP)/ext/fts3/fts3_snippet.c $(HDR) $(EXTHDR)
	$(TCCX) -DSQLITE_CORE -c $(TOP)/ext/fts3/fts3_snippet.c

fts3_porter.o:	$(TOP)/ext/fts3/fts3_porter.c $(HDR) $(EXTHDR)
	$(TCCX) -DSQLITE_CORE -c $(TOP)/ext/fts3/fts3_porter.c

fts3_tokenizer.o:	$(TOP)/ext/fts3/fts3_tokenizer.c $(HDR) $(EXTHDR)
	$(TCCX) -DSQLITE_CORE -c $(TOP)/ext/fts3/fts3_tokenizer.c

fts3_tokenizer1.o:	$(TOP)/ext/fts3/fts3_tokenizer1.c $(HDR) $(EXTHDR)
	$(TCCX) -DSQLITE_CORE -c $(TOP)/ext/fts3/fts3_tokenizer1.c

fts3_tokenize_vtab.o:	$(TOP)/ext/fts3/fts3_tokenize_vtab.c $(HDR) $(EXTHDR)
	$(TCCX) -DSQLITE_CORE -c $(TOP)/ext/fts3/fts3_tokenize_vtab.c

fts3_unicode.o:	$(TOP)/ext/fts3/fts3_unicode.c $(HDR) $(EXTHDR)
	$(TCCX) -DSQLITE_CORE -c $(TOP)/ext/fts3/fts3_unicode.c

fts3_unicode2.o:	$(TOP)/ext/fts3/fts3_unicode2.c $(HDR) $(EXTHDR)
	$(TCCX) -DSQLITE_CORE -c $(TOP)/ext/fts3/fts3_unicode2.c

fts3_write.o:	$(TOP)/ext/fts3/fts3_write.c $(HDR) $(EXTHDR)
	$(TCCX) -DSQLITE_CORE -c $(TOP)/ext/fts3/fts3_write.c

fts5.o:	fts5.c
	$(TCCX) -DSQLITE_CORE -c fts5.c

json1.o:	$(TOP)/ext/misc/json1.c
	$(TCCX) -DSQLITE_CORE -c $(TOP)/ext/misc/json1.c

stmt.o:	$(TOP)/ext/misc/stmt.c
	$(TCCX) -DSQLITE_CORE -c $(TOP)/ext/misc/stmt.c

rtree.o:	$(TOP)/ext/rtree/rtree.c $(HDR) $(EXTHDR)
	$(TCCX) -DSQLITE_CORE -c $(TOP)/ext/rtree/rtree.c



fts5parse.c:	$(TOP)/ext/fts5/fts5parse.y lemon
	cp $(TOP)/ext/fts5/fts5parse.y .
	rm -f fts5parse.h
	./lemon $(OPTS) fts5parse.y

fts5parse.h: fts5parse.c

fts5.c: $(FTS5_SRC) $(FTS5_HDR)
	tclsh $(TOP)/ext/fts5/tool/mkfts5c.tcl
	cp $(TOP)/ext/fts5/fts5.h .

lsm1.c: $(LSM1_SRC)
	tclsh $(TOP)/ext/lsm1/tool/mklsm1c.tcl
	cp $(TOP)/ext/lsm1/lsm.h .

userauth.o:	$(TOP)/ext/userauth/userauth.c $(HDR) $(EXTHDR)
	$(TCCX) -DSQLITE_CORE -c $(TOP)/ext/userauth/userauth.c

sqlite3session.o:	$(TOP)/ext/session/sqlite3session.c $(HDR) $(EXTHDR)
	$(TCCX) -DSQLITE_CORE -c $(TOP)/ext/session/sqlite3session.c

sqlite3rbu.o:	$(TOP)/ext/rbu/sqlite3rbu.c $(HDR) $(EXTHDR)
	$(TCCX) -DSQLITE_CORE -c $(TOP)/ext/rbu/sqlite3rbu.c

# Rules for building test programs and for running tests
#
tclsqlite3:	$(TOP)/src/tclsqlite.c libsqlite3.a
	$(TCCX) $(TCL_FLAGS) -DTCLSH -o tclsqlite3 \
		$(TOP)/src/tclsqlite.c libsqlite3.a $(LIBTCL) $(THREADLIB)

sqlite3_analyzer.c: sqlite3.c $(TOP)/src/tclsqlite.c $(TOP)/tool/spaceanal.tcl $(TOP)/tool/sqlite3_analyzer.c.in $(TOP)/tool/mkccode.tcl
	tclsh $(TOP)/tool/mkccode.tcl $(TOP)/tool/sqlite3_analyzer.c.in >sqlite3_analyzer.c

sqlite3_analyzer$(EXE): sqlite3_analyzer.c
	$(TCCX) $(TCL_FLAGS) sqlite3_analyzer.c -o $@ $(LIBTCL) $(THREADLIB)

sqltclsh.c: sqlite3.c $(TOP)/src/tclsqlite.c $(TOP)/tool/sqltclsh.tcl $(TOP)/ext/misc/appendvfs.c $(TOP)/tool/mkccode.tcl
	tclsh $(TOP)/tool/mkccode.tcl $(TOP)/tool/sqltclsh.c.in >sqltclsh.c

sqltclsh$(EXE): sqltclsh.c
	$(TCCX) $(TCL_FLAGS) sqltclsh.c -o $@ $(LIBTCL) $(THREADLIB)

sqlite3_expert$(EXE): $(TOP)/ext/expert/sqlite3expert.h $(TOP)/ext/expert/sqlite3expert.c $(TOP)/ext/expert/expert.c sqlite3.c
	$(TCCX) -DSQLITE_THREADSAFE=0 -DSQLITE_OMIT_LOAD_EXTENSION $(TOP)/ext/expert/sqlite3expert.c $(TOP)/ext/expert/expert.c sqlite3.c -o sqlite3_expert$(EXE) $(THREADLIB)

CHECKER_DEPS =\
  $(TOP)/tool/mkccode.tcl \
  sqlite3.c \
  $(TOP)/src/tclsqlite.c \
  $(TOP)/ext/repair/sqlite3_checker.tcl \
  $(TOP)/ext/repair/checkindex.c \
  $(TOP)/ext/repair/checkfreelist.c \
  $(TOP)/ext/misc/btreeinfo.c \
  $(TOP)/ext/repair/sqlite3_checker.c.in

sqlite3_checker.c:	$(CHECKER_DEPS)
	tclsh $(TOP)/tool/mkccode.tcl $(TOP)/ext/repair/sqlite3_checker.c.in >$@

sqlite3_checker$(TEXE):	sqlite3_checker.c
	$(TCCX) $(TCL_FLAGS) sqlite3_checker.c -o $@ $(LIBTCL) $(THREADLIB)

dbdump$(EXE):	$(TOP)/ext/misc/dbdump.c sqlite3.o
	$(TCCX) -DDBDUMP_STANDALONE -o dbdump$(EXE) \
            $(TOP)/ext/misc/dbdump.c sqlite3.o $(THREADLIB)

# Rules to build the 'testfixture' application.
#
TESTFIXTURE_FLAGS  = -DSQLITE_TEST=1 -DSQLITE_CRASH_TEST=1
TESTFIXTURE_FLAGS += -DSQLITE_SERVER=1 -DSQLITE_PRIVATE="" -DSQLITE_CORE
TESTFIXTURE_FLAGS += -DSQLITE_SERIES_CONSTRAINT_VERIFY=1
TESTFIXTURE_FLAGS += -DSQLITE_DEFAULT_PAGE_SIZE=1024
TESTFIXTURE_FLAGS += -DSQLITE_ENABLE_STMTVTAB
TESTFIXTURE_FLAGS += -DSQLITE_ENABLE_DBPAGE_VTAB
TESTFIXTURE_FLAGS += -DTCLSH_INIT_PROC=sqlite3TestInit

testfixture$(EXE): $(TESTSRC2) libsqlite3.a $(TESTSRC) $(TOP)/src/tclsqlite.c
	$(TCCX) $(TCL_FLAGS) $(TESTFIXTURE_FLAGS)                            \
		$(TESTSRC) $(TESTSRC2) $(TOP)/src/tclsqlite.c                \
		-o testfixture$(EXE) $(LIBTCL) libsqlite3.a $(THREADLIB)

amalgamation-testfixture$(EXE): sqlite3.c $(TESTSRC) $(TOP)/src/tclsqlite.c  \
				$(TOP)/ext/session/test_session.c
	$(TCCX) $(TCL_FLAGS) $(TESTFIXTURE_FLAGS)                            \
		$(TESTSRC) $(TOP)/src/tclsqlite.c sqlite3.c                  \
		$(TOP)/ext/session/test_session.c                            \
		-o testfixture$(EXE) $(LIBTCL) $(THREADLIB)

fts3-testfixture$(EXE): sqlite3.c fts3amal.c $(TESTSRC) $(TOP)/src/tclsqlite.c
	$(TCCX) $(TCL_FLAGS) $(TESTFIXTURE_FLAGS)                            \
	-DSQLITE_ENABLE_FTS3=1                                               \
		$(TESTSRC) $(TOP)/src/tclsqlite.c sqlite3.c fts3amal.c       \
		-o testfixture$(EXE) $(LIBTCL) $(THREADLIB)

coretestprogs:	$(TESTPROGS)

testprogs:	coretestprogs srcck1$(EXE) fuzzcheck$(EXE) sessionfuzz$(EXE)

fulltest:	$(TESTPROGS) fuzztest
	./testfixture$(EXE) $(TOP)/test/all.test $(TESTOPTS)

soaktest:	$(TESTPROGS)
	./testfixture$(EXE) $(TOP)/test/all.test -soak=1 $(TESTOPTS)

fulltestonly:	$(TESTPROGS) fuzztest
	./testfixture$(EXE) $(TOP)/test/full.test $(TESTOPTS)

queryplantest:	testfixture$(EXE) sqlite3$(EXE)
	./testfixture$(EXE) $(TOP)/test/permutations.test queryplanner $(TESTOPTS)

fuzztest:	fuzzcheck$(EXE) $(FUZZDATA) sessionfuzz$(EXE) $(TOP)/test/sessionfuzz-data1.db
	./fuzzcheck$(EXE) $(FUZZDATA)
	./sessionfuzz run $(TOP)/test/sessionfuzz-data1.db

fastfuzztest:	fuzzcheck$(EXE) $(FUZZDATA) sessionfuzz$(EXE) $(TOP)/test/sessionfuzz-data1.db
	./fuzzcheck$(EXE) --limit-mem 100M $(FUZZDATA)
	./sessionfuzz run $(TOP)/test/sessionfuzz-data1.db

valgrindfuzz:	fuzzcheck$(EXE) $(FUZZDATA) sessionfuzz$(EXE) $(TOP)/test/sessionfuzz-data1.db
	valgrind ./fuzzcheck$(EXE) --cell-size-check --limit-mem 10M --timeout 600 $(FUZZDATA)
	valgrind ./sessionfuzz run $(TOP)/test/sessionfuzz-data1.db

# The veryquick.test TCL tests.
#
tcltest:	./testfixture$(EXE)
	./testfixture$(EXE) $(TOP)/test/veryquick.test $(TESTOPTS)

# A very quick test using only testfixture and omitting all the slower
# tests.  Designed to run in under 3 minutes on a workstation.
#
quicktest:	./testfixture$(EXE)
	./testfixture$(EXE) $(TOP)/test/extraquick.test $(TESTOPTS)

# The default test case.  Runs most of the faster standard TCL tests,
# and fuzz tests, and sqlite3_analyzer and sqldiff tests.
test:	fastfuzztest sourcetest $(TESTPROGS) tcltest

# Run a test using valgrind.  This can take a really long time
# because valgrind is so much slower than a native machine.
#
valgrindtest:	$(TESTPROGS) valgrindfuzz
	OMIT_MISUSE=1 valgrind -v \
	./testfixture$(EXE) $(TOP)/test/permutations.test valgrind $(TESTOPTS)

# A very fast test that checks basic sanity.  The name comes from
# the 60s-era electronics testing:  "Turn it on and see if smoke
# comes out."
#
smoketest:	$(TESTPROGS) fuzzcheck$(EXE)
	./testfixture$(EXE) $(TOP)/test/main.test $(TESTOPTS)

# The next two rules are used to support the "threadtest" target. Building
# threadtest runs a few thread-safety tests that are implemented in C. This
# target is invoked by the releasetest.tcl script.
#
THREADTEST3_SRC = $(TOP)/test/threadtest3.c    \
                  $(TOP)/test/tt3_checkpoint.c \
                  $(TOP)/test/tt3_index.c      \
                  $(TOP)/test/tt3_vacuum.c      \
                  $(TOP)/test/tt3_stress.c      \
                  $(TOP)/test/tt3_lookaside1.c

threadtest3$(EXE): sqlite3.o $(THREADTEST3_SRC) $(TOP)/src/test_multiplex.c
	$(TCCX) $(TOP)/test/threadtest3.c $(TOP)/src/test_multiplex.c sqlite3.o -o $@ $(THREADLIB)

bc_test1$(EXE): sqlite3.o $(TOP)/test/bc_test1.c $(TOP)/test/tt3_core.c
	$(TCCX) $(TOP)/test/bc_test1.c sqlite3.o -o $@ $(THREADLIB)

threadtest: threadtest3$(EXE)
	./threadtest3$(EXE)

TEST_EXTENSION = $(SHPREFIX)testloadext.$(SO)
$(TEST_EXTENSION): $(TOP)/src/test_loadext.c
	$(MKSHLIB) $(TOP)/src/test_loadext.c -o $(TEST_EXTENSION)

extensiontest: testfixture$(EXE) $(TEST_EXTENSION)
	./testfixture$(EXE) $(TOP)/test/loadext.test

showdb$(EXE):	$(TOP)/tool/showdb.c sqlite3.o
	$(TCC) -DSQLITE_THREADSAFE=0 -DSQLITE_OMIT_LOAD_EXTENSION -o showdb$(EXE) \
		$(TOP)/tool/showdb.c sqlite3.o $(THREADLIB)

showstat4$(EXE):	$(TOP)/tool/showstat4.c sqlite3.o
	$(TCC) -DSQLITE_THREADSAFE=0 -DSQLITE_OMIT_LOAD_EXTENSION -o showstat4$(EXE) \
		$(TOP)/tool/showstat4.c sqlite3.o $(THREADLIB)

showjournal$(EXE):	$(TOP)/tool/showjournal.c sqlite3.o
	$(TCC) -DSQLITE_THREADSAFE=0 -DSQLITE_OMIT_LOAD_EXTENSION -o showjournal$(EXE) \
		$(TOP)/tool/showjournal.c sqlite3.o $(THREADLIB)

showwal$(EXE):	$(TOP)/tool/showwal.c sqlite3.o
	$(TCC) -DSQLITE_THREADSAFE=0 -DSQLITE_OMIT_LOAD_EXTENSION -o showwal$(EXE) \
		$(TOP)/tool/showwal.c sqlite3.o $(THREADLIB)

showshm$(EXE):	$(TOP)/tool/showshm.c
	$(TCC) -o showshm$(EXE) $(TOP)/tool/showshm.c

changeset$(EXE):	$(TOP)/ext/session/changeset.c sqlite3.o
	$(TCC) -DSQLITE_THREADSAFE=0 -DSQLITE_OMIT_LOAD_EXTENSION -o changeset$(EXE) \
		$(TOP)/ext/session/changeset.c sqlite3.o $(THREADLIB)

changesetfuzz$(EXE):	$(TOP)/ext/session/changesetfuzz.c sqlite3.o
	$(TCC) -DSQLITE_THREADSAFE=0 -DSQLITE_OMIT_LOAD_EXTENSION -o changesetfuzz$(EXE) \
		$(TOP)/ext/session/changesetfuzz.c sqlite3.o $(THREADLIB)

fts3view$(EXE):	$(TOP)/ext/fts3/tool/fts3view.c sqlite3.o
	$(TCC) -DSQLITE_THREADSAFE=0 -DSQLITE_OMIT_LOAD_EXTENSION -o fts3view$(EXE) \
		$(TOP)/ext/fts3/tool/fts3view.c sqlite3.o $(THREADLIB)

rollback-test$(EXE):	$(TOP)/tool/rollback-test.c sqlite3.o
	$(TCC) -DSQLITE_THREADSAFE=0 -DSQLITE_OMIT_LOAD_EXTENSION -o rollback-test$(EXE) \
		$(TOP)/tool/rollback-test.c sqlite3.o $(THREADLIB)

atrc$(EXE):	$(TOP)/test/atrc.c sqlite3.o
	$(TCC) -DSQLITE_THREADSAFE=0 -DSQLITE_OMIT_LOAD_EXTENSION -o atrc$(EXE) \
		$(TOP)/test/atrc.c sqlite3.o $(THREADLIB)

LogEst$(EXE):	$(TOP)/tool/logest.c sqlite3.h
	$(TCC) -o LogEst$(EXE) $(TOP)/tool/logest.c

wordcount$(EXE):	$(TOP)/test/wordcount.c sqlite3.c
	$(TCC) -DSQLITE_THREADSAFE=0 -DSQLITE_OMIT_LOAD_EXTENSION -o wordcount$(EXE) \
		$(TOP)/test/wordcount.c sqlite3.c

speedtest1$(EXE):	$(TOP)/test/speedtest1.c sqlite3.c
	$(TCCX) -I. $(ST_OPT) -o speedtest1$(EXE) $(TOP)/test/speedtest1.c sqlite3.c $(THREADLIB)

kvtest$(EXE):	$(TOP)/test/kvtest.c sqlite3.c
	$(TCCX) -I. $(KV_OPT) -o kvtest$(EXE) $(TOP)/test/kvtest.c sqlite3.c $(THREADLIB)

rbu$(EXE): $(TOP)/ext/rbu/rbu.c $(TOP)/ext/rbu/sqlite3rbu.c sqlite3.o
	$(TCC) -I. -o rbu$(EXE) $(TOP)/ext/rbu/rbu.c sqlite3.o \
	  $(THREADLIB)

loadfts: $(TOP)/tool/loadfts.c libsqlite3.a
	$(TCC) $(TOP)/tool/loadfts.c libsqlite3.a -o loadfts $(THREADLIB)

# This target will fail if the SQLite amalgamation contains any exported
# symbols that do not begin with "sqlite3_". It is run as part of the
# releasetest.tcl script.
#
checksymbols: sqlite3.o
	nm -g --defined-only sqlite3.o | grep -v " sqlite3_" ; test $$? -ne 0

# Build the amalgamation-autoconf package.  The amalamgation-tarball target builds
# a tarball named for the version number.  Ex:  sqlite-autoconf-3110000.tar.gz.
# The snapshot-tarball target builds a tarball named by the SHA1 hash
#
amalgamation-tarball: sqlite3.c
	TOP=$(TOP) sh $(TOP)/tool/mkautoconfamal.sh --normal

snapshot-tarball: sqlite3.c
	TOP=$(TOP) sh $(TOP)/tool/mkautoconfamal.sh --snapshot


# Standard install and cleanup targets
#
install:	sqlite3 libsqlite3.a sqlite3.h
	mv sqlite3 /usr/bin
	mv libsqlite3.a /usr/lib
	mv sqlite3.h /usr/include

clean:
	rm -f *.o sqlite3 sqlite3.exe libsqlite3.a sqlite3.h opcodes.*
	rm -f lemon lemon.exe lempar.c parse.* sqlite*.tar.gz
	rm -f mkkeywordhash mkkeywordhash.exe keywordhash.h
	rm -f $(PUBLISH)
	rm -f *.da *.bb *.bbg gmon.out
	rm -rf tsrc target_source
	rm -f testloadext.dll libtestloadext.so
	rm -f amalgamation-testfixture amalgamation-testfixture.exe
	rm -f fts3-testfixture fts3-testfixture.exe
	rm -f testfixture testfixture.exe
	rm -f threadtest3 threadtest3.exe
	rm -f LogEst LogEst.exe
	rm -f fts3view fts3view.exe
	rm -f rollback-test rollback-test.exe
	rm -f showdb showdb.exe
	rm -f showjournal showjournal.exe
	rm -f showstat4 showstat4.exe
	rm -f showwal showwal.exe
	rm -f changeset changeset.exe
	rm -f speedtest1 speedtest1.exe
	rm -f wordcount wordcount.exe
	rm -f rbu rbu.exe
	rm -f srcck1 srcck1.exe
	rm -f sqlite3.c sqlite3-*.c fts?amal.c tclsqlite3.c
	rm -f sqlite3rc.h
	rm -f shell.c sqlite3ext.h
	rm -f sqlite3_analyzer sqlite3_analyzer.exe sqlite3_analyzer.c
	rm -f sqlite3_expert sqlite3_expert.exe
	rm -f sqlite-*-output.vsix
	rm -f mptester mptester.exe
	rm -f fuzzershell fuzzershell.exe
	rm -f fuzzcheck fuzzcheck.exe
	rm -f sessionfuzz
	rm -f sqldiff sqldiff.exe
	rm -f fts5.* fts5parse.*
	rm -f lsm.h lsm1.c<|MERGE_RESOLUTION|>--- conflicted
+++ resolved
@@ -431,12 +431,8 @@
   $(TOP)/ext/async/sqlite3async.c \
   $(TOP)/ext/misc/stmt.c \
   $(TOP)/ext/session/sqlite3session.c \
-<<<<<<< HEAD
   $(TOP)/ext/session/sqlite3changebatch.c \
   $(TOP)/ext/session/test_session.c 
-=======
-  $(TOP)/ext/session/test_session.c
->>>>>>> 52f0c620
 
 # Header files used by all library source files.
 #
