# 2008 October 29
#
# The author disclaims copyright to this source code.  In place of
# a legal notice, here is a blessing:
#
#    May you do good and not evil.
#    May you find forgiveness for yourself and forgive others.
#    May you share freely, never taking more than you give.
#
#***********************************************************************
# This file implements regression tests for SQLite library.
#
# $Id: tkt3457.test,v 1.3 2009/06/26 07:12:07 danielk1977 Exp $

set testdir [file dirname $argv0]
source $testdir/tester.tcl

if {$tcl_platform(platform) != "unix"} {
  finish_test
  return
}

#-----------------------------------------------------------------------
# To roll back a hot-journal file, the application needs read and write 
# permission on the journal file in question. The following tests test
# the outcome of trying to rollback a hot-journal file when this is not
# the case.
# 
#   tkt3457-1.2: Application has neither read, nor write permission on
#                the hot-journal file. Result: SQLITE_CANTOPEN.
#                
#   tkt3457-1.3: Application has write but not read permission on
#                the hot-journal file. Result: SQLITE_CANTOPEN.
#
#   tkt3457-1.4: Application has read but not write permission on
#                the hot-journal file. Result: SQLITE_CANTOPEN.
#
#   tkt3457-1.5: Application has read/write permission on the hot-journal 
#                file. Result: SQLITE_OK.
# 
do_test tkt3457-1.1 {
  execsql {
    CREATE TABLE t1(a, b, c);
    INSERT INTO t1 VALUES(1, 2, 3);
    BEGIN;
    INSERT INTO t1 VALUES(4, 5, 6);
  }

  forcecopy test.db bak.db
  forcecopy test.db-journal bak.db-journal

  # Fix the first journal-header in the journal-file. Because the
  # journal file has not yet been synced, the 8-byte magic string at the
  # start of the first journal-header has not been written by SQLite.
  # So write it now.
  set fd [open bak.db-journal a+]
  fconfigure $fd -encoding binary -translation binary
  seek $fd 0
  puts -nonewline $fd "\xd9\xd5\x05\xf9\x20\xa1\x63\xd7"
  close $fd

  execsql COMMIT
} {}

<<<<<<< HEAD
if { ![path_is_dos "."] } {
  do_test tkt3457-1.2 {
    forcecopy bak.db-journal test.db-journal
    file attributes test.db-journal -permissions ---------
    catchsql { SELECT * FROM t1 }
  } {1 {unable to open database file}}
  do_test tkt3457-1.3 {
    forcecopy bak.db-journal test.db-journal
    file attributes test.db-journal -permissions -w--w--w-
    catchsql { SELECT * FROM t1 }
  } {1 {unable to open database file}}
  do_test tkt3457-1.4 {
    forcecopy bak.db-journal test.db-journal
    file attributes test.db-journal -permissions r--r--r--
    catchsql { SELECT * FROM t1 }
  } {1 {unable to open database file}}
  do_test tkt3457-1.5 {
    forcecopy bak.db-journal test.db-journal
    file attributes test.db-journal -permissions rw-rw-rw-
    catchsql { SELECT * FROM t1 }
  } {0 {1 2 3 4 5 6}}
}
=======
# Disable fchmod to make sure SQLite itself does not try to change the
# permission bits on us
#
catch {
  test_syscall install fchmod
  test_syscall fault 1 1
}

do_test tkt3457-1.2 {
  forcecopy bak.db-journal test.db-journal
  file attributes test.db-journal -permissions ---------
  catchsql { SELECT * FROM t1 }
} {1 {unable to open database file}}
do_test tkt3457-1.3 {
  forcecopy bak.db-journal test.db-journal
  file attributes test.db-journal -permissions -w--w--w-
  catchsql { SELECT * FROM t1 }
} {1 {unable to open database file}}
do_test tkt3457-1.4 {
  forcecopy bak.db-journal test.db-journal
  file attributes test.db-journal -permissions r--r--r--
  catchsql { SELECT * FROM t1 }
} {1 {unable to open database file}}

do_test tkt3457-1.5 {
  forcecopy bak.db-journal test.db-journal
  file attributes test.db-journal -permissions rw-rw-rw-
  catchsql { SELECT * FROM t1 }
} {0 {1 2 3 4 5 6}}
>>>>>>> 2e7be081

# Reenable fchmod
catch {
  test_syscall uninstall
  test_syscall fault 0 0
}

finish_test<|MERGE_RESOLUTION|>--- conflicted
+++ resolved
@@ -62,7 +62,14 @@
   execsql COMMIT
 } {}
 
-<<<<<<< HEAD
+# Disable fchmod to make sure SQLite itself does not try to change the
+# permission bits on us
+#
+catch {
+  test_syscall install fchmod
+  test_syscall fault 1 1
+}
+
 if { ![path_is_dos "."] } {
   do_test tkt3457-1.2 {
     forcecopy bak.db-journal test.db-journal
@@ -85,37 +92,6 @@
     catchsql { SELECT * FROM t1 }
   } {0 {1 2 3 4 5 6}}
 }
-=======
-# Disable fchmod to make sure SQLite itself does not try to change the
-# permission bits on us
-#
-catch {
-  test_syscall install fchmod
-  test_syscall fault 1 1
-}
-
-do_test tkt3457-1.2 {
-  forcecopy bak.db-journal test.db-journal
-  file attributes test.db-journal -permissions ---------
-  catchsql { SELECT * FROM t1 }
-} {1 {unable to open database file}}
-do_test tkt3457-1.3 {
-  forcecopy bak.db-journal test.db-journal
-  file attributes test.db-journal -permissions -w--w--w-
-  catchsql { SELECT * FROM t1 }
-} {1 {unable to open database file}}
-do_test tkt3457-1.4 {
-  forcecopy bak.db-journal test.db-journal
-  file attributes test.db-journal -permissions r--r--r--
-  catchsql { SELECT * FROM t1 }
-} {1 {unable to open database file}}
-
-do_test tkt3457-1.5 {
-  forcecopy bak.db-journal test.db-journal
-  file attributes test.db-journal -permissions rw-rw-rw-
-  catchsql { SELECT * FROM t1 }
-} {0 {1 2 3 4 5 6}}
->>>>>>> 2e7be081
 
 # Reenable fchmod
 catch {
