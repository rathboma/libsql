--- conflicted
+++ resolved
@@ -190,8 +190,7 @@
   catchcmd "test.db" ".\'foo OFF\'"
 } {1 {Error: unknown command: "foo OFF"}}
 
-set modeShouldBe "Error: mode should be one of: ascii box column count csv html
- insert json line list markdown off quote table tabs tcl"
+set modeShouldBe "Error: mode should be one of: ascii box column csv html insert json line list markdown qbox quote table tabs tcl"
 
 # unbalanced quotes
 do_test shell1-2.2.1 {
@@ -208,17 +207,10 @@
 } {0 {}}
 do_test shell1-2.2.5 {
   catchcmd "test.db" ".mode \"insert FOO"
-<<<<<<< HEAD
 } [list 1 $modeShouldBe]
 do_test shell1-2.2.6 {
   catchcmd "test.db" ".mode \'insert FOO"
 } [list 1 $modeShouldBe]
-=======
-} {1 {Error: mode should be one of: ascii box column csv html insert json line list markdown qbox quote table tabs tcl}}
-do_test shell1-2.2.6 {
-  catchcmd "test.db" ".mode \'insert FOO"
-} {1 {Error: mode should be one of: ascii box column csv html insert json line list markdown qbox quote table tabs tcl}}
->>>>>>> f2a777fa
 
 # check multiple tokens, and quoted tokens
 do_test shell1-2.3.1 {
@@ -246,11 +238,7 @@
 # check quoted args are unquoted
 do_test shell1-2.4.1 {
   catchcmd "test.db" ".mode FOO"
-<<<<<<< HEAD
 } [list 1 $modeShouldBe]
-=======
-} {1 {Error: mode should be one of: ascii box column csv html insert json line list markdown qbox quote table tabs tcl}}
->>>>>>> f2a777fa
 do_test shell1-2.4.2 {
   catchcmd "test.db" ".mode csv"
 } {0 {}}
@@ -450,11 +438,7 @@
 } {0 {current output mode: list}}
 do_test shell1-3.13.2 {
   catchcmd "test.db" ".mode FOO"
-<<<<<<< HEAD
 } [list 1 $modeShouldBe]
-=======
-} {1 {Error: mode should be one of: ascii box column csv html insert json line list markdown qbox quote table tabs tcl}}
->>>>>>> f2a777fa
 do_test shell1-3.13.3 {
   catchcmd "test.db" ".mode csv"
 } {0 {}}
@@ -484,7 +468,6 @@
   catchcmd "test.db" ".mode tcl BAD"
 } {1 {Error: invalid arguments for ".mode"}}
 
-<<<<<<< HEAD
 # don't allow too-partial mode type matches
 do_test shell1-3.13.12 {
   catchcmd "test.db" ".mode l"
@@ -496,8 +479,6 @@
   catchcmd "test.db" ".mode lin"
 } {0 {}}
 
-=======
->>>>>>> f2a777fa
 # .nullvalue STRING      Print STRING in place of NULL values
 do_test shell1-3.14.1 {
   catchcmd "test.db" ".nullvalue"
