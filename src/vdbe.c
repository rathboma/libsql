--- conflicted
+++ resolved
@@ -3458,11 +3458,7 @@
       rc = SQLITE_BUSY;
       goto vdbe_return;
     }
-<<<<<<< HEAD
     db->bConcurrent = (u8)bConcurrent;
-    assert( db->nStatement==0 );
-=======
->>>>>>> b3168a00
     sqlite3CloseSavepoints(db);
     if( p->rc==SQLITE_OK ){
       rc = SQLITE_DONE;
