--- conflicted
+++ resolved
@@ -5700,12 +5700,9 @@
 ** vice-versa).
 */
 static int moveToChild(BtCursor *pCur, u32 newPgno){
-<<<<<<< HEAD
   BtShared *pBt = pCur->pBt;
   int rc;
 
-=======
->>>>>>> 376860ba
   assert( cursorOwnsBtShared(pCur) );
   assert( pCur->eState==CURSOR_VALID );
   assert( pCur->iPage<BTCURSOR_MAX_DEPTH );
@@ -5719,17 +5716,12 @@
   pCur->apPage[pCur->iPage] = pCur->pPage;
   pCur->ix = 0;
   pCur->iPage++;
-<<<<<<< HEAD
   rc = getAndInitPage(pBt, newPgno, &pCur->pPage,
                         pCur, pCur->curPagerFlags);
   if( rc==SQLITE_OK ){
     setMempageRoot(pCur->pPage, pCur->pgnoRoot);
   }
   return rc;
-=======
-  return getAndInitPage(pCur->pBt, newPgno, &pCur->pPage, pCur,
-                        pCur->curPagerFlags);
->>>>>>> 376860ba
 }
 
 #ifdef SQLITE_DEBUG
