/*
** 2001 September 15
**
** The author disclaims copyright to this source code.  In place of
** a legal notice, here is a blessing:
**
**    May you do good and not evil.
**    May you find forgiveness for yourself and forgive others.
**    May you share freely, never taking more than you give.
**
*************************************************************************
** This file contains code to implement the "sqlite" command line
** utility for accessing SQLite databases.
*/
#if (defined(_WIN32) || defined(WIN32)) && !defined(_CRT_SECURE_NO_WARNINGS)
/* This needs to come before any includes for MSVC compiler */
#define _CRT_SECURE_NO_WARNINGS
#endif

/*
** Optionally #include a user-defined header, whereby compilation options
** may be set prior to where they take effect, but after platform setup. 
** If SQLITE_CUSTOM_INCLUDE=? is defined, its value names the #include
** file. Note that this macro has a like effect on sqlite3.c compilation.
*/
# define SHELL_STRINGIFY_(f) #f
# define SHELL_STRINGIFY(f) SHELL_STRINGIFY_(f)
#ifdef SQLITE_CUSTOM_INCLUDE
# include SHELL_STRINGIFY(SQLITE_CUSTOM_INCLUDE)
#endif

/*
** Determine if we are dealing with WinRT, which provides only a subset of
** the full Win32 API.
*/
#if !defined(SQLITE_OS_WINRT)
# define SQLITE_OS_WINRT 0
#endif

/*
** Warning pragmas copied from msvc.h in the core.
*/
#if defined(_MSC_VER)
#pragma warning(disable : 4054)
#pragma warning(disable : 4055)
#pragma warning(disable : 4100)
#pragma warning(disable : 4127)
#pragma warning(disable : 4130)
#pragma warning(disable : 4152)
#pragma warning(disable : 4189)
#pragma warning(disable : 4206)
#pragma warning(disable : 4210)
#pragma warning(disable : 4232)
#pragma warning(disable : 4244)
#pragma warning(disable : 4305)
#pragma warning(disable : 4306)
#pragma warning(disable : 4702)
#pragma warning(disable : 4706)
#endif /* defined(_MSC_VER) */

/*
** No support for loadable extensions in VxWorks.
*/
#if (defined(__RTP__) || defined(_WRS_KERNEL)) && !SQLITE_OMIT_LOAD_EXTENSION
# define SQLITE_OMIT_LOAD_EXTENSION 1
#endif

/*
** Enable large-file support for fopen() and friends on unix.
*/
#ifndef SQLITE_DISABLE_LFS
# define _LARGE_FILE       1
# ifndef _FILE_OFFSET_BITS
#   define _FILE_OFFSET_BITS 64
# endif
# define _LARGEFILE_SOURCE 1
#endif

#include <stdlib.h>
#include <string.h>
#include <stdio.h>
#include <assert.h>
#include "sqlite3.h"
typedef sqlite3_int64 i64;
typedef sqlite3_uint64 u64;
typedef unsigned char u8;
#if SQLITE_USER_AUTHENTICATION
# include "sqlite3userauth.h"
#endif
#include <ctype.h>
#include <stdarg.h>

#if !defined(_WIN32) && !defined(WIN32)
# include <signal.h>
# if !defined(__RTP__) && !defined(_WRS_KERNEL)
#  include <pwd.h>
# endif
#endif
#if (!defined(_WIN32) && !defined(WIN32)) || defined(__MINGW32__)
# include <unistd.h>
# include <dirent.h>
# define GETPID getpid
# if defined(__MINGW32__)
#  define DIRENT dirent
#  ifndef S_ISLNK
#   define S_ISLNK(mode) (0)
#  endif
# endif
#else
# define GETPID (int)GetCurrentProcessId
#endif
#include <sys/types.h>
#include <sys/stat.h>

#if HAVE_READLINE
# include <readline/readline.h>
# include <readline/history.h>
#endif

#if HAVE_EDITLINE
# include <editline/readline.h>
#endif

#if HAVE_EDITLINE || HAVE_READLINE

# define shell_add_history(X) add_history(X)
# define shell_read_history(X) read_history(X)
# define shell_write_history(X) write_history(X)
# define shell_stifle_history(X) stifle_history(X)
# define shell_readline(X) readline(X)

#elif HAVE_LINENOISE

# include "linenoise.h"
# define shell_add_history(X) linenoiseHistoryAdd(X)
# define shell_read_history(X) linenoiseHistoryLoad(X)
# define shell_write_history(X) linenoiseHistorySave(X)
# define shell_stifle_history(X) linenoiseHistorySetMaxLen(X)
# define shell_readline(X) linenoise(X)

#else

# define shell_read_history(X)
# define shell_write_history(X)
# define shell_stifle_history(X)

# define SHELL_USE_LOCAL_GETLINE 1
#endif


#if defined(_WIN32) || defined(WIN32)
# if SQLITE_OS_WINRT
#  define SQLITE_OMIT_POPEN 1
# else
#  include <io.h>
#  include <fcntl.h>
#  define isatty(h) _isatty(h)
#  ifndef access
#   define access(f,m) _access((f),(m))
#  endif
#  ifndef unlink
#   define unlink _unlink
#  endif
#  ifndef strdup
#   define strdup _strdup
#  endif
#  undef popen
#  define popen _popen
#  undef pclose
#  define pclose _pclose
# endif
#else
 /* Make sure isatty() has a prototype. */
 extern int isatty(int);

# if !defined(__RTP__) && !defined(_WRS_KERNEL)
  /* popen and pclose are not C89 functions and so are
  ** sometimes omitted from the <stdio.h> header */
   extern FILE *popen(const char*,const char*);
   extern int pclose(FILE*);
# else
#  define SQLITE_OMIT_POPEN 1
# endif
#endif

#if defined(_WIN32_WCE)
/* Windows CE (arm-wince-mingw32ce-gcc) does not provide isatty()
 * thus we always assume that we have a console. That can be
 * overridden with the -batch command line option.
 */
#define isatty(x) 1
#endif

/* ctype macros that work with signed characters */
#define IsSpace(X)  isspace((unsigned char)X)
#define IsDigit(X)  isdigit((unsigned char)X)
#define ToLower(X)  (char)tolower((unsigned char)X)

#if defined(_WIN32) || defined(WIN32)
#if SQLITE_OS_WINRT
#include <intrin.h>
#endif
#include <windows.h>

/* string conversion routines only needed on Win32 */
extern char *sqlite3_win32_unicode_to_utf8(LPCWSTR);
extern char *sqlite3_win32_mbcs_to_utf8_v2(const char *, int);
extern char *sqlite3_win32_utf8_to_mbcs_v2(const char *, int);
extern LPWSTR sqlite3_win32_utf8_to_unicode(const char *zText);
#endif

/* On Windows, we normally run with output mode of TEXT so that \n characters
** are automatically translated into \r\n.  However, this behavior needs
** to be disabled in some cases (ex: when generating CSV output and when
** rendering quoted strings that contain \n characters).  The following
** routines take care of that.
*/
#if (defined(_WIN32) || defined(WIN32)) && !SQLITE_OS_WINRT
static void setBinaryMode(FILE *file, int isOutput){
  if( isOutput ) fflush(file);
  _setmode(_fileno(file), _O_BINARY);
}
static void setTextMode(FILE *file, int isOutput){
  if( isOutput ) fflush(file);
  _setmode(_fileno(file), _O_TEXT);
}
#else
# define setBinaryMode(X,Y)
# define setTextMode(X,Y)
#endif

/*
** When compiling with emcc (a.k.a. emscripten), we're building a
** WebAssembly (WASM) bundle and need to disable and rewire a few
** things.
*/
#ifdef __EMSCRIPTEN__
#define SQLITE_SHELL_WASM_MODE
#else
#undef SQLITE_SHELL_WASM_MODE
#endif

/* True if the timer is enabled */
static int enableTimer = 0;

/* Return the current wall-clock time */
static sqlite3_int64 timeOfDay(void){
  static sqlite3_vfs *clockVfs = 0;
  sqlite3_int64 t;
  if( clockVfs==0 ) clockVfs = sqlite3_vfs_find(0);
  if( clockVfs==0 ) return 0;  /* Never actually happens */
  if( clockVfs->iVersion>=2 && clockVfs->xCurrentTimeInt64!=0 ){
    clockVfs->xCurrentTimeInt64(clockVfs, &t);
  }else{
    double r;
    clockVfs->xCurrentTime(clockVfs, &r);
    t = (sqlite3_int64)(r*86400000.0);
  }
  return t;
}

#if !defined(_WIN32) && !defined(WIN32) && !defined(__minux)
#include <sys/time.h>
#include <sys/resource.h>

/* VxWorks does not support getrusage() as far as we can determine */
#if defined(_WRS_KERNEL) || defined(__RTP__)
struct rusage {
  struct timeval ru_utime; /* user CPU time used */
  struct timeval ru_stime; /* system CPU time used */
};
#define getrusage(A,B) memset(B,0,sizeof(*B))
#endif

/* Saved resource information for the beginning of an operation */
static struct rusage sBegin;  /* CPU time at start */
static sqlite3_int64 iBegin;  /* Wall-clock time at start */

/*
** Begin timing an operation
*/
static void beginTimer(void){
  if( enableTimer ){
    getrusage(RUSAGE_SELF, &sBegin);
    iBegin = timeOfDay();
  }
}

/* Return the difference of two time_structs in seconds */
static double timeDiff(struct timeval *pStart, struct timeval *pEnd){
  return (pEnd->tv_usec - pStart->tv_usec)*0.000001 +
         (double)(pEnd->tv_sec - pStart->tv_sec);
}

/*
** Print the timing results.
*/
static void endTimer(void){
  if( enableTimer ){
    sqlite3_int64 iEnd = timeOfDay();
    struct rusage sEnd;
    getrusage(RUSAGE_SELF, &sEnd);
    printf("Run Time: real %.3f user %f sys %f\n",
       (iEnd - iBegin)*0.001,
       timeDiff(&sBegin.ru_utime, &sEnd.ru_utime),
       timeDiff(&sBegin.ru_stime, &sEnd.ru_stime));
  }
}

#define BEGIN_TIMER beginTimer()
#define END_TIMER endTimer()
#define HAS_TIMER 1

#elif (defined(_WIN32) || defined(WIN32))

/* Saved resource information for the beginning of an operation */
static HANDLE hProcess;
static FILETIME ftKernelBegin;
static FILETIME ftUserBegin;
static sqlite3_int64 ftWallBegin;
typedef BOOL (WINAPI *GETPROCTIMES)(HANDLE, LPFILETIME, LPFILETIME,
                                    LPFILETIME, LPFILETIME);
static GETPROCTIMES getProcessTimesAddr = NULL;

/*
** Check to see if we have timer support.  Return 1 if necessary
** support found (or found previously).
*/
static int hasTimer(void){
  if( getProcessTimesAddr ){
    return 1;
  } else {
#if !SQLITE_OS_WINRT
    /* GetProcessTimes() isn't supported in WIN95 and some other Windows
    ** versions. See if the version we are running on has it, and if it
    ** does, save off a pointer to it and the current process handle.
    */
    hProcess = GetCurrentProcess();
    if( hProcess ){
      HINSTANCE hinstLib = LoadLibrary(TEXT("Kernel32.dll"));
      if( NULL != hinstLib ){
        getProcessTimesAddr =
            (GETPROCTIMES) GetProcAddress(hinstLib, "GetProcessTimes");
        if( NULL != getProcessTimesAddr ){
          return 1;
        }
        FreeLibrary(hinstLib);
      }
    }
#endif
  }
  return 0;
}

/*
** Begin timing an operation
*/
static void beginTimer(void){
  if( enableTimer && getProcessTimesAddr ){
    FILETIME ftCreation, ftExit;
    getProcessTimesAddr(hProcess,&ftCreation,&ftExit,
                        &ftKernelBegin,&ftUserBegin);
    ftWallBegin = timeOfDay();
  }
}

/* Return the difference of two FILETIME structs in seconds */
static double timeDiff(FILETIME *pStart, FILETIME *pEnd){
  sqlite_int64 i64Start = *((sqlite_int64 *) pStart);
  sqlite_int64 i64End = *((sqlite_int64 *) pEnd);
  return (double) ((i64End - i64Start) / 10000000.0);
}

/*
** Print the timing results.
*/
static void endTimer(void){
  if( enableTimer && getProcessTimesAddr){
    FILETIME ftCreation, ftExit, ftKernelEnd, ftUserEnd;
    sqlite3_int64 ftWallEnd = timeOfDay();
    getProcessTimesAddr(hProcess,&ftCreation,&ftExit,&ftKernelEnd,&ftUserEnd);
    printf("Run Time: real %.3f user %f sys %f\n",
       (ftWallEnd - ftWallBegin)*0.001,
       timeDiff(&ftUserBegin, &ftUserEnd),
       timeDiff(&ftKernelBegin, &ftKernelEnd));
  }
}

#define BEGIN_TIMER beginTimer()
#define END_TIMER endTimer()
#define HAS_TIMER hasTimer()

#else
#define BEGIN_TIMER
#define END_TIMER
#define HAS_TIMER 0
#endif

/*
** Used to prevent warnings about unused parameters
*/
#define UNUSED_PARAMETER(x) (void)(x)

/*
** Number of elements in an array
*/
#define ArraySize(X)  (int)(sizeof(X)/sizeof(X[0]))

/*
** If the following flag is set, then command execution stops
** at an error if we are not interactive.
*/
static int bail_on_error = 0;

/*
** Threat stdin as an interactive input if the following variable
** is true.  Otherwise, assume stdin is connected to a file or pipe.
*/
static int stdin_is_interactive = 1;

/*
** On Windows systems we have to know if standard output is a console
** in order to translate UTF-8 into MBCS.  The following variable is
** true if translation is required.
*/
static int stdout_is_console = 1;

/*
** The following is the open SQLite database.  We make a pointer
** to this database a static variable so that it can be accessed
** by the SIGINT handler to interrupt database processing.
*/
static sqlite3 *globalDb = 0;

/*
** True if an interrupt (Control-C) has been received.
*/
static volatile int seenInterrupt = 0;

/*
** This is the name of our program. It is set in main(), used
** in a number of other places, mostly for error messages.
*/
static char *Argv0;

/*
** Prompt strings. Initialized in main. Settable with
**   .prompt main continue
*/
static char mainPrompt[20];     /* First line prompt. default: "sqlite> "*/
static char continuePrompt[20]; /* Continuation prompt. default: "   ...> " */

/*
** Render output like fprintf().  Except, if the output is going to the
** console and if this is running on a Windows machine, translate the
** output from UTF-8 into MBCS.
*/
#if defined(_WIN32) || defined(WIN32)
void utf8_printf(FILE *out, const char *zFormat, ...){
  va_list ap;
  va_start(ap, zFormat);
  if( stdout_is_console && (out==stdout || out==stderr) ){
    char *z1 = sqlite3_vmprintf(zFormat, ap);
    char *z2 = sqlite3_win32_utf8_to_mbcs_v2(z1, 0);
    sqlite3_free(z1);
    fputs(z2, out);
    sqlite3_free(z2);
  }else{
    vfprintf(out, zFormat, ap);
  }
  va_end(ap);
}
#elif !defined(utf8_printf)
# define utf8_printf fprintf
#endif

/*
** Render output like fprintf().  This should not be used on anything that
** includes string formatting (e.g. "%s").
*/
#if !defined(raw_printf)
# define raw_printf fprintf
#endif

/* Indicate out-of-memory and exit. */
static void shell_out_of_memory(void){
  raw_printf(stderr,"Error: out of memory\n");
  exit(1);
}

/* Check a pointer to see if it is NULL.  If it is NULL, exit with an
** out-of-memory error.
*/
static void shell_check_oom(void *p){
  if( p==0 ) shell_out_of_memory();
}

/*
** Write I/O traces to the following stream.
*/
#ifdef SQLITE_ENABLE_IOTRACE
static FILE *iotrace = 0;
#endif

/*
** This routine works like printf in that its first argument is a
** format string and subsequent arguments are values to be substituted
** in place of % fields.  The result of formatting this string
** is written to iotrace.
*/
#ifdef SQLITE_ENABLE_IOTRACE
static void SQLITE_CDECL iotracePrintf(const char *zFormat, ...){
  va_list ap;
  char *z;
  if( iotrace==0 ) return;
  va_start(ap, zFormat);
  z = sqlite3_vmprintf(zFormat, ap);
  va_end(ap);
  utf8_printf(iotrace, "%s", z);
  sqlite3_free(z);
}
#endif

/*
** Output string zUtf to stream pOut as w characters.  If w is negative,
** then right-justify the text.  W is the width in UTF-8 characters, not
** in bytes.  This is different from the %*.*s specification in printf
** since with %*.*s the width is measured in bytes, not characters.
*/
static void utf8_width_print(FILE *pOut, int w, const char *zUtf){
  int i;
  int n;
  int aw = w<0 ? -w : w;
  for(i=n=0; zUtf[i]; i++){
    if( (zUtf[i]&0xc0)!=0x80 ){
      n++;
      if( n==aw ){
        do{ i++; }while( (zUtf[i]&0xc0)==0x80 );
        break;
      }
    }
  }
  if( n>=aw ){
    utf8_printf(pOut, "%.*s", i, zUtf);
  }else if( w<0 ){
    utf8_printf(pOut, "%*s%s", aw-n, "", zUtf);
  }else{
    utf8_printf(pOut, "%s%*s", zUtf, aw-n, "");
  }
}


/*
** Determines if a string is a number of not.
*/
static int isNumber(const char *z, int *realnum){
  if( *z=='-' || *z=='+' ) z++;
  if( !IsDigit(*z) ){
    return 0;
  }
  z++;
  if( realnum ) *realnum = 0;
  while( IsDigit(*z) ){ z++; }
  if( *z=='.' ){
    z++;
    if( !IsDigit(*z) ) return 0;
    while( IsDigit(*z) ){ z++; }
    if( realnum ) *realnum = 1;
  }
  if( *z=='e' || *z=='E' ){
    z++;
    if( *z=='+' || *z=='-' ) z++;
    if( !IsDigit(*z) ) return 0;
    while( IsDigit(*z) ){ z++; }
    if( realnum ) *realnum = 1;
  }
  return *z==0;
}

/*
** Compute a string length that is limited to what can be stored in
** lower 30 bits of a 32-bit signed integer.
*/
static int strlen30(const char *z){
  const char *z2 = z;
  while( *z2 ){ z2++; }
  return 0x3fffffff & (int)(z2 - z);
}

/*
** Return the length of a string in characters.  Multibyte UTF8 characters
** count as a single character.
*/
static int strlenChar(const char *z){
  int n = 0;
  while( *z ){
    if( (0xc0&*(z++))!=0x80 ) n++;
  }
  return n;
}

/*
** Return open FILE * if zFile exists, can be opened for read
** and is an ordinary file or a character stream source.
** Otherwise return 0.
*/
static FILE * openChrSource(const char *zFile){
#ifdef _WIN32
  struct _stat x = {0};
# define STAT_CHR_SRC(mode) ((mode & (_S_IFCHR|_S_IFIFO|_S_IFREG))!=0)
  /* On Windows, open first, then check the stream nature. This order
  ** is necessary because _stat() and sibs, when checking a named pipe,
  ** effectively break the pipe as its supplier sees it. */
  FILE *rv = fopen(zFile, "rb");
  if( rv==0 ) return 0;
  if( _fstat(_fileno(rv), &x) != 0
      || !STAT_CHR_SRC(x.st_mode)){
    fclose(rv);
    rv = 0;
  }
  return rv;
#else
  struct stat x = {0};
  int rc = stat(zFile, &x);
# define STAT_CHR_SRC(mode) (S_ISREG(mode)||S_ISFIFO(mode)||S_ISCHR(mode))
  if( rc!=0 ) return 0;
  if( STAT_CHR_SRC(x.st_mode) ){
    return fopen(zFile, "rb");
  }else{
    return 0;
  }
#endif
#undef STAT_CHR_SRC
}

/*
** This routine reads a line of text from FILE in, stores
** the text in memory obtained from malloc() and returns a pointer
** to the text.  NULL is returned at end of file, or if malloc()
** fails.
**
** If zLine is not NULL then it is a malloced buffer returned from
** a previous call to this routine that may be reused.
*/
static char *local_getline(char *zLine, FILE *in){
  int nLine = zLine==0 ? 0 : 100;
  int n = 0;

  while( 1 ){
    if( n+100>nLine ){
      nLine = nLine*2 + 100;
      zLine = realloc(zLine, nLine);
      shell_check_oom(zLine);
    }
    if( fgets(&zLine[n], nLine - n, in)==0 ){
      if( n==0 ){
        free(zLine);
        return 0;
      }
      zLine[n] = 0;
      break;
    }
    while( zLine[n] ) n++;
    if( n>0 && zLine[n-1]=='\n' ){
      n--;
      if( n>0 && zLine[n-1]=='\r' ) n--;
      zLine[n] = 0;
      break;
    }
  }
#if defined(_WIN32) || defined(WIN32)
  /* For interactive input on Windows systems, translate the
  ** multi-byte characterset characters into UTF-8. */
  if( stdin_is_interactive && in==stdin ){
    char *zTrans = sqlite3_win32_mbcs_to_utf8_v2(zLine, 0);
    if( zTrans ){
      int nTrans = strlen30(zTrans)+1;
      if( nTrans>nLine ){
        zLine = realloc(zLine, nTrans);
        shell_check_oom(zLine);
      }
      memcpy(zLine, zTrans, nTrans);
      sqlite3_free(zTrans);
    }
  }
#endif /* defined(_WIN32) || defined(WIN32) */
  return zLine;
}

/*
** Retrieve a single line of input text.
**
** If in==0 then read from standard input and prompt before each line.
** If isContinuation is true, then a continuation prompt is appropriate.
** If isContinuation is zero, then the main prompt should be used.
**
** If zPrior is not NULL then it is a buffer from a prior call to this
** routine that can be reused.
**
** The result is stored in space obtained from malloc() and must either
** be freed by the caller or else passed back into this routine via the
** zPrior argument for reuse.
*/
#ifndef SQLITE_SHELL_WASM_MODE
static char *one_input_line(FILE *in, char *zPrior, int isContinuation){
  char *zPrompt;
  char *zResult;
  if( in!=0 ){
    zResult = local_getline(zPrior, in);
  }else{
    zPrompt = isContinuation ? continuePrompt : mainPrompt;
#if SHELL_USE_LOCAL_GETLINE
    printf("%s", zPrompt);
    fflush(stdout);
    zResult = local_getline(zPrior, stdin);
#else
    free(zPrior);
    zResult = shell_readline(zPrompt);
    if( zResult && *zResult ) shell_add_history(zResult);
#endif
  }
  return zResult;
}
#endif /* !SQLITE_SHELL_WASM_MODE */

/*
** Return the value of a hexadecimal digit.  Return -1 if the input
** is not a hex digit.
*/
static int hexDigitValue(char c){
  if( c>='0' && c<='9' ) return c - '0';
  if( c>='a' && c<='f' ) return c - 'a' + 10;
  if( c>='A' && c<='F' ) return c - 'A' + 10;
  return -1;
}

/*
** Interpret zArg as an integer value, possibly with suffixes.
*/
static sqlite3_int64 integerValue(const char *zArg){
  sqlite3_int64 v = 0;
  static const struct { char *zSuffix; int iMult; } aMult[] = {
    { "KiB", 1024 },
    { "MiB", 1024*1024 },
    { "GiB", 1024*1024*1024 },
    { "KB",  1000 },
    { "MB",  1000000 },
    { "GB",  1000000000 },
    { "K",   1000 },
    { "M",   1000000 },
    { "G",   1000000000 },
  };
  int i;
  int isNeg = 0;
  if( zArg[0]=='-' ){
    isNeg = 1;
    zArg++;
  }else if( zArg[0]=='+' ){
    zArg++;
  }
  if( zArg[0]=='0' && zArg[1]=='x' ){
    int x;
    zArg += 2;
    while( (x = hexDigitValue(zArg[0]))>=0 ){
      v = (v<<4) + x;
      zArg++;
    }
  }else{
    while( IsDigit(zArg[0]) ){
      v = v*10 + zArg[0] - '0';
      zArg++;
    }
  }
  for(i=0; i<ArraySize(aMult); i++){
    if( sqlite3_stricmp(aMult[i].zSuffix, zArg)==0 ){
      v *= aMult[i].iMult;
      break;
    }
  }
  return isNeg? -v : v;
}

/*
** A variable length string to which one can append text.
*/
typedef struct ShellText ShellText;
struct ShellText {
  char *z;
  int n;
  int nAlloc;
};

/*
** Initialize and destroy a ShellText object
*/
static void initText(ShellText *p){
  memset(p, 0, sizeof(*p));
}
static void freeText(ShellText *p){
  free(p->z);
  initText(p);
}

/* zIn is either a pointer to a NULL-terminated string in memory obtained
** from malloc(), or a NULL pointer. The string pointed to by zAppend is
** added to zIn, and the result returned in memory obtained from malloc().
** zIn, if it was not NULL, is freed.
**
** If the third argument, quote, is not '\0', then it is used as a
** quote character for zAppend.
*/
static void appendText(ShellText *p, const char *zAppend, char quote){
  int len;
  int i;
  int nAppend = strlen30(zAppend);

  len = nAppend+p->n+1;
  if( quote ){
    len += 2;
    for(i=0; i<nAppend; i++){
      if( zAppend[i]==quote ) len++;
    }
  }

  if( p->z==0 || p->n+len>=p->nAlloc ){
    p->nAlloc = p->nAlloc*2 + len + 20;
    p->z = realloc(p->z, p->nAlloc);
    shell_check_oom(p->z);
  }

  if( quote ){
    char *zCsr = p->z+p->n;
    *zCsr++ = quote;
    for(i=0; i<nAppend; i++){
      *zCsr++ = zAppend[i];
      if( zAppend[i]==quote ) *zCsr++ = quote;
    }
    *zCsr++ = quote;
    p->n = (int)(zCsr - p->z);
    *zCsr = '\0';
  }else{
    memcpy(p->z+p->n, zAppend, nAppend);
    p->n += nAppend;
    p->z[p->n] = '\0';
  }
}

/*
** Attempt to determine if identifier zName needs to be quoted, either
** because it contains non-alphanumeric characters, or because it is an
** SQLite keyword.  Be conservative in this estimate:  When in doubt assume
** that quoting is required.
**
** Return '"' if quoting is required.  Return 0 if no quoting is required.
*/
static char quoteChar(const char *zName){
  int i;
  if( !isalpha((unsigned char)zName[0]) && zName[0]!='_' ) return '"';
  for(i=0; zName[i]; i++){
    if( !isalnum((unsigned char)zName[i]) && zName[i]!='_' ) return '"';
  }
  return sqlite3_keyword_check(zName, i) ? '"' : 0;
}

/*
** Construct a fake object name and column list to describe the structure
** of the view, virtual table, or table valued function zSchema.zName.
*/
static char *shellFakeSchema(
  sqlite3 *db,            /* The database connection containing the vtab */
  const char *zSchema,    /* Schema of the database holding the vtab */
  const char *zName       /* The name of the virtual table */
){
  sqlite3_stmt *pStmt = 0;
  char *zSql;
  ShellText s;
  char cQuote;
  char *zDiv = "(";
  int nRow = 0;

  zSql = sqlite3_mprintf("PRAGMA \"%w\".table_info=%Q;",
                         zSchema ? zSchema : "main", zName);
  shell_check_oom(zSql);
  sqlite3_prepare_v2(db, zSql, -1, &pStmt, 0);
  sqlite3_free(zSql);
  initText(&s);
  if( zSchema ){
    cQuote = quoteChar(zSchema);
    if( cQuote && sqlite3_stricmp(zSchema,"temp")==0 ) cQuote = 0;
    appendText(&s, zSchema, cQuote);
    appendText(&s, ".", 0);
  }
  cQuote = quoteChar(zName);
  appendText(&s, zName, cQuote);
  while( sqlite3_step(pStmt)==SQLITE_ROW ){
    const char *zCol = (const char*)sqlite3_column_text(pStmt, 1);
    nRow++;
    appendText(&s, zDiv, 0);
    zDiv = ",";
    if( zCol==0 ) zCol = "";
    cQuote = quoteChar(zCol);
    appendText(&s, zCol, cQuote);
  }
  appendText(&s, ")", 0);
  sqlite3_finalize(pStmt);
  if( nRow==0 ){
    freeText(&s);
    s.z = 0;
  }
  return s.z;
}

/*
** SQL function:  shell_module_schema(X)
**
** Return a fake schema for the table-valued function or eponymous virtual
** table X.
*/
static void shellModuleSchema(
  sqlite3_context *pCtx,
  int nVal,
  sqlite3_value **apVal
){
  const char *zName;
  char *zFake;
  UNUSED_PARAMETER(nVal);
  zName = (const char*)sqlite3_value_text(apVal[0]);
  zFake = zName ? shellFakeSchema(sqlite3_context_db_handle(pCtx), 0, zName) : 0;
  if( zFake ){
    sqlite3_result_text(pCtx, sqlite3_mprintf("/* %s */", zFake),
                        -1, sqlite3_free);
    free(zFake);
  }
}

/*
** SQL function:  shell_add_schema(S,X)
**
** Add the schema name X to the CREATE statement in S and return the result.
** Examples:
**
**    CREATE TABLE t1(x)   ->   CREATE TABLE xyz.t1(x);
**
** Also works on
**
**    CREATE INDEX
**    CREATE UNIQUE INDEX
**    CREATE VIEW
**    CREATE TRIGGER
**    CREATE VIRTUAL TABLE
**
** This UDF is used by the .schema command to insert the schema name of
** attached databases into the middle of the sqlite_schema.sql field.
*/
static void shellAddSchemaName(
  sqlite3_context *pCtx,
  int nVal,
  sqlite3_value **apVal
){
  static const char *aPrefix[] = {
     "TABLE",
     "INDEX",
     "UNIQUE INDEX",
     "VIEW",
     "TRIGGER",
     "VIRTUAL TABLE"
  };
  int i = 0;
  const char *zIn = (const char*)sqlite3_value_text(apVal[0]);
  const char *zSchema = (const char*)sqlite3_value_text(apVal[1]);
  const char *zName = (const char*)sqlite3_value_text(apVal[2]);
  sqlite3 *db = sqlite3_context_db_handle(pCtx);
  UNUSED_PARAMETER(nVal);
  if( zIn!=0 && strncmp(zIn, "CREATE ", 7)==0 ){
    for(i=0; i<ArraySize(aPrefix); i++){
      int n = strlen30(aPrefix[i]);
      if( strncmp(zIn+7, aPrefix[i], n)==0 && zIn[n+7]==' ' ){
        char *z = 0;
        char *zFake = 0;
        if( zSchema ){
          char cQuote = quoteChar(zSchema);
          if( cQuote && sqlite3_stricmp(zSchema,"temp")!=0 ){
            z = sqlite3_mprintf("%.*s \"%w\".%s", n+7, zIn, zSchema, zIn+n+8);
          }else{
            z = sqlite3_mprintf("%.*s %s.%s", n+7, zIn, zSchema, zIn+n+8);
          }
        }
        if( zName
         && aPrefix[i][0]=='V'
         && (zFake = shellFakeSchema(db, zSchema, zName))!=0
        ){
          if( z==0 ){
            z = sqlite3_mprintf("%s\n/* %s */", zIn, zFake);
          }else{
            z = sqlite3_mprintf("%z\n/* %s */", z, zFake);
          }
          free(zFake);
        }
        if( z ){
          sqlite3_result_text(pCtx, z, -1, sqlite3_free);
          return;
        }
      }
    }
  }
  sqlite3_result_value(pCtx, apVal[0]);
}

/*
** The source code for several run-time loadable extensions is inserted
** below by the ../tool/mkshellc.tcl script.  Before processing that included
** code, we need to override some macros to make the included program code
** work here in the middle of this regular program.
*/
#define SQLITE_EXTENSION_INIT1
#define SQLITE_EXTENSION_INIT2(X) (void)(X)

#if defined(_WIN32) && defined(_MSC_VER)
INCLUDE test_windirent.h
INCLUDE test_windirent.c
#define dirent DIRENT
#endif
INCLUDE ../ext/misc/memtrace.c
INCLUDE ../ext/misc/shathree.c
INCLUDE ../ext/misc/uint.c
INCLUDE ../ext/misc/decimal.c
INCLUDE ../ext/misc/ieee754.c
INCLUDE ../ext/misc/series.c
INCLUDE ../ext/misc/regexp.c
#ifndef SQLITE_SHELL_WASM_MODE
INCLUDE ../ext/misc/fileio.c
INCLUDE ../ext/misc/completion.c
INCLUDE ../ext/misc/appendvfs.c
#endif
#ifdef SQLITE_HAVE_ZLIB
INCLUDE ../ext/misc/zipfile.c
INCLUDE ../ext/misc/sqlar.c
#endif
INCLUDE ../ext/expert/sqlite3expert.h
INCLUDE ../ext/expert/sqlite3expert.c

#if !defined(SQLITE_OMIT_VIRTUALTABLE) && defined(SQLITE_ENABLE_DBPAGE_VTAB)
INCLUDE ../ext/misc/dbdata.c
#endif

#if defined(SQLITE_ENABLE_SESSION)
/*
** State information for a single open session
*/
typedef struct OpenSession OpenSession;
struct OpenSession {
  char *zName;             /* Symbolic name for this session */
  int nFilter;             /* Number of xFilter rejection GLOB patterns */
  char **azFilter;         /* Array of xFilter rejection GLOB patterns */
  sqlite3_session *p;      /* The open session */
};
#endif

typedef struct ExpertInfo ExpertInfo;
struct ExpertInfo {
  sqlite3expert *pExpert;
  int bVerbose;
};

/* A single line in the EQP output */
typedef struct EQPGraphRow EQPGraphRow;
struct EQPGraphRow {
  int iEqpId;           /* ID for this row */
  int iParentId;        /* ID of the parent row */
  EQPGraphRow *pNext;   /* Next row in sequence */
  char zText[1];        /* Text to display for this row */
};

/* All EQP output is collected into an instance of the following */
typedef struct EQPGraph EQPGraph;
struct EQPGraph {
  EQPGraphRow *pRow;    /* Linked list of all rows of the EQP output */
  EQPGraphRow *pLast;   /* Last element of the pRow list */
  char zPrefix[100];    /* Graph prefix */
};

/* Parameters affecting columnar mode result display (defaulting together) */
typedef struct ColModeOpts {
  int iWrap;            /* In columnar modes, wrap lines reaching this limit */
  u8 bQuote;            /* Quote results for .mode box and table */
  u8 bWordWrap;         /* In columnar modes, wrap at word boundaries  */
} ColModeOpts;
#define ColModeOpts_default { 60, 0, 0 }
#define ColModeOpts_default_qbox { 60, 1, 0 }

/*
** State information about the database connection is contained in an
** instance of the following structure.
*/
typedef struct ShellState ShellState;
struct ShellState {
  sqlite3 *db;           /* The database */
  u8 autoExplain;        /* Automatically turn on .explain mode */
  u8 autoEQP;            /* Run EXPLAIN QUERY PLAN prior to seach SQL stmt */
  u8 autoEQPtest;        /* autoEQP is in test mode */
  u8 autoEQPtrace;       /* autoEQP is in trace mode */
  u8 scanstatsOn;        /* True to display scan stats before each finalize */
  u8 openMode;           /* SHELL_OPEN_NORMAL, _APPENDVFS, or _ZIPFILE */
  u8 doXdgOpen;          /* Invoke start/open/xdg-open in output_reset() */
  u8 nEqpLevel;          /* Depth of the EQP output graph */
  u8 eTraceType;         /* SHELL_TRACE_* value for type of trace */
  u8 bSafeMode;          /* True to prohibit unsafe operations */
  u8 bSafeModePersist;   /* The long-term value of bSafeMode */
  ColModeOpts cmOpts;    /* Option values affecting columnar mode output */
  unsigned statsOn;      /* True to display memory stats before each finalize */
  unsigned mEqpLines;    /* Mask of veritical lines in the EQP output graph */
  int inputNesting;      /* Track nesting level of .read and other redirects */
  int outCount;          /* Revert to stdout when reaching zero */
  int cnt;               /* Number of records displayed so far */
  int lineno;            /* Line number of last line read from in */
  int openFlags;         /* Additional flags to open.  (SQLITE_OPEN_NOFOLLOW) */
  FILE *in;              /* Read commands from this stream */
  FILE *out;             /* Write results here */
  FILE *traceOut;        /* Output for sqlite3_trace() */
  int nErr;              /* Number of errors seen */
  int mode;              /* An output mode setting */
  int modePrior;         /* Saved mode */
  int cMode;             /* temporary output mode for the current query */
  int normalMode;        /* Output mode before ".explain on" */
  int writableSchema;    /* True if PRAGMA writable_schema=ON */
  int showHeader;        /* True to show column names in List or Column mode */
  int nCheck;            /* Number of ".check" commands run */
  unsigned nProgress;    /* Number of progress callbacks encountered */
  unsigned mxProgress;   /* Maximum progress callbacks before failing */
  unsigned flgProgress;  /* Flags for the progress callback */
  unsigned shellFlgs;    /* Various flags */
  unsigned priorShFlgs;  /* Saved copy of flags */
  sqlite3_int64 szMax;   /* --maxsize argument to .open */
  char *zDestTable;      /* Name of destination table when MODE_Insert */
  char *zTempFile;       /* Temporary file that might need deleting */
  char zTestcase[30];    /* Name of current test case */
  char colSeparator[20]; /* Column separator character for several modes */
  char rowSeparator[20]; /* Row separator character for MODE_Ascii */
  char colSepPrior[20];  /* Saved column separator */
  char rowSepPrior[20];  /* Saved row separator */
  int *colWidth;         /* Requested width of each column in columnar modes */
  int *actualWidth;      /* Actual width of each column */
  int nWidth;            /* Number of slots in colWidth[] and actualWidth[] */
  char nullValue[20];    /* The text to print when a NULL comes back from
                         ** the database */
  char outfile[FILENAME_MAX]; /* Filename for *out */
  sqlite3_stmt *pStmt;   /* Current statement if any. */
  FILE *pLog;            /* Write log output here */
  struct AuxDb {         /* Storage space for auxiliary database connections */
    sqlite3 *db;               /* Connection pointer */
    const char *zDbFilename;   /* Filename used to open the connection */
    char *zFreeOnClose;        /* Free this memory allocation on close */
#if defined(SQLITE_ENABLE_SESSION)
    int nSession;              /* Number of active sessions */
    OpenSession aSession[4];   /* Array of sessions.  [0] is in focus. */
#endif
  } aAuxDb[5],           /* Array of all database connections */
    *pAuxDb;             /* Currently active database connection */
  int *aiIndent;         /* Array of indents used in MODE_Explain */
  int nIndent;           /* Size of array aiIndent[] */
  int iIndent;           /* Index of current op in aiIndent[] */
  char *zNonce;          /* Nonce for temporary safe-mode excapes */
  EQPGraph sGraph;       /* Information for the graphical EXPLAIN QUERY PLAN */
  ExpertInfo expert;     /* Valid if previous command was ".expert OPT..." */
#ifdef SQLITE_SHELL_WASM_MODE
  struct {
    const char * zInput; /* Input string from wasm/JS proxy */
    const char * zPos;   /* Cursor pos into zInput */
  } wasm;
#endif
};

#ifdef SQLITE_SHELL_WASM_MODE
static ShellState shellState;
#endif


/* Allowed values for ShellState.autoEQP
*/
#define AUTOEQP_off      0           /* Automatic EXPLAIN QUERY PLAN is off */
#define AUTOEQP_on       1           /* Automatic EQP is on */
#define AUTOEQP_trigger  2           /* On and also show plans for triggers */
#define AUTOEQP_full     3           /* Show full EXPLAIN */

/* Allowed values for ShellState.openMode
*/
#define SHELL_OPEN_UNSPEC       0     /* No open-mode specified */
#define SHELL_OPEN_NORMAL       1     /* Normal database file */
#define SHELL_OPEN_APPENDVFS    2     /* Use appendvfs */
#define SHELL_OPEN_ZIPFILE      3     /* Use the zipfile virtual table */
#define SHELL_OPEN_READONLY     4     /* Open a normal database read-only */
#define SHELL_OPEN_DESERIALIZE  5     /* Open using sqlite3_deserialize() */
#define SHELL_OPEN_HEXDB        6     /* Use "dbtotxt" output as data source */
#define SHELL_OPEN_SHAREDSCHEMA 7     /* Open for schema reuse */

/* Allowed values for ShellState.eTraceType
*/
#define SHELL_TRACE_PLAIN      0      /* Show input SQL text */
#define SHELL_TRACE_EXPANDED   1      /* Show expanded SQL text */
#define SHELL_TRACE_NORMALIZED 2      /* Show normalized SQL text */

/* Bits in the ShellState.flgProgress variable */
#define SHELL_PROGRESS_QUIET 0x01  /* Omit announcing every progress callback */
#define SHELL_PROGRESS_RESET 0x02  /* Reset the count when the progres
                                   ** callback limit is reached, and for each
                                   ** top-level SQL statement */
#define SHELL_PROGRESS_ONCE  0x04  /* Cancel the --limit after firing once */

/*
** These are the allowed shellFlgs values
*/
#define SHFLG_Pagecache      0x00000001 /* The --pagecache option is used */
#define SHFLG_Lookaside      0x00000002 /* Lookaside memory is used */
#define SHFLG_Backslash      0x00000004 /* The --backslash option is used */
#define SHFLG_PreserveRowid  0x00000008 /* .dump preserves rowid values */
#define SHFLG_Newlines       0x00000010 /* .dump --newline flag */
#define SHFLG_CountChanges   0x00000020 /* .changes setting */
#define SHFLG_Echo           0x00000040 /* .echo on/off, or --echo setting */
#define SHFLG_HeaderSet      0x00000080 /* showHeader has been specified */
#define SHFLG_DumpDataOnly   0x00000100 /* .dump show data only */
#define SHFLG_DumpNoSys      0x00000200 /* .dump omits system tables */

/*
** Macros for testing and setting shellFlgs
*/
#define ShellHasFlag(P,X)    (((P)->shellFlgs & (X))!=0)
#define ShellSetFlag(P,X)    ((P)->shellFlgs|=(X))
#define ShellClearFlag(P,X)  ((P)->shellFlgs&=(~(X)))

/*
** These are the allowed modes.
*/
#define MODE_Line     0  /* One column per line.  Blank line between records */
#define MODE_Column   1  /* One record per line in neat columns */
#define MODE_List     2  /* One record per line with a separator */
#define MODE_Semi     3  /* Same as MODE_List but append ";" to each line */
#define MODE_Html     4  /* Generate an XHTML table */
#define MODE_Insert   5  /* Generate SQL "insert" statements */
#define MODE_Quote    6  /* Quote values as for SQL */
#define MODE_Tcl      7  /* Generate ANSI-C or TCL quoted elements */
#define MODE_Csv      8  /* Quote strings, numbers are plain */
#define MODE_Explain  9  /* Like MODE_Column, but do not truncate data */
#define MODE_Ascii   10  /* Use ASCII unit and record separators (0x1F/0x1E) */
#define MODE_Pretty  11  /* Pretty-print schemas */
#define MODE_EQP     12  /* Converts EXPLAIN QUERY PLAN output into a graph */
#define MODE_Json    13  /* Output JSON */
#define MODE_Markdown 14 /* Markdown formatting */
#define MODE_Table   15  /* MySQL-style table formatting */
#define MODE_Box     16  /* Unicode box-drawing characters */
#define MODE_Count   17  /* Output only a count of the rows of output */
#define MODE_Off     18  /* No query output shown */

static const char *modeDescr[] = {
  "line",
  "column",
  "list",
  "semi",
  "html",
  "insert",
  "quote",
  "tcl",
  "csv",
  "explain",
  "ascii",
  "prettyprint",
  "eqp",
  "json",
  "markdown",
  "table",
  "box",
  "count",
  "off"
};

/*
** These are the column/row/line separators used by the various
** import/export modes.
*/
#define SEP_Column    "|"
#define SEP_Row       "\n"
#define SEP_Tab       "\t"
#define SEP_Space     " "
#define SEP_Comma     ","
#define SEP_CrLf      "\r\n"
#define SEP_Unit      "\x1F"
#define SEP_Record    "\x1E"

/*
** Limit input nesting via .read or any other input redirect.
** It's not too expensive, so a generous allowance can be made.
*/
#define MAX_INPUT_NESTING 25

/*
** A callback for the sqlite3_log() interface.
*/
static void shellLog(void *pArg, int iErrCode, const char *zMsg){
  ShellState *p = (ShellState*)pArg;
  if( p->pLog==0 ) return;
  utf8_printf(p->pLog, "(%d) %s\n", iErrCode, zMsg);
  fflush(p->pLog);
}

/*
** SQL function:  shell_putsnl(X)
**
** Write the text X to the screen (or whatever output is being directed)
** adding a newline at the end, and then return X.
*/
static void shellPutsFunc(
  sqlite3_context *pCtx,
  int nVal,
  sqlite3_value **apVal
){
  ShellState *p = (ShellState*)sqlite3_user_data(pCtx);
  (void)nVal;
  utf8_printf(p->out, "%s\n", sqlite3_value_text(apVal[0]));
  sqlite3_result_value(pCtx, apVal[0]);
}

/*
** If in safe mode, print an error message described by the arguments
** and exit immediately.
*/
static void failIfSafeMode(
  ShellState *p,
  const char *zErrMsg,
  ...
){
  if( p->bSafeMode ){
    va_list ap;
    char *zMsg;
    va_start(ap, zErrMsg);
    zMsg = sqlite3_vmprintf(zErrMsg, ap);
    va_end(ap);
    raw_printf(stderr, "line %d: ", p->lineno);
    utf8_printf(stderr, "%s\n", zMsg);
    exit(1);
  }
}

/*
** SQL function:   edit(VALUE)
**                 edit(VALUE,EDITOR)
**
** These steps:
**
**     (1) Write VALUE into a temporary file.
**     (2) Run program EDITOR on that temporary file.
**     (3) Read the temporary file back and return its content as the result.
**     (4) Delete the temporary file
**
** If the EDITOR argument is omitted, use the value in the VISUAL
** environment variable.  If still there is no EDITOR, through an error.
**
** Also throw an error if the EDITOR program returns a non-zero exit code.
*/
#ifndef SQLITE_NOHAVE_SYSTEM
static void editFunc(
  sqlite3_context *context,
  int argc,
  sqlite3_value **argv
){
  const char *zEditor;
  char *zTempFile = 0;
  sqlite3 *db;
  char *zCmd = 0;
  int bBin;
  int rc;
  int hasCRNL = 0;
  FILE *f = 0;
  sqlite3_int64 sz;
  sqlite3_int64 x;
  unsigned char *p = 0;

  if( argc==2 ){
    zEditor = (const char*)sqlite3_value_text(argv[1]);
  }else{
    zEditor = getenv("VISUAL");
  }
  if( zEditor==0 ){
    sqlite3_result_error(context, "no editor for edit()", -1);
    return;
  }
  if( sqlite3_value_type(argv[0])==SQLITE_NULL ){
    sqlite3_result_error(context, "NULL input to edit()", -1);
    return;
  }
  db = sqlite3_context_db_handle(context);
  zTempFile = 0;
  sqlite3_file_control(db, 0, SQLITE_FCNTL_TEMPFILENAME, &zTempFile);
  if( zTempFile==0 ){
    sqlite3_uint64 r = 0;
    sqlite3_randomness(sizeof(r), &r);
    zTempFile = sqlite3_mprintf("temp%llx", r);
    if( zTempFile==0 ){
      sqlite3_result_error_nomem(context);
      return;
    }
  }
  bBin = sqlite3_value_type(argv[0])==SQLITE_BLOB;
  /* When writing the file to be edited, do \n to \r\n conversions on systems
  ** that want \r\n line endings */
  f = fopen(zTempFile, bBin ? "wb" : "w");
  if( f==0 ){
    sqlite3_result_error(context, "edit() cannot open temp file", -1);
    goto edit_func_end;
  }
  sz = sqlite3_value_bytes(argv[0]);
  if( bBin ){
    x = fwrite(sqlite3_value_blob(argv[0]), 1, (size_t)sz, f);
  }else{
    const char *z = (const char*)sqlite3_value_text(argv[0]);
    /* Remember whether or not the value originally contained \r\n */
    if( z && strstr(z,"\r\n")!=0 ) hasCRNL = 1;
    x = fwrite(sqlite3_value_text(argv[0]), 1, (size_t)sz, f);
  }
  fclose(f);
  f = 0;
  if( x!=sz ){
    sqlite3_result_error(context, "edit() could not write the whole file", -1);
    goto edit_func_end;
  }
  zCmd = sqlite3_mprintf("%s \"%s\"", zEditor, zTempFile);
  if( zCmd==0 ){
    sqlite3_result_error_nomem(context);
    goto edit_func_end;
  }
  rc = system(zCmd);
  sqlite3_free(zCmd);
  if( rc ){
    sqlite3_result_error(context, "EDITOR returned non-zero", -1);
    goto edit_func_end;
  }
  f = fopen(zTempFile, "rb");
  if( f==0 ){
    sqlite3_result_error(context,
      "edit() cannot reopen temp file after edit", -1);
    goto edit_func_end;
  }
  fseek(f, 0, SEEK_END);
  sz = ftell(f);
  rewind(f);
  p = sqlite3_malloc64( sz+1 );
  if( p==0 ){
    sqlite3_result_error_nomem(context);
    goto edit_func_end;
  }
  x = fread(p, 1, (size_t)sz, f);
  fclose(f);
  f = 0;
  if( x!=sz ){
    sqlite3_result_error(context, "could not read back the whole file", -1);
    goto edit_func_end;
  }
  if( bBin ){
    sqlite3_result_blob64(context, p, sz, sqlite3_free);
  }else{
    sqlite3_int64 i, j;
    if( hasCRNL ){
      /* If the original contains \r\n then do no conversions back to \n */
    }else{
      /* If the file did not originally contain \r\n then convert any new
      ** \r\n back into \n */
      for(i=j=0; i<sz; i++){
        if( p[i]=='\r' && p[i+1]=='\n' ) i++;
        p[j++] = p[i];
      }
      sz = j;
      p[sz] = 0;
    } 
    sqlite3_result_text64(context, (const char*)p, sz,
                          sqlite3_free, SQLITE_UTF8);
  }
  p = 0;

edit_func_end:
  if( f ) fclose(f);
  unlink(zTempFile);
  sqlite3_free(zTempFile);
  sqlite3_free(p);
}
#endif /* SQLITE_NOHAVE_SYSTEM */

/*
** Save or restore the current output mode
*/
static void outputModePush(ShellState *p){
  p->modePrior = p->mode;
  p->priorShFlgs = p->shellFlgs;
  memcpy(p->colSepPrior, p->colSeparator, sizeof(p->colSeparator));
  memcpy(p->rowSepPrior, p->rowSeparator, sizeof(p->rowSeparator));
}
static void outputModePop(ShellState *p){
  p->mode = p->modePrior;
  p->shellFlgs = p->priorShFlgs;
  memcpy(p->colSeparator, p->colSepPrior, sizeof(p->colSeparator));
  memcpy(p->rowSeparator, p->rowSepPrior, sizeof(p->rowSeparator));
}

/*
** Output the given string as a hex-encoded blob (eg. X'1234' )
*/
static void output_hex_blob(FILE *out, const void *pBlob, int nBlob){
  int i;
  char *zBlob = (char *)pBlob;
  raw_printf(out,"X'");
  for(i=0; i<nBlob; i++){ raw_printf(out,"%02x",zBlob[i]&0xff); }
  raw_printf(out,"'");
}

/*
** Find a string that is not found anywhere in z[].  Return a pointer
** to that string.
**
** Try to use zA and zB first.  If both of those are already found in z[]
** then make up some string and store it in the buffer zBuf.
*/
static const char *unused_string(
  const char *z,                    /* Result must not appear anywhere in z */
  const char *zA, const char *zB,   /* Try these first */
  char *zBuf                        /* Space to store a generated string */
){
  unsigned i = 0;
  if( strstr(z, zA)==0 ) return zA;
  if( strstr(z, zB)==0 ) return zB;
  do{
    sqlite3_snprintf(20,zBuf,"(%s%u)", zA, i++);
  }while( strstr(z,zBuf)!=0 );
  return zBuf;
}

/*
** Output the given string as a quoted string using SQL quoting conventions.
**
** See also: output_quoted_escaped_string()
*/
static void output_quoted_string(FILE *out, const char *z){
  int i;
  char c;
  setBinaryMode(out, 1);
  for(i=0; (c = z[i])!=0 && c!='\''; i++){}
  if( c==0 ){
    utf8_printf(out,"'%s'",z);
  }else{
    raw_printf(out, "'");
    while( *z ){
      for(i=0; (c = z[i])!=0 && c!='\''; i++){}
      if( c=='\'' ) i++;
      if( i ){
        utf8_printf(out, "%.*s", i, z);
        z += i;
      }
      if( c=='\'' ){
        raw_printf(out, "'");
        continue;
      }
      if( c==0 ){
        break;
      }
      z++;
    }
    raw_printf(out, "'");
  }
  setTextMode(out, 1);
}

/*
** Output the given string as a quoted string using SQL quoting conventions.
** Additionallly , escape the "\n" and "\r" characters so that they do not
** get corrupted by end-of-line translation facilities in some operating
** systems.
**
** This is like output_quoted_string() but with the addition of the \r\n
** escape mechanism.
*/
static void output_quoted_escaped_string(FILE *out, const char *z){
  int i;
  char c;
  setBinaryMode(out, 1);
  for(i=0; (c = z[i])!=0 && c!='\'' && c!='\n' && c!='\r'; i++){}
  if( c==0 ){
    utf8_printf(out,"'%s'",z);
  }else{
    const char *zNL = 0;
    const char *zCR = 0;
    int nNL = 0;
    int nCR = 0;
    char zBuf1[20], zBuf2[20];
    for(i=0; z[i]; i++){
      if( z[i]=='\n' ) nNL++;
      if( z[i]=='\r' ) nCR++;
    }
    if( nNL ){
      raw_printf(out, "replace(");
      zNL = unused_string(z, "\\n", "\\012", zBuf1);
    }
    if( nCR ){
      raw_printf(out, "replace(");
      zCR = unused_string(z, "\\r", "\\015", zBuf2);
    }
    raw_printf(out, "'");
    while( *z ){
      for(i=0; (c = z[i])!=0 && c!='\n' && c!='\r' && c!='\''; i++){}
      if( c=='\'' ) i++;
      if( i ){
        utf8_printf(out, "%.*s", i, z);
        z += i;
      }
      if( c=='\'' ){
        raw_printf(out, "'");
        continue;
      }
      if( c==0 ){
        break;
      }
      z++;
      if( c=='\n' ){
        raw_printf(out, "%s", zNL);
        continue;
      }
      raw_printf(out, "%s", zCR);
    }
    raw_printf(out, "'");
    if( nCR ){
      raw_printf(out, ",'%s',char(13))", zCR);
    }
    if( nNL ){
      raw_printf(out, ",'%s',char(10))", zNL);
    }
  }
  setTextMode(out, 1);
}

/*
** Output the given string as a quoted according to C or TCL quoting rules.
*/
static void output_c_string(FILE *out, const char *z){
  unsigned int c;
  fputc('"', out);
  while( (c = *(z++))!=0 ){
    if( c=='\\' ){
      fputc(c, out);
      fputc(c, out);
    }else if( c=='"' ){
      fputc('\\', out);
      fputc('"', out);
    }else if( c=='\t' ){
      fputc('\\', out);
      fputc('t', out);
    }else if( c=='\n' ){
      fputc('\\', out);
      fputc('n', out);
    }else if( c=='\r' ){
      fputc('\\', out);
      fputc('r', out);
    }else if( !isprint(c&0xff) ){
      raw_printf(out, "\\%03o", c&0xff);
    }else{
      fputc(c, out);
    }
  }
  fputc('"', out);
}

/*
** Output the given string as a quoted according to JSON quoting rules.
*/
static void output_json_string(FILE *out, const char *z, int n){
  unsigned int c;
  if( n<0 ) n = (int)strlen(z);
  fputc('"', out);
  while( n-- ){
    c = *(z++);
    if( c=='\\' || c=='"' ){
      fputc('\\', out);
      fputc(c, out);
    }else if( c<=0x1f ){
      fputc('\\', out);
      if( c=='\b' ){
        fputc('b', out);
      }else if( c=='\f' ){
        fputc('f', out);
      }else if( c=='\n' ){
        fputc('n', out);
      }else if( c=='\r' ){
        fputc('r', out);
      }else if( c=='\t' ){
        fputc('t', out);
      }else{
         raw_printf(out, "u%04x",c);
      }
    }else{
      fputc(c, out);
    }
  }
  fputc('"', out);
}

/*
** Output the given string with characters that are special to
** HTML escaped.
*/
static void output_html_string(FILE *out, const char *z){
  int i;
  if( z==0 ) z = "";
  while( *z ){
    for(i=0;   z[i]
            && z[i]!='<'
            && z[i]!='&'
            && z[i]!='>'
            && z[i]!='\"'
            && z[i]!='\'';
        i++){}
    if( i>0 ){
      utf8_printf(out,"%.*s",i,z);
    }
    if( z[i]=='<' ){
      raw_printf(out,"&lt;");
    }else if( z[i]=='&' ){
      raw_printf(out,"&amp;");
    }else if( z[i]=='>' ){
      raw_printf(out,"&gt;");
    }else if( z[i]=='\"' ){
      raw_printf(out,"&quot;");
    }else if( z[i]=='\'' ){
      raw_printf(out,"&#39;");
    }else{
      break;
    }
    z += i + 1;
  }
}

/*
** If a field contains any character identified by a 1 in the following
** array, then the string must be quoted for CSV.
*/
static const char needCsvQuote[] = {
  1, 1, 1, 1, 1, 1, 1, 1,   1, 1, 1, 1, 1, 1, 1, 1,
  1, 1, 1, 1, 1, 1, 1, 1,   1, 1, 1, 1, 1, 1, 1, 1,
  1, 0, 1, 0, 0, 0, 0, 1,   0, 0, 0, 0, 0, 0, 0, 0,
  0, 0, 0, 0, 0, 0, 0, 0,   0, 0, 0, 0, 0, 0, 0, 0,
  0, 0, 0, 0, 0, 0, 0, 0,   0, 0, 0, 0, 0, 0, 0, 0,
  0, 0, 0, 0, 0, 0, 0, 0,   0, 0, 0, 0, 0, 0, 0, 0,
  0, 0, 0, 0, 0, 0, 0, 0,   0, 0, 0, 0, 0, 0, 0, 0,
  0, 0, 0, 0, 0, 0, 0, 0,   0, 0, 0, 0, 0, 0, 0, 1,
  1, 1, 1, 1, 1, 1, 1, 1,   1, 1, 1, 1, 1, 1, 1, 1,
  1, 1, 1, 1, 1, 1, 1, 1,   1, 1, 1, 1, 1, 1, 1, 1,
  1, 1, 1, 1, 1, 1, 1, 1,   1, 1, 1, 1, 1, 1, 1, 1,
  1, 1, 1, 1, 1, 1, 1, 1,   1, 1, 1, 1, 1, 1, 1, 1,
  1, 1, 1, 1, 1, 1, 1, 1,   1, 1, 1, 1, 1, 1, 1, 1,
  1, 1, 1, 1, 1, 1, 1, 1,   1, 1, 1, 1, 1, 1, 1, 1,
  1, 1, 1, 1, 1, 1, 1, 1,   1, 1, 1, 1, 1, 1, 1, 1,
  1, 1, 1, 1, 1, 1, 1, 1,   1, 1, 1, 1, 1, 1, 1, 1,
};

/*
** Output a single term of CSV.  Actually, p->colSeparator is used for
** the separator, which may or may not be a comma.  p->nullValue is
** the null value.  Strings are quoted if necessary.  The separator
** is only issued if bSep is true.
*/
static void output_csv(ShellState *p, const char *z, int bSep){
  FILE *out = p->out;
  if( z==0 ){
    utf8_printf(out,"%s",p->nullValue);
  }else{
    unsigned i;
    for(i=0; z[i]; i++){
      if( needCsvQuote[((unsigned char*)z)[i]] ){
        i = 0;
        break;
      }
    }
    if( i==0 || strstr(z, p->colSeparator)!=0 ){
      char *zQuoted = sqlite3_mprintf("\"%w\"", z);
      shell_check_oom(zQuoted);
      utf8_printf(out, "%s", zQuoted);
      sqlite3_free(zQuoted);
    }else{
      utf8_printf(out, "%s", z);
    }
  }
  if( bSep ){
    utf8_printf(p->out, "%s", p->colSeparator);
  }
}

/*
** This routine runs when the user presses Ctrl-C
*/
static void interrupt_handler(int NotUsed){
  UNUSED_PARAMETER(NotUsed);
  seenInterrupt++;
  if( seenInterrupt>2 ) exit(1);
  if( globalDb ) sqlite3_interrupt(globalDb);
}

#if (defined(_WIN32) || defined(WIN32)) && !defined(_WIN32_WCE)
/*
** This routine runs for console events (e.g. Ctrl-C) on Win32
*/
static BOOL WINAPI ConsoleCtrlHandler(
  DWORD dwCtrlType /* One of the CTRL_*_EVENT constants */
){
  if( dwCtrlType==CTRL_C_EVENT ){
    interrupt_handler(0);
    return TRUE;
  }
  return FALSE;
}
#endif

#ifndef SQLITE_OMIT_AUTHORIZATION
/*
** This authorizer runs in safe mode.
*/
static int safeModeAuth(
  void *pClientData,
  int op,
  const char *zA1,
  const char *zA2,
  const char *zA3,
  const char *zA4
){
  ShellState *p = (ShellState*)pClientData;
  static const char *azProhibitedFunctions[] = {
    "edit",
    "fts3_tokenizer",
    "load_extension",
    "readfile",
    "writefile",
    "zipfile",
    "zipfile_cds",
  };
  UNUSED_PARAMETER(zA2);
  UNUSED_PARAMETER(zA3);
  UNUSED_PARAMETER(zA4);
  switch( op ){
    case SQLITE_ATTACH: {
      failIfSafeMode(p, "cannot run ATTACH in safe mode");
      break;
    }
    case SQLITE_FUNCTION: {
      int i;
      for(i=0; i<ArraySize(azProhibitedFunctions); i++){
        if( sqlite3_stricmp(zA1, azProhibitedFunctions[i])==0 ){
          failIfSafeMode(p, "cannot use the %s() function in safe mode",
                         azProhibitedFunctions[i]);
        }
      }
      break;
    }
  }
  return SQLITE_OK;
}

/*
** When the ".auth ON" is set, the following authorizer callback is
** invoked.  It always returns SQLITE_OK.
*/
static int shellAuth(
  void *pClientData,
  int op,
  const char *zA1,
  const char *zA2,
  const char *zA3,
  const char *zA4
){
  ShellState *p = (ShellState*)pClientData;
  static const char *azAction[] = { 0,
     "CREATE_INDEX",         "CREATE_TABLE",         "CREATE_TEMP_INDEX",
     "CREATE_TEMP_TABLE",    "CREATE_TEMP_TRIGGER",  "CREATE_TEMP_VIEW",
     "CREATE_TRIGGER",       "CREATE_VIEW",          "DELETE",
     "DROP_INDEX",           "DROP_TABLE",           "DROP_TEMP_INDEX",
     "DROP_TEMP_TABLE",      "DROP_TEMP_TRIGGER",    "DROP_TEMP_VIEW",
     "DROP_TRIGGER",         "DROP_VIEW",            "INSERT",
     "PRAGMA",               "READ",                 "SELECT",
     "TRANSACTION",          "UPDATE",               "ATTACH",
     "DETACH",               "ALTER_TABLE",          "REINDEX",
     "ANALYZE",              "CREATE_VTABLE",        "DROP_VTABLE",
     "FUNCTION",             "SAVEPOINT",            "RECURSIVE"
  };
  int i;
  const char *az[4];
  az[0] = zA1;
  az[1] = zA2;
  az[2] = zA3;
  az[3] = zA4;
  utf8_printf(p->out, "authorizer: %s", azAction[op]);
  for(i=0; i<4; i++){
    raw_printf(p->out, " ");
    if( az[i] ){
      output_c_string(p->out, az[i]);
    }else{
      raw_printf(p->out, "NULL");
    }
  }
  raw_printf(p->out, "\n");
  if( p->bSafeMode ) (void)safeModeAuth(pClientData, op, zA1, zA2, zA3, zA4);
  return SQLITE_OK;
}
#endif

/*
** Print a schema statement.  Part of MODE_Semi and MODE_Pretty output.
**
** This routine converts some CREATE TABLE statements for shadow tables
** in FTS3/4/5 into CREATE TABLE IF NOT EXISTS statements.
*/
static void printSchemaLine(FILE *out, const char *z, const char *zTail){
  if( z==0 ) return;
  if( zTail==0 ) return;
  if( sqlite3_strglob("CREATE TABLE ['\"]*", z)==0 ){
    utf8_printf(out, "CREATE TABLE IF NOT EXISTS %s%s", z+13, zTail);
  }else{
    utf8_printf(out, "%s%s", z, zTail);
  }
}
static void printSchemaLineN(FILE *out, char *z, int n, const char *zTail){
  char c = z[n];
  z[n] = 0;
  printSchemaLine(out, z, zTail);
  z[n] = c;
}

/*
** Return true if string z[] has nothing but whitespace and comments to the
** end of the first line.
*/
static int wsToEol(const char *z){
  int i;
  for(i=0; z[i]; i++){
    if( z[i]=='\n' ) return 1;
    if( IsSpace(z[i]) ) continue;
    if( z[i]=='-' && z[i+1]=='-' ) return 1;
    return 0;
  }
  return 1;
}

/*
** Add a new entry to the EXPLAIN QUERY PLAN data
*/
static void eqp_append(ShellState *p, int iEqpId, int p2, const char *zText){
  EQPGraphRow *pNew;
  int nText = strlen30(zText);
  if( p->autoEQPtest ){
    utf8_printf(p->out, "%d,%d,%s\n", iEqpId, p2, zText);
  }
  pNew = sqlite3_malloc64( sizeof(*pNew) + nText );
  shell_check_oom(pNew);
  pNew->iEqpId = iEqpId;
  pNew->iParentId = p2;
  memcpy(pNew->zText, zText, nText+1);
  pNew->pNext = 0;
  if( p->sGraph.pLast ){
    p->sGraph.pLast->pNext = pNew;
  }else{
    p->sGraph.pRow = pNew;
  }
  p->sGraph.pLast = pNew;
}

/*
** Free and reset the EXPLAIN QUERY PLAN data that has been collected
** in p->sGraph.
*/
static void eqp_reset(ShellState *p){
  EQPGraphRow *pRow, *pNext;
  for(pRow = p->sGraph.pRow; pRow; pRow = pNext){
    pNext = pRow->pNext;
    sqlite3_free(pRow);
  }
  memset(&p->sGraph, 0, sizeof(p->sGraph));
}

/* Return the next EXPLAIN QUERY PLAN line with iEqpId that occurs after
** pOld, or return the first such line if pOld is NULL
*/
static EQPGraphRow *eqp_next_row(ShellState *p, int iEqpId, EQPGraphRow *pOld){
  EQPGraphRow *pRow = pOld ? pOld->pNext : p->sGraph.pRow;
  while( pRow && pRow->iParentId!=iEqpId ) pRow = pRow->pNext;
  return pRow;
}

/* Render a single level of the graph that has iEqpId as its parent.  Called
** recursively to render sublevels.
*/
static void eqp_render_level(ShellState *p, int iEqpId){
  EQPGraphRow *pRow, *pNext;
  int n = strlen30(p->sGraph.zPrefix);
  char *z;
  for(pRow = eqp_next_row(p, iEqpId, 0); pRow; pRow = pNext){
    pNext = eqp_next_row(p, iEqpId, pRow);
    z = pRow->zText;
    utf8_printf(p->out, "%s%s%s\n", p->sGraph.zPrefix,
                pNext ? "|--" : "`--", z);
    if( n<(int)sizeof(p->sGraph.zPrefix)-7 ){
      memcpy(&p->sGraph.zPrefix[n], pNext ? "|  " : "   ", 4);
      eqp_render_level(p, pRow->iEqpId);
      p->sGraph.zPrefix[n] = 0;
    }
  }
}

/*
** Display and reset the EXPLAIN QUERY PLAN data
*/
static void eqp_render(ShellState *p){
  EQPGraphRow *pRow = p->sGraph.pRow;
  if( pRow ){
    if( pRow->zText[0]=='-' ){
      if( pRow->pNext==0 ){
        eqp_reset(p);
        return;
      }
      utf8_printf(p->out, "%s\n", pRow->zText+3);
      p->sGraph.pRow = pRow->pNext;
      sqlite3_free(pRow);
    }else{
      utf8_printf(p->out, "QUERY PLAN\n");
    }
    p->sGraph.zPrefix[0] = 0;
    eqp_render_level(p, 0);
    eqp_reset(p);
  }
}

#ifndef SQLITE_OMIT_PROGRESS_CALLBACK
/*
** Progress handler callback.
*/
static int progress_handler(void *pClientData) {
  ShellState *p = (ShellState*)pClientData;
  p->nProgress++;
  if( p->nProgress>=p->mxProgress && p->mxProgress>0 ){
    raw_printf(p->out, "Progress limit reached (%u)\n", p->nProgress);
    if( p->flgProgress & SHELL_PROGRESS_RESET ) p->nProgress = 0;
    if( p->flgProgress & SHELL_PROGRESS_ONCE ) p->mxProgress = 0;
    return 1;
  }
  if( (p->flgProgress & SHELL_PROGRESS_QUIET)==0 ){
    raw_printf(p->out, "Progress %u\n", p->nProgress);
  }
  return 0;
}
#endif /* SQLITE_OMIT_PROGRESS_CALLBACK */

/*
** Print N dashes
*/
static void print_dashes(FILE *out, int N){
  const char zDash[] = "--------------------------------------------------";
  const int nDash = sizeof(zDash) - 1;
  while( N>nDash ){
    fputs(zDash, out);
    N -= nDash;
  }
  raw_printf(out, "%.*s", N, zDash);
}

/*
** Print a markdown or table-style row separator using ascii-art
*/
static void print_row_separator(
  ShellState *p,
  int nArg,
  const char *zSep
){
  int i;
  if( nArg>0 ){
    fputs(zSep, p->out);
    print_dashes(p->out, p->actualWidth[0]+2);
    for(i=1; i<nArg; i++){
      fputs(zSep, p->out);
      print_dashes(p->out, p->actualWidth[i]+2);
    }
    fputs(zSep, p->out);
  }
  fputs("\n", p->out);
}

/*
** This is the callback routine that the shell
** invokes for each row of a query result.
*/
static int shell_callback(
  void *pArg,
  int nArg,        /* Number of result columns */
  char **azArg,    /* Text of each result column */
  char **azCol,    /* Column names */
  int *aiType      /* Column types.  Might be NULL */
){
  int i;
  ShellState *p = (ShellState*)pArg;

  if( azArg==0 ) return 0;
  switch( p->cMode ){
    case MODE_Count:
    case MODE_Off: {
      break;
    }
    case MODE_Line: {
      int w = 5;
      if( azArg==0 ) break;
      for(i=0; i<nArg; i++){
        int len = strlen30(azCol[i] ? azCol[i] : "");
        if( len>w ) w = len;
      }
      if( p->cnt++>0 ) utf8_printf(p->out, "%s", p->rowSeparator);
      for(i=0; i<nArg; i++){
        utf8_printf(p->out,"%*s = %s%s", w, azCol[i],
                azArg[i] ? azArg[i] : p->nullValue, p->rowSeparator);
      }
      break;
    }
    case MODE_Explain: {
      static const int aExplainWidth[] = {4, 13, 4, 4, 4, 13, 2, 13};
      if( nArg>ArraySize(aExplainWidth) ){
        nArg = ArraySize(aExplainWidth);
      }
      if( p->cnt++==0 ){
        for(i=0; i<nArg; i++){
          int w = aExplainWidth[i];
          utf8_width_print(p->out, w, azCol[i]);
          fputs(i==nArg-1 ? "\n" : "  ", p->out);
        }
        for(i=0; i<nArg; i++){
          int w = aExplainWidth[i];
          print_dashes(p->out, w);
          fputs(i==nArg-1 ? "\n" : "  ", p->out);
        }
      }
      if( azArg==0 ) break;
      for(i=0; i<nArg; i++){
        int w = aExplainWidth[i];
        if( i==nArg-1 ) w = 0;
        if( azArg[i] && strlenChar(azArg[i])>w ){
          w = strlenChar(azArg[i]);
        }
        if( i==1 && p->aiIndent && p->pStmt ){
          if( p->iIndent<p->nIndent ){
            utf8_printf(p->out, "%*.s", p->aiIndent[p->iIndent], "");
          }
          p->iIndent++;
        }
        utf8_width_print(p->out, w, azArg[i] ? azArg[i] : p->nullValue);
        fputs(i==nArg-1 ? "\n" : "  ", p->out);
      }
      break;
    }
    case MODE_Semi: {   /* .schema and .fullschema output */
      printSchemaLine(p->out, azArg[0], ";\n");
      break;
    }
    case MODE_Pretty: {  /* .schema and .fullschema with --indent */
      char *z;
      int j;
      int nParen = 0;
      char cEnd = 0;
      char c;
      int nLine = 0;
      assert( nArg==1 );
      if( azArg[0]==0 ) break;
      if( sqlite3_strlike("CREATE VIEW%", azArg[0], 0)==0
       || sqlite3_strlike("CREATE TRIG%", azArg[0], 0)==0
      ){
        utf8_printf(p->out, "%s;\n", azArg[0]);
        break;
      }
      z = sqlite3_mprintf("%s", azArg[0]);
      shell_check_oom(z);
      j = 0;
      for(i=0; IsSpace(z[i]); i++){}
      for(; (c = z[i])!=0; i++){
        if( IsSpace(c) ){
          if( z[j-1]=='\r' ) z[j-1] = '\n';
          if( IsSpace(z[j-1]) || z[j-1]=='(' ) continue;
        }else if( (c=='(' || c==')') && j>0 && IsSpace(z[j-1]) ){
          j--;
        }
        z[j++] = c;
      }
      while( j>0 && IsSpace(z[j-1]) ){ j--; }
      z[j] = 0;
      if( strlen30(z)>=79 ){
        for(i=j=0; (c = z[i])!=0; i++){ /* Copy from z[i] back to z[j] */
          if( c==cEnd ){
            cEnd = 0;
          }else if( c=='"' || c=='\'' || c=='`' ){
            cEnd = c;
          }else if( c=='[' ){
            cEnd = ']';
          }else if( c=='-' && z[i+1]=='-' ){
            cEnd = '\n';
          }else if( c=='(' ){
            nParen++;
          }else if( c==')' ){
            nParen--;
            if( nLine>0 && nParen==0 && j>0 ){
              printSchemaLineN(p->out, z, j, "\n");
              j = 0;
            }
          }
          z[j++] = c;
          if( nParen==1 && cEnd==0
           && (c=='(' || c=='\n' || (c==',' && !wsToEol(z+i+1)))
          ){
            if( c=='\n' ) j--;
            printSchemaLineN(p->out, z, j, "\n  ");
            j = 0;
            nLine++;
            while( IsSpace(z[i+1]) ){ i++; }
          }
        }
        z[j] = 0;
      }
      printSchemaLine(p->out, z, ";\n");
      sqlite3_free(z);
      break;
    }
    case MODE_List: {
      if( p->cnt++==0 && p->showHeader ){
        for(i=0; i<nArg; i++){
          utf8_printf(p->out,"%s%s",azCol[i],
                  i==nArg-1 ? p->rowSeparator : p->colSeparator);
        }
      }
      if( azArg==0 ) break;
      for(i=0; i<nArg; i++){
        char *z = azArg[i];
        if( z==0 ) z = p->nullValue;
        utf8_printf(p->out, "%s", z);
        if( i<nArg-1 ){
          utf8_printf(p->out, "%s", p->colSeparator);
        }else{
          utf8_printf(p->out, "%s", p->rowSeparator);
        }
      }
      break;
    }
    case MODE_Html: {
      if( p->cnt++==0 && p->showHeader ){
        raw_printf(p->out,"<TR>");
        for(i=0; i<nArg; i++){
          raw_printf(p->out,"<TH>");
          output_html_string(p->out, azCol[i]);
          raw_printf(p->out,"</TH>\n");
        }
        raw_printf(p->out,"</TR>\n");
      }
      if( azArg==0 ) break;
      raw_printf(p->out,"<TR>");
      for(i=0; i<nArg; i++){
        raw_printf(p->out,"<TD>");
        output_html_string(p->out, azArg[i] ? azArg[i] : p->nullValue);
        raw_printf(p->out,"</TD>\n");
      }
      raw_printf(p->out,"</TR>\n");
      break;
    }
    case MODE_Tcl: {
      if( p->cnt++==0 && p->showHeader ){
        for(i=0; i<nArg; i++){
          output_c_string(p->out,azCol[i] ? azCol[i] : "");
          if(i<nArg-1) utf8_printf(p->out, "%s", p->colSeparator);
        }
        utf8_printf(p->out, "%s", p->rowSeparator);
      }
      if( azArg==0 ) break;
      for(i=0; i<nArg; i++){
        output_c_string(p->out, azArg[i] ? azArg[i] : p->nullValue);
        if(i<nArg-1) utf8_printf(p->out, "%s", p->colSeparator);
      }
      utf8_printf(p->out, "%s", p->rowSeparator);
      break;
    }
    case MODE_Csv: {
      setBinaryMode(p->out, 1);
      if( p->cnt++==0 && p->showHeader ){
        for(i=0; i<nArg; i++){
          output_csv(p, azCol[i] ? azCol[i] : "", i<nArg-1);
        }
        utf8_printf(p->out, "%s", p->rowSeparator);
      }
      if( nArg>0 ){
        for(i=0; i<nArg; i++){
          output_csv(p, azArg[i], i<nArg-1);
        }
        utf8_printf(p->out, "%s", p->rowSeparator);
      }
      setTextMode(p->out, 1);
      break;
    }
    case MODE_Insert: {
      if( azArg==0 ) break;
      utf8_printf(p->out,"INSERT INTO %s",p->zDestTable);
      if( p->showHeader ){
        raw_printf(p->out,"(");
        for(i=0; i<nArg; i++){
          if( i>0 ) raw_printf(p->out, ",");
          if( quoteChar(azCol[i]) ){
            char *z = sqlite3_mprintf("\"%w\"", azCol[i]);
            shell_check_oom(z);
            utf8_printf(p->out, "%s", z);
            sqlite3_free(z);
          }else{
            raw_printf(p->out, "%s", azCol[i]);
          }
        }
        raw_printf(p->out,")");
      }
      p->cnt++;
      for(i=0; i<nArg; i++){
        raw_printf(p->out, i>0 ? "," : " VALUES(");
        if( (azArg[i]==0) || (aiType && aiType[i]==SQLITE_NULL) ){
          utf8_printf(p->out,"NULL");
        }else if( aiType && aiType[i]==SQLITE_TEXT ){
          if( ShellHasFlag(p, SHFLG_Newlines) ){
            output_quoted_string(p->out, azArg[i]);
          }else{
            output_quoted_escaped_string(p->out, azArg[i]);
          }
        }else if( aiType && aiType[i]==SQLITE_INTEGER ){
          utf8_printf(p->out,"%s", azArg[i]);
        }else if( aiType && aiType[i]==SQLITE_FLOAT ){
          char z[50];
          double r = sqlite3_column_double(p->pStmt, i);
          sqlite3_uint64 ur;
          memcpy(&ur,&r,sizeof(r));
          if( ur==0x7ff0000000000000LL ){
            raw_printf(p->out, "1e999");
          }else if( ur==0xfff0000000000000LL ){
            raw_printf(p->out, "-1e999");
          }else{
            sqlite3_int64 ir = (sqlite3_int64)r;
            if( r==(double)ir ){
              sqlite3_snprintf(50,z,"%lld.0", ir);
            }else{
              sqlite3_snprintf(50,z,"%!.20g", r);
            }
            raw_printf(p->out, "%s", z);
          }
        }else if( aiType && aiType[i]==SQLITE_BLOB && p->pStmt ){
          const void *pBlob = sqlite3_column_blob(p->pStmt, i);
          int nBlob = sqlite3_column_bytes(p->pStmt, i);
          output_hex_blob(p->out, pBlob, nBlob);
        }else if( isNumber(azArg[i], 0) ){
          utf8_printf(p->out,"%s", azArg[i]);
        }else if( ShellHasFlag(p, SHFLG_Newlines) ){
          output_quoted_string(p->out, azArg[i]);
        }else{
          output_quoted_escaped_string(p->out, azArg[i]);
        }
      }
      raw_printf(p->out,");\n");
      break;
    }
    case MODE_Json: {
      if( azArg==0 ) break;
      if( p->cnt==0 ){
        fputs("[{", p->out);
      }else{
        fputs(",\n{", p->out);
      }
      p->cnt++;
      for(i=0; i<nArg; i++){
        output_json_string(p->out, azCol[i], -1);
        putc(':', p->out);
        if( (azArg[i]==0) || (aiType && aiType[i]==SQLITE_NULL) ){
          fputs("null",p->out);
        }else if( aiType && aiType[i]==SQLITE_FLOAT ){
          char z[50];
          double r = sqlite3_column_double(p->pStmt, i);
          sqlite3_uint64 ur;
          memcpy(&ur,&r,sizeof(r));
          if( ur==0x7ff0000000000000LL ){
            raw_printf(p->out, "1e999");
          }else if( ur==0xfff0000000000000LL ){
            raw_printf(p->out, "-1e999");
          }else{
            sqlite3_snprintf(50,z,"%!.20g", r);
            raw_printf(p->out, "%s", z);
          }
        }else if( aiType && aiType[i]==SQLITE_BLOB && p->pStmt ){
          const void *pBlob = sqlite3_column_blob(p->pStmt, i);
          int nBlob = sqlite3_column_bytes(p->pStmt, i);
          output_json_string(p->out, pBlob, nBlob);
        }else if( aiType && aiType[i]==SQLITE_TEXT ){
          output_json_string(p->out, azArg[i], -1);
        }else{
          utf8_printf(p->out,"%s", azArg[i]);
        }
        if( i<nArg-1 ){
          putc(',', p->out);
        }
      }
      putc('}', p->out);
      break;
    }
    case MODE_Quote: {
      if( azArg==0 ) break;
      if( p->cnt==0 && p->showHeader ){
        for(i=0; i<nArg; i++){
          if( i>0 ) fputs(p->colSeparator, p->out);
          output_quoted_string(p->out, azCol[i]);
        }
        fputs(p->rowSeparator, p->out);
      }
      p->cnt++;
      for(i=0; i<nArg; i++){
        if( i>0 ) fputs(p->colSeparator, p->out);
        if( (azArg[i]==0) || (aiType && aiType[i]==SQLITE_NULL) ){
          utf8_printf(p->out,"NULL");
        }else if( aiType && aiType[i]==SQLITE_TEXT ){
          output_quoted_string(p->out, azArg[i]);
        }else if( aiType && aiType[i]==SQLITE_INTEGER ){
          utf8_printf(p->out,"%s", azArg[i]);
        }else if( aiType && aiType[i]==SQLITE_FLOAT ){
          char z[50];
          double r = sqlite3_column_double(p->pStmt, i);
          sqlite3_snprintf(50,z,"%!.20g", r);
          raw_printf(p->out, "%s", z);
        }else if( aiType && aiType[i]==SQLITE_BLOB && p->pStmt ){
          const void *pBlob = sqlite3_column_blob(p->pStmt, i);
          int nBlob = sqlite3_column_bytes(p->pStmt, i);
          output_hex_blob(p->out, pBlob, nBlob);
        }else if( isNumber(azArg[i], 0) ){
          utf8_printf(p->out,"%s", azArg[i]);
        }else{
          output_quoted_string(p->out, azArg[i]);
        }
      }
      fputs(p->rowSeparator, p->out);
      break;
    }
    case MODE_Ascii: {
      if( p->cnt++==0 && p->showHeader ){
        for(i=0; i<nArg; i++){
          if( i>0 ) utf8_printf(p->out, "%s", p->colSeparator);
          utf8_printf(p->out,"%s",azCol[i] ? azCol[i] : "");
        }
        utf8_printf(p->out, "%s", p->rowSeparator);
      }
      if( azArg==0 ) break;
      for(i=0; i<nArg; i++){
        if( i>0 ) utf8_printf(p->out, "%s", p->colSeparator);
        utf8_printf(p->out,"%s",azArg[i] ? azArg[i] : p->nullValue);
      }
      utf8_printf(p->out, "%s", p->rowSeparator);
      break;
    }
    case MODE_EQP: {
      eqp_append(p, atoi(azArg[0]), atoi(azArg[1]), azArg[3]);
      break;
    }
  }
  return 0;
}

/*
** This is the callback routine that the SQLite library
** invokes for each row of a query result.
*/
static int callback(void *pArg, int nArg, char **azArg, char **azCol){
  /* since we don't have type info, call the shell_callback with a NULL value */
  return shell_callback(pArg, nArg, azArg, azCol, NULL);
}

/*
** This is the callback routine from sqlite3_exec() that appends all
** output onto the end of a ShellText object.
*/
static int captureOutputCallback(void *pArg, int nArg, char **azArg, char **az){
  ShellText *p = (ShellText*)pArg;
  int i;
  UNUSED_PARAMETER(az);
  if( azArg==0 ) return 0;
  if( p->n ) appendText(p, "|", 0);
  for(i=0; i<nArg; i++){
    if( i ) appendText(p, ",", 0);
    if( azArg[i] ) appendText(p, azArg[i], 0);
  }
  return 0;
}

/*
** Generate an appropriate SELFTEST table in the main database.
*/
static void createSelftestTable(ShellState *p){
  char *zErrMsg = 0;
  sqlite3_exec(p->db,
    "SAVEPOINT selftest_init;\n"
    "CREATE TABLE IF NOT EXISTS selftest(\n"
    "  tno INTEGER PRIMARY KEY,\n"   /* Test number */
    "  op TEXT,\n"                   /* Operator:  memo run */
    "  cmd TEXT,\n"                  /* Command text */
    "  ans TEXT\n"                   /* Desired answer */
    ");"
    "CREATE TEMP TABLE [_shell$self](op,cmd,ans);\n"
    "INSERT INTO [_shell$self](rowid,op,cmd)\n"
    "  VALUES(coalesce((SELECT (max(tno)+100)/10 FROM selftest),10),\n"
    "         'memo','Tests generated by --init');\n"
    "INSERT INTO [_shell$self]\n"
    "  SELECT 'run',\n"
    "    'SELECT hex(sha3_query(''SELECT type,name,tbl_name,sql "
                                 "FROM sqlite_schema ORDER BY 2'',224))',\n"
    "    hex(sha3_query('SELECT type,name,tbl_name,sql "
                          "FROM sqlite_schema ORDER BY 2',224));\n"
    "INSERT INTO [_shell$self]\n"
    "  SELECT 'run',"
    "    'SELECT hex(sha3_query(''SELECT * FROM \"' ||"
    "        printf('%w',name) || '\" NOT INDEXED'',224))',\n"
    "    hex(sha3_query(printf('SELECT * FROM \"%w\" NOT INDEXED',name),224))\n"
    "  FROM (\n"
    "    SELECT name FROM sqlite_schema\n"
    "     WHERE type='table'\n"
    "       AND name<>'selftest'\n"
    "       AND coalesce(rootpage,0)>0\n"
    "  )\n"
    " ORDER BY name;\n"
    "INSERT INTO [_shell$self]\n"
    "  VALUES('run','PRAGMA integrity_check','ok');\n"
    "INSERT INTO selftest(tno,op,cmd,ans)"
    "  SELECT rowid*10,op,cmd,ans FROM [_shell$self];\n"
    "DROP TABLE [_shell$self];"
    ,0,0,&zErrMsg);
  if( zErrMsg ){
    utf8_printf(stderr, "SELFTEST initialization failure: %s\n", zErrMsg);
    sqlite3_free(zErrMsg);
  }
  sqlite3_exec(p->db, "RELEASE selftest_init",0,0,0);
}


/*
** Set the destination table field of the ShellState structure to
** the name of the table given.  Escape any quote characters in the
** table name.
*/
static void set_table_name(ShellState *p, const char *zName){
  int i, n;
  char cQuote;
  char *z;

  if( p->zDestTable ){
    free(p->zDestTable);
    p->zDestTable = 0;
  }
  if( zName==0 ) return;
  cQuote = quoteChar(zName);
  n = strlen30(zName);
  if( cQuote ) n += n+2;
  z = p->zDestTable = malloc( n+1 );
  shell_check_oom(z);
  n = 0;
  if( cQuote ) z[n++] = cQuote;
  for(i=0; zName[i]; i++){
    z[n++] = zName[i];
    if( zName[i]==cQuote ) z[n++] = cQuote;
  }
  if( cQuote ) z[n++] = cQuote;
  z[n] = 0;
}

/*
** Maybe construct two lines of text that point out the position of a
** syntax error.  Return a pointer to the text, in memory obtained from
** sqlite3_malloc().  Or, if the most recent error does not involve a
** specific token that we can point to, return an empty string.
**
** In all cases, the memory returned is obtained from sqlite3_malloc64()
** and should be released by the caller invoking sqlite3_free().
*/
static char *shell_error_context(const char *zSql, sqlite3 *db){
  int iOffset;
  size_t len;
  char *zCode;
  char *zMsg;
  int i;
  if( db==0
   || zSql==0
   || (iOffset = sqlite3_error_offset(db))<0
  ){
    return sqlite3_mprintf("");
  }
  while( iOffset>50 ){
    iOffset--;
    zSql++;
    while( (zSql[0]&0xc0)==0x80 ){ zSql++; iOffset--; }
  }
  len = strlen(zSql);
  if( len>78 ){
    len = 78;
    while( (zSql[len]&0xc0)==0x80 ) len--;
  }
  zCode = sqlite3_mprintf("%.*s", len, zSql);
  for(i=0; zCode[i]; i++){ if( IsSpace(zSql[i]) ) zCode[i] = ' '; }
  if( iOffset<25 ){
    zMsg = sqlite3_mprintf("\n  %z\n  %*s^--- error here", zCode, iOffset, "");
  }else{
    zMsg = sqlite3_mprintf("\n  %z\n  %*serror here ---^", zCode, iOffset-14, "");
  }
  return zMsg;
}


/*
** Execute a query statement that will generate SQL output.  Print
** the result columns, comma-separated, on a line and then add a
** semicolon terminator to the end of that line.
**
** If the number of columns is 1 and that column contains text "--"
** then write the semicolon on a separate line.  That way, if a
** "--" comment occurs at the end of the statement, the comment
** won't consume the semicolon terminator.
*/
static int run_table_dump_query(
  ShellState *p,           /* Query context */
  const char *zSelect      /* SELECT statement to extract content */
){
  sqlite3_stmt *pSelect;
  int rc;
  int nResult;
  int i;
  const char *z;
  rc = sqlite3_prepare_v2(p->db, zSelect, -1, &pSelect, 0);
  if( rc!=SQLITE_OK || !pSelect ){
    char *zContext = shell_error_context(zSelect, p->db);
    utf8_printf(p->out, "/**** ERROR: (%d) %s *****/\n%s", rc,
                sqlite3_errmsg(p->db), zContext);
    sqlite3_free(zContext);
    if( (rc&0xff)!=SQLITE_CORRUPT ) p->nErr++;
    return rc;
  }
  rc = sqlite3_step(pSelect);
  nResult = sqlite3_column_count(pSelect);
  while( rc==SQLITE_ROW ){
    z = (const char*)sqlite3_column_text(pSelect, 0);
    utf8_printf(p->out, "%s", z);
    for(i=1; i<nResult; i++){
      utf8_printf(p->out, ",%s", sqlite3_column_text(pSelect, i));
    }
    if( z==0 ) z = "";
    while( z[0] && (z[0]!='-' || z[1]!='-') ) z++;
    if( z[0] ){
      raw_printf(p->out, "\n;\n");
    }else{
      raw_printf(p->out, ";\n");
    }
    rc = sqlite3_step(pSelect);
  }
  rc = sqlite3_finalize(pSelect);
  if( rc!=SQLITE_OK ){
    utf8_printf(p->out, "/**** ERROR: (%d) %s *****/\n", rc,
                sqlite3_errmsg(p->db));
    if( (rc&0xff)!=SQLITE_CORRUPT ) p->nErr++;
  }
  return rc;
}

/*
** Allocate space and save off string indicating current error.
*/
static char *save_err_msg(
  sqlite3 *db,           /* Database to query */
  const char *zPhase,    /* When the error occcurs */
  int rc,                /* Error code returned from API */
  const char *zSql       /* SQL string, or NULL */
){
  char *zErr;
  char *zContext;
  sqlite3_str *pStr = sqlite3_str_new(0);
  sqlite3_str_appendf(pStr, "%s, %s", zPhase, sqlite3_errmsg(db));
  if( rc>1 ){
    sqlite3_str_appendf(pStr, " (%d)", rc);
  }
  zContext = shell_error_context(zSql, db);
  if( zContext ){
    sqlite3_str_appendall(pStr, zContext);
    sqlite3_free(zContext);
  }
  zErr = sqlite3_str_finish(pStr);
  shell_check_oom(zErr);
  return zErr;
}

#ifdef __linux__
/*
** Attempt to display I/O stats on Linux using /proc/PID/io
*/
static void displayLinuxIoStats(FILE *out){
  FILE *in;
  char z[200];
  sqlite3_snprintf(sizeof(z), z, "/proc/%d/io", getpid());
  in = fopen(z, "rb");
  if( in==0 ) return;
  while( fgets(z, sizeof(z), in)!=0 ){
    static const struct {
      const char *zPattern;
      const char *zDesc;
    } aTrans[] = {
      { "rchar: ",                  "Bytes received by read():" },
      { "wchar: ",                  "Bytes sent to write():"    },
      { "syscr: ",                  "Read() system calls:"      },
      { "syscw: ",                  "Write() system calls:"     },
      { "read_bytes: ",             "Bytes read from storage:"  },
      { "write_bytes: ",            "Bytes written to storage:" },
      { "cancelled_write_bytes: ",  "Cancelled write bytes:"    },
    };
    int i;
    for(i=0; i<ArraySize(aTrans); i++){
      int n = strlen30(aTrans[i].zPattern);
      if( strncmp(aTrans[i].zPattern, z, n)==0 ){
        utf8_printf(out, "%-36s %s", aTrans[i].zDesc, &z[n]);
        break;
      }
    }
  }
  fclose(in);
}
#endif

/*
** Display a single line of status using 64-bit values.
*/
static void displayStatLine(
  ShellState *p,            /* The shell context */
  char *zLabel,             /* Label for this one line */
  char *zFormat,            /* Format for the result */
  int iStatusCtrl,          /* Which status to display */
  int bReset                /* True to reset the stats */
){
  sqlite3_int64 iCur = -1;
  sqlite3_int64 iHiwtr = -1;
  int i, nPercent;
  char zLine[200];
  sqlite3_status64(iStatusCtrl, &iCur, &iHiwtr, bReset);
  for(i=0, nPercent=0; zFormat[i]; i++){
    if( zFormat[i]=='%' ) nPercent++;
  }
  if( nPercent>1 ){
    sqlite3_snprintf(sizeof(zLine), zLine, zFormat, iCur, iHiwtr);
  }else{
    sqlite3_snprintf(sizeof(zLine), zLine, zFormat, iHiwtr);
  }
  raw_printf(p->out, "%-36s %s\n", zLabel, zLine);
}

/*
** Display memory stats.
*/
static int display_stats(
  sqlite3 *db,                /* Database to query */
  ShellState *pArg,           /* Pointer to ShellState */
  int bReset                  /* True to reset the stats */
){
  int iCur;
  int iHiwtr;
  FILE *out;
  if( pArg==0 || pArg->out==0 ) return 0;
  out = pArg->out;

  if( pArg->pStmt && pArg->statsOn==2 ){
    int nCol, i, x;
    sqlite3_stmt *pStmt = pArg->pStmt;
    char z[100];
    nCol = sqlite3_column_count(pStmt);
    raw_printf(out, "%-36s %d\n", "Number of output columns:", nCol);
    for(i=0; i<nCol; i++){
      sqlite3_snprintf(sizeof(z),z,"Column %d %nname:", i, &x);
      utf8_printf(out, "%-36s %s\n", z, sqlite3_column_name(pStmt,i));
#ifndef SQLITE_OMIT_DECLTYPE
      sqlite3_snprintf(30, z+x, "declared type:");
      utf8_printf(out, "%-36s %s\n", z, sqlite3_column_decltype(pStmt, i));
#endif
#ifdef SQLITE_ENABLE_COLUMN_METADATA
      sqlite3_snprintf(30, z+x, "database name:");
      utf8_printf(out, "%-36s %s\n", z, sqlite3_column_database_name(pStmt,i));
      sqlite3_snprintf(30, z+x, "table name:");
      utf8_printf(out, "%-36s %s\n", z, sqlite3_column_table_name(pStmt,i));
      sqlite3_snprintf(30, z+x, "origin name:");
      utf8_printf(out, "%-36s %s\n", z, sqlite3_column_origin_name(pStmt,i));
#endif
    }
  }

  if( pArg->statsOn==3 ){
    if( pArg->pStmt ){
      iCur = sqlite3_stmt_status(pArg->pStmt, SQLITE_STMTSTATUS_VM_STEP, bReset);
      raw_printf(pArg->out, "VM-steps: %d\n", iCur);
    }
    return 0;
  }

  displayStatLine(pArg, "Memory Used:",
     "%lld (max %lld) bytes", SQLITE_STATUS_MEMORY_USED, bReset);
  displayStatLine(pArg, "Number of Outstanding Allocations:",
     "%lld (max %lld)", SQLITE_STATUS_MALLOC_COUNT, bReset);
  if( pArg->shellFlgs & SHFLG_Pagecache ){
    displayStatLine(pArg, "Number of Pcache Pages Used:",
       "%lld (max %lld) pages", SQLITE_STATUS_PAGECACHE_USED, bReset);
  }
  displayStatLine(pArg, "Number of Pcache Overflow Bytes:",
     "%lld (max %lld) bytes", SQLITE_STATUS_PAGECACHE_OVERFLOW, bReset);
  displayStatLine(pArg, "Largest Allocation:",
     "%lld bytes", SQLITE_STATUS_MALLOC_SIZE, bReset);
  displayStatLine(pArg, "Largest Pcache Allocation:",
     "%lld bytes", SQLITE_STATUS_PAGECACHE_SIZE, bReset);
#ifdef YYTRACKMAXSTACKDEPTH
  displayStatLine(pArg, "Deepest Parser Stack:",
     "%lld (max %lld)", SQLITE_STATUS_PARSER_STACK, bReset);
#endif

  if( db ){
    if( pArg->shellFlgs & SHFLG_Lookaside ){
      iHiwtr = iCur = -1;
      sqlite3_db_status(db, SQLITE_DBSTATUS_LOOKASIDE_USED,
                        &iCur, &iHiwtr, bReset);
      raw_printf(pArg->out,
              "Lookaside Slots Used:                %d (max %d)\n",
              iCur, iHiwtr);
      sqlite3_db_status(db, SQLITE_DBSTATUS_LOOKASIDE_HIT,
                        &iCur, &iHiwtr, bReset);
      raw_printf(pArg->out, "Successful lookaside attempts:       %d\n",
              iHiwtr);
      sqlite3_db_status(db, SQLITE_DBSTATUS_LOOKASIDE_MISS_SIZE,
                        &iCur, &iHiwtr, bReset);
      raw_printf(pArg->out, "Lookaside failures due to size:      %d\n",
              iHiwtr);
      sqlite3_db_status(db, SQLITE_DBSTATUS_LOOKASIDE_MISS_FULL,
                        &iCur, &iHiwtr, bReset);
      raw_printf(pArg->out, "Lookaside failures due to OOM:       %d\n",
              iHiwtr);
    }
    iHiwtr = iCur = -1;
    sqlite3_db_status(db, SQLITE_DBSTATUS_CACHE_USED, &iCur, &iHiwtr, bReset);
    raw_printf(pArg->out, "Pager Heap Usage:                    %d bytes\n",
            iCur);
    iHiwtr = iCur = -1;
    sqlite3_db_status(db, SQLITE_DBSTATUS_CACHE_HIT, &iCur, &iHiwtr, 1);
    raw_printf(pArg->out, "Page cache hits:                     %d\n", iCur);
    iHiwtr = iCur = -1;
    sqlite3_db_status(db, SQLITE_DBSTATUS_CACHE_MISS, &iCur, &iHiwtr, 1);
    raw_printf(pArg->out, "Page cache misses:                   %d\n", iCur);
    iHiwtr = iCur = -1;
    sqlite3_db_status(db, SQLITE_DBSTATUS_CACHE_WRITE, &iCur, &iHiwtr, 1);
    raw_printf(pArg->out, "Page cache writes:                   %d\n", iCur);
    iHiwtr = iCur = -1;
    sqlite3_db_status(db, SQLITE_DBSTATUS_CACHE_SPILL, &iCur, &iHiwtr, 1);
    raw_printf(pArg->out, "Page cache spills:                   %d\n", iCur);
    iHiwtr = iCur = -1;
    sqlite3_db_status(db, SQLITE_DBSTATUS_SCHEMA_USED, &iCur, &iHiwtr, bReset);
    raw_printf(pArg->out, "Schema Heap Usage:                   %d bytes\n",
            iCur);
    iHiwtr = iCur = -1;
    sqlite3_db_status(db, SQLITE_DBSTATUS_STMT_USED, &iCur, &iHiwtr, bReset);
    raw_printf(pArg->out, "Statement Heap/Lookaside Usage:      %d bytes\n",
            iCur);
  }

  if( pArg->pStmt ){
    int iHit, iMiss;
    iCur = sqlite3_stmt_status(pArg->pStmt, SQLITE_STMTSTATUS_FULLSCAN_STEP,
                               bReset);
    raw_printf(pArg->out, "Fullscan Steps:                      %d\n", iCur);
    iCur = sqlite3_stmt_status(pArg->pStmt, SQLITE_STMTSTATUS_SORT, bReset);
    raw_printf(pArg->out, "Sort Operations:                     %d\n", iCur);
    iCur = sqlite3_stmt_status(pArg->pStmt, SQLITE_STMTSTATUS_AUTOINDEX,bReset);
    raw_printf(pArg->out, "Autoindex Inserts:                   %d\n", iCur);
    iHit = sqlite3_stmt_status(pArg->pStmt, SQLITE_STMTSTATUS_FILTER_HIT, bReset);
    iMiss = sqlite3_stmt_status(pArg->pStmt, SQLITE_STMTSTATUS_FILTER_MISS, bReset);
    if( iHit || iMiss ){
      raw_printf(pArg->out, "Bloom filter bypass taken:           %d/%d\n",
            iHit, iHit+iMiss);
    }
    iCur = sqlite3_stmt_status(pArg->pStmt, SQLITE_STMTSTATUS_VM_STEP, bReset);
    raw_printf(pArg->out, "Virtual Machine Steps:               %d\n", iCur);
    iCur = sqlite3_stmt_status(pArg->pStmt, SQLITE_STMTSTATUS_REPREPARE,bReset);
    raw_printf(pArg->out, "Reprepare operations:                %d\n", iCur);
    iCur = sqlite3_stmt_status(pArg->pStmt, SQLITE_STMTSTATUS_RUN, bReset);
    raw_printf(pArg->out, "Number of times run:                 %d\n", iCur);
    iCur = sqlite3_stmt_status(pArg->pStmt, SQLITE_STMTSTATUS_MEMUSED, bReset);
    raw_printf(pArg->out, "Memory used by prepared stmt:        %d\n", iCur);
  }

#ifdef __linux__
  displayLinuxIoStats(pArg->out);
#endif

  /* Do not remove this machine readable comment: extra-stats-output-here */

  return 0;
}

/*
** Display scan stats.
*/
static void display_scanstats(
  sqlite3 *db,                    /* Database to query */
  ShellState *pArg                /* Pointer to ShellState */
){
#ifndef SQLITE_ENABLE_STMT_SCANSTATUS
  UNUSED_PARAMETER(db);
  UNUSED_PARAMETER(pArg);
#else
  int i, k, n, mx;
  raw_printf(pArg->out, "-------- scanstats --------\n");
  mx = 0;
  for(k=0; k<=mx; k++){
    double rEstLoop = 1.0;
    for(i=n=0; 1; i++){
      sqlite3_stmt *p = pArg->pStmt;
      sqlite3_int64 nLoop, nVisit;
      double rEst;
      int iSid;
      const char *zExplain;
      if( sqlite3_stmt_scanstatus(p, i, SQLITE_SCANSTAT_NLOOP, (void*)&nLoop) ){
        break;
      }
      sqlite3_stmt_scanstatus(p, i, SQLITE_SCANSTAT_SELECTID, (void*)&iSid);
      if( iSid>mx ) mx = iSid;
      if( iSid!=k ) continue;
      if( n==0 ){
        rEstLoop = (double)nLoop;
        if( k>0 ) raw_printf(pArg->out, "-------- subquery %d -------\n", k);
      }
      n++;
      sqlite3_stmt_scanstatus(p, i, SQLITE_SCANSTAT_NVISIT, (void*)&nVisit);
      sqlite3_stmt_scanstatus(p, i, SQLITE_SCANSTAT_EST, (void*)&rEst);
      sqlite3_stmt_scanstatus(p, i, SQLITE_SCANSTAT_EXPLAIN, (void*)&zExplain);
      utf8_printf(pArg->out, "Loop %2d: %s\n", n, zExplain);
      rEstLoop *= rEst;
      raw_printf(pArg->out,
          "         nLoop=%-8lld nRow=%-8lld estRow=%-8lld estRow/Loop=%-8g\n",
          nLoop, nVisit, (sqlite3_int64)(rEstLoop+0.5), rEst
      );
    }
  }
  raw_printf(pArg->out, "---------------------------\n");
#endif
}

/*
** Parameter azArray points to a zero-terminated array of strings. zStr
** points to a single nul-terminated string. Return non-zero if zStr
** is equal, according to strcmp(), to any of the strings in the array.
** Otherwise, return zero.
*/
static int str_in_array(const char *zStr, const char **azArray){
  int i;
  for(i=0; azArray[i]; i++){
    if( 0==strcmp(zStr, azArray[i]) ) return 1;
  }
  return 0;
}

/*
** If compiled statement pSql appears to be an EXPLAIN statement, allocate
** and populate the ShellState.aiIndent[] array with the number of
** spaces each opcode should be indented before it is output.
**
** The indenting rules are:
**
**     * For each "Next", "Prev", "VNext" or "VPrev" instruction, indent
**       all opcodes that occur between the p2 jump destination and the opcode
**       itself by 2 spaces.
**
**     * Do the previous for "Return" instructions for when P2 is positive.
**       See tag-20220407a in wherecode.c and vdbe.c.
**
**     * For each "Goto", if the jump destination is earlier in the program
**       and ends on one of:
**          Yield  SeekGt  SeekLt  RowSetRead  Rewind
**       or if the P1 parameter is one instead of zero,
**       then indent all opcodes between the earlier instruction
**       and "Goto" by 2 spaces.
*/
static void explain_data_prepare(ShellState *p, sqlite3_stmt *pSql){
  const char *zSql;               /* The text of the SQL statement */
  const char *z;                  /* Used to check if this is an EXPLAIN */
  int *abYield = 0;               /* True if op is an OP_Yield */
  int nAlloc = 0;                 /* Allocated size of p->aiIndent[], abYield */
  int iOp;                        /* Index of operation in p->aiIndent[] */

  const char *azNext[] = { "Next", "Prev", "VPrev", "VNext", "SorterNext",
                           "Return", 0 };
  const char *azYield[] = { "Yield", "SeekLT", "SeekGT", "RowSetRead",
                            "Rewind", 0 };
  const char *azGoto[] = { "Goto", 0 };

  /* Try to figure out if this is really an EXPLAIN statement. If this
  ** cannot be verified, return early.  */
  if( sqlite3_column_count(pSql)!=8 ){
    p->cMode = p->mode;
    return;
  }
  zSql = sqlite3_sql(pSql);
  if( zSql==0 ) return;
  for(z=zSql; *z==' ' || *z=='\t' || *z=='\n' || *z=='\f' || *z=='\r'; z++);
  if( sqlite3_strnicmp(z, "explain", 7) ){
    p->cMode = p->mode;
    return;
  }

  for(iOp=0; SQLITE_ROW==sqlite3_step(pSql); iOp++){
    int i;
    int iAddr = sqlite3_column_int(pSql, 0);
    const char *zOp = (const char*)sqlite3_column_text(pSql, 1);

    /* Set p2 to the P2 field of the current opcode. Then, assuming that
    ** p2 is an instruction address, set variable p2op to the index of that
    ** instruction in the aiIndent[] array. p2 and p2op may be different if
    ** the current instruction is part of a sub-program generated by an
    ** SQL trigger or foreign key.  */
    int p2 = sqlite3_column_int(pSql, 3);
    int p2op = (p2 + (iOp-iAddr));

    /* Grow the p->aiIndent array as required */
    if( iOp>=nAlloc ){
      if( iOp==0 ){
        /* Do further verfication that this is explain output.  Abort if
        ** it is not */
        static const char *explainCols[] = {
           "addr", "opcode", "p1", "p2", "p3", "p4", "p5", "comment" };
        int jj;
        for(jj=0; jj<ArraySize(explainCols); jj++){
          if( strcmp(sqlite3_column_name(pSql,jj),explainCols[jj])!=0 ){
            p->cMode = p->mode;
            sqlite3_reset(pSql);
            return;
          }
        }
      }
      nAlloc += 100;
      p->aiIndent = (int*)sqlite3_realloc64(p->aiIndent, nAlloc*sizeof(int));
      shell_check_oom(p->aiIndent);
      abYield = (int*)sqlite3_realloc64(abYield, nAlloc*sizeof(int));
      shell_check_oom(abYield);
    }
    abYield[iOp] = str_in_array(zOp, azYield);
    p->aiIndent[iOp] = 0;
    p->nIndent = iOp+1;

    if( str_in_array(zOp, azNext) && p2op>0 ){
      for(i=p2op; i<iOp; i++) p->aiIndent[i] += 2;
    }
    if( str_in_array(zOp, azGoto) && p2op<p->nIndent
     && (abYield[p2op] || sqlite3_column_int(pSql, 2))
    ){
      for(i=p2op; i<iOp; i++) p->aiIndent[i] += 2;
    }
  }

  p->iIndent = 0;
  sqlite3_free(abYield);
  sqlite3_reset(pSql);
}

/*
** Free the array allocated by explain_data_prepare().
*/
static void explain_data_delete(ShellState *p){
  sqlite3_free(p->aiIndent);
  p->aiIndent = 0;
  p->nIndent = 0;
  p->iIndent = 0;
}

/*
** Disable and restore .wheretrace and .treetrace/.selecttrace settings.
*/
static unsigned int savedSelectTrace;
static unsigned int savedWhereTrace;
static void disable_debug_trace_modes(void){
  unsigned int zero = 0;
  sqlite3_test_control(SQLITE_TESTCTRL_TRACEFLAGS, 0, &savedSelectTrace);
  sqlite3_test_control(SQLITE_TESTCTRL_TRACEFLAGS, 1, &zero);
  sqlite3_test_control(SQLITE_TESTCTRL_TRACEFLAGS, 2, &savedWhereTrace);
  sqlite3_test_control(SQLITE_TESTCTRL_TRACEFLAGS, 3, &zero);
}
static void restore_debug_trace_modes(void){
  sqlite3_test_control(SQLITE_TESTCTRL_TRACEFLAGS, 1, &savedSelectTrace);
  sqlite3_test_control(SQLITE_TESTCTRL_TRACEFLAGS, 3, &savedWhereTrace);
}

/* Create the TEMP table used to store parameter bindings */
static void bind_table_init(ShellState *p){
  int wrSchema = 0;
  int defensiveMode = 0;
  sqlite3_db_config(p->db, SQLITE_DBCONFIG_DEFENSIVE, -1, &defensiveMode);
  sqlite3_db_config(p->db, SQLITE_DBCONFIG_DEFENSIVE, 0, 0);
  sqlite3_db_config(p->db, SQLITE_DBCONFIG_WRITABLE_SCHEMA, -1, &wrSchema);
  sqlite3_db_config(p->db, SQLITE_DBCONFIG_WRITABLE_SCHEMA, 1, 0);
  sqlite3_exec(p->db,
    "CREATE TABLE IF NOT EXISTS temp.sqlite_parameters(\n"
    "  key TEXT PRIMARY KEY,\n"
    "  value\n"
    ") WITHOUT ROWID;",
    0, 0, 0);
  sqlite3_db_config(p->db, SQLITE_DBCONFIG_WRITABLE_SCHEMA, wrSchema, 0);
  sqlite3_db_config(p->db, SQLITE_DBCONFIG_DEFENSIVE, defensiveMode, 0);
}

/*
** Bind parameters on a prepared statement.
**
** Parameter bindings are taken from a TEMP table of the form:
**
**    CREATE TEMP TABLE sqlite_parameters(key TEXT PRIMARY KEY, value)
**    WITHOUT ROWID;
**
** No bindings occur if this table does not exist.  The name of the table
** begins with "sqlite_" so that it will not collide with ordinary application
** tables.  The table must be in the TEMP schema.
*/
static void bind_prepared_stmt(ShellState *pArg, sqlite3_stmt *pStmt){
  int nVar;
  int i;
  int rc;
  sqlite3_stmt *pQ = 0;

  nVar = sqlite3_bind_parameter_count(pStmt);
  if( nVar==0 ) return;  /* Nothing to do */
  if( sqlite3_table_column_metadata(pArg->db, "TEMP", "sqlite_parameters",
                                    "key", 0, 0, 0, 0, 0)!=SQLITE_OK ){
    return; /* Parameter table does not exist */
  }
  rc = sqlite3_prepare_v2(pArg->db,
          "SELECT value FROM temp.sqlite_parameters"
          " WHERE key=?1", -1, &pQ, 0);
  if( rc || pQ==0 ) return;
  for(i=1; i<=nVar; i++){
    char zNum[30];
    const char *zVar = sqlite3_bind_parameter_name(pStmt, i);
    if( zVar==0 ){
      sqlite3_snprintf(sizeof(zNum),zNum,"?%d",i);
      zVar = zNum;
    }
    sqlite3_bind_text(pQ, 1, zVar, -1, SQLITE_STATIC);
    if( sqlite3_step(pQ)==SQLITE_ROW ){
      sqlite3_bind_value(pStmt, i, sqlite3_column_value(pQ, 0));
    }else{
      sqlite3_bind_null(pStmt, i);
    }
    sqlite3_reset(pQ);
  }
  sqlite3_finalize(pQ);
}

/*
** UTF8 box-drawing characters.  Imagine box lines like this:
**
**           1
**           |
**       4 --+-- 2
**           |
**           3
**
** Each box characters has between 2 and 4 of the lines leading from
** the center.  The characters are here identified by the numbers of
** their corresponding lines.
*/
#define BOX_24   "\342\224\200"  /* U+2500 --- */
#define BOX_13   "\342\224\202"  /* U+2502  |  */
#define BOX_23   "\342\224\214"  /* U+250c  ,- */
#define BOX_34   "\342\224\220"  /* U+2510 -,  */
#define BOX_12   "\342\224\224"  /* U+2514  '- */
#define BOX_14   "\342\224\230"  /* U+2518 -'  */
#define BOX_123  "\342\224\234"  /* U+251c  |- */
#define BOX_134  "\342\224\244"  /* U+2524 -|  */
#define BOX_234  "\342\224\254"  /* U+252c -,- */
#define BOX_124  "\342\224\264"  /* U+2534 -'- */
#define BOX_1234 "\342\224\274"  /* U+253c -|- */

/* Draw horizontal line N characters long using unicode box
** characters
*/
static void print_box_line(FILE *out, int N){
  const char zDash[] = 
      BOX_24 BOX_24 BOX_24 BOX_24 BOX_24 BOX_24 BOX_24 BOX_24 BOX_24 BOX_24
      BOX_24 BOX_24 BOX_24 BOX_24 BOX_24 BOX_24 BOX_24 BOX_24 BOX_24 BOX_24;
  const int nDash = sizeof(zDash) - 1;
  N *= 3;
  while( N>nDash ){
    utf8_printf(out, zDash);
    N -= nDash;
  }
  utf8_printf(out, "%.*s", N, zDash);
}

/*
** Draw a horizontal separator for a MODE_Box table.
*/
static void print_box_row_separator(
  ShellState *p,
  int nArg,
  const char *zSep1,
  const char *zSep2,
  const char *zSep3
){
  int i;
  if( nArg>0 ){
    utf8_printf(p->out, "%s", zSep1);
    print_box_line(p->out, p->actualWidth[0]+2);
    for(i=1; i<nArg; i++){
      utf8_printf(p->out, "%s", zSep2);
      print_box_line(p->out, p->actualWidth[i]+2);
    }
    utf8_printf(p->out, "%s", zSep3);
  }
  fputs("\n", p->out);
}

/*
** z[] is a line of text that is to be displayed the .mode box or table or
** similar tabular formats.  z[] might contain control characters such
** as \n, \t, \f, or \r.
**
** Compute characters to display on the first line of z[].  Stop at the
** first \r, \n, or \f.  Expand \t into spaces.  Return a copy (obtained
** from malloc()) of that first line, which caller should free sometime.
** Write anything to display on the next line into *pzTail.  If this is
** the last line, write a NULL into *pzTail. (*pzTail is not allocated.)
*/
static char *translateForDisplayAndDup(
  const unsigned char *z,            /* Input text to be transformed */
  const unsigned char **pzTail,      /* OUT: Tail of the input for next line */
  int mxWidth,                       /* Max width.  0 means no limit */
  u8 bWordWrap                       /* If true, avoid breaking mid-word */
){
  int i;                 /* Input bytes consumed */
  int j;                 /* Output bytes generated */
  int k;                 /* Input bytes to be displayed */
  int n;                 /* Output column number */
  unsigned char *zOut;   /* Output text */

  if( z==0 ){
    *pzTail = 0;
    return 0;
  }
  if( mxWidth<0 ) mxWidth = -mxWidth;
  if( mxWidth==0 ) mxWidth = 1000000;
  i = j = n = 0;
  while( n<mxWidth ){
    if( z[i]>=' ' ){
      n++;
      do{ i++; j++; }while( (z[i]&0xc0)==0x80 );
      continue;
    }
    if( z[i]=='\t' ){
      do{
        n++;
        j++;
      }while( (n&7)!=0 && n<mxWidth );
      i++;
      continue;
    }
    break;
  }
  if( n>=mxWidth && bWordWrap  ){
    /* Perhaps try to back up to a better place to break the line */
    for(k=i; k>i/2; k--){
      if( isspace(z[k-1]) ) break;
    }
    if( k<=i/2 ){
      for(k=i; k>i/2; k--){
        if( isalnum(z[k-1])!=isalnum(z[k]) && (z[k]&0xc0)!=0x80 ) break;
      }
    }
    if( k<=i/2 ){
      k = i;
    }else{
      i = k;
      while( z[i]==' ' ) i++;
    }
  }else{
    k = i;
  }
  if( n>=mxWidth && z[i]>=' ' ){
   *pzTail = &z[i];
  }else if( z[i]=='\r' && z[i+1]=='\n' ){
    *pzTail = z[i+2] ? &z[i+2] : 0;
  }else if( z[i]==0 || z[i+1]==0 ){
    *pzTail = 0;
  }else{
    *pzTail = &z[i+1];
  }
  zOut = malloc( j+1 );
  shell_check_oom(zOut);
  i = j = n = 0;
  while( i<k ){
    if( z[i]>=' ' ){
      n++;
      do{ zOut[j++] = z[i++]; }while( (z[i]&0xc0)==0x80 );
      continue;
    }
    if( z[i]=='\t' ){
      do{
        n++;
        zOut[j++] = ' ';
      }while( (n&7)!=0 && n<mxWidth );
      i++;
      continue;
    }
    break;
  }
  zOut[j] = 0;
  return (char*)zOut;  
}

/* Extract the value of the i-th current column for pStmt as an SQL literal
** value.  Memory is obtained from sqlite3_malloc64() and must be freed by
** the caller.
*/
static char *quoted_column(sqlite3_stmt *pStmt, int i){
  switch( sqlite3_column_type(pStmt, i) ){
    case SQLITE_NULL: {
      return sqlite3_mprintf("NULL");
    }
    case SQLITE_INTEGER:
    case SQLITE_FLOAT: {
      return sqlite3_mprintf("%s",sqlite3_column_text(pStmt,i));
    }
    case SQLITE_TEXT: {
      return sqlite3_mprintf("%Q",sqlite3_column_text(pStmt,i));
    }
    case SQLITE_BLOB: {
      int j;
      sqlite3_str *pStr = sqlite3_str_new(0);
      const unsigned char *a = sqlite3_column_blob(pStmt,i);
      int n = sqlite3_column_bytes(pStmt,i);
      sqlite3_str_append(pStr, "x'", 2);
      for(j=0; j<n; j++){
        sqlite3_str_appendf(pStr, "%02x", a[j]);
      }
      sqlite3_str_append(pStr, "'", 1);
      return sqlite3_str_finish(pStr);
    }
  }
  return 0; /* Not reached */
}

/*
** Run a prepared statement and output the result in one of the
** table-oriented formats: MODE_Column, MODE_Markdown, MODE_Table,
** or MODE_Box.
**
** This is different from ordinary exec_prepared_stmt() in that
** it has to run the entire query and gather the results into memory
** first, in order to determine column widths, before providing
** any output.
*/
static void exec_prepared_stmt_columnar(
  ShellState *p,                        /* Pointer to ShellState */
  sqlite3_stmt *pStmt                   /* Statment to run */
){
  sqlite3_int64 nRow = 0;
  int nColumn = 0;
  char **azData = 0;
  sqlite3_int64 nAlloc = 0;
  char *abRowDiv = 0;
  const unsigned char *uz;
  const char *z;
  char **azQuoted = 0;
  int rc;
  sqlite3_int64 i, nData;
  int j, nTotal, w, n;
  const char *colSep = 0;
  const char *rowSep = 0;
  const unsigned char **azNextLine = 0;
  int bNextLine = 0;
  int bMultiLineRowExists = 0;
  int bw = p->cmOpts.bWordWrap;
  const char *zEmpty = "";
  const char *zShowNull = p->nullValue;

  rc = sqlite3_step(pStmt);
  if( rc!=SQLITE_ROW ) return;
  nColumn = sqlite3_column_count(pStmt);
  nAlloc = nColumn*4;
  if( nAlloc<=0 ) nAlloc = 1;
  azData = sqlite3_malloc64( nAlloc*sizeof(char*) );
  shell_check_oom(azData);
  azNextLine = sqlite3_malloc64( nColumn*sizeof(char*) );
  shell_check_oom((void*)azNextLine);
  memset((void*)azNextLine, 0, nColumn*sizeof(char*) );
  if( p->cmOpts.bQuote ){
    azQuoted = sqlite3_malloc64( nColumn*sizeof(char*) );
    shell_check_oom(azQuoted);
    memset(azQuoted, 0, nColumn*sizeof(char*) );
  }
  abRowDiv = sqlite3_malloc64( nAlloc/nColumn );
  shell_check_oom(abRowDiv);
  if( nColumn>p->nWidth ){
    p->colWidth = realloc(p->colWidth, (nColumn+1)*2*sizeof(int));
    shell_check_oom(p->colWidth);
    for(i=p->nWidth; i<nColumn; i++) p->colWidth[i] = 0;
    p->nWidth = nColumn;
    p->actualWidth = &p->colWidth[nColumn];
  }
  memset(p->actualWidth, 0, nColumn*sizeof(int));
  for(i=0; i<nColumn; i++){
    w = p->colWidth[i];
    if( w<0 ) w = -w;
    p->actualWidth[i] = w;
  }
  for(i=0; i<nColumn; i++){
    const unsigned char *zNotUsed;
    int wx = p->colWidth[i];
    if( wx==0 ){
      wx = p->cmOpts.iWrap;
    }
    if( wx<0 ) wx = -wx;
    uz = (const unsigned char*)sqlite3_column_name(pStmt,i);
    azData[i] = translateForDisplayAndDup(uz, &zNotUsed, wx, bw);
  }
  do{
    int useNextLine = bNextLine;
    bNextLine = 0;
    if( (nRow+2)*nColumn >= nAlloc ){
      nAlloc *= 2;
      azData = sqlite3_realloc64(azData, nAlloc*sizeof(char*));
      shell_check_oom(azData);
      abRowDiv = sqlite3_realloc64(abRowDiv, nAlloc/nColumn);
      shell_check_oom(abRowDiv);
    }
    abRowDiv[nRow] = 1;
    nRow++;
    for(i=0; i<nColumn; i++){
      int wx = p->colWidth[i];
      if( wx==0 ){
        wx = p->cmOpts.iWrap;
      }
      if( wx<0 ) wx = -wx;
      if( useNextLine ){
        uz = azNextLine[i];
        if( uz==0 ) uz = (u8*)zEmpty;
      }else if( p->cmOpts.bQuote ){
        sqlite3_free(azQuoted[i]);
        azQuoted[i] = quoted_column(pStmt,i);
        uz = (const unsigned char*)azQuoted[i];
      }else{
        uz = (const unsigned char*)sqlite3_column_text(pStmt,i);
        if( uz==0 ) uz = (u8*)zShowNull;
      }
      azData[nRow*nColumn + i]
        = translateForDisplayAndDup(uz, &azNextLine[i], wx, bw);
      if( azNextLine[i] ){
        bNextLine = 1;
        abRowDiv[nRow-1] = 0;
        bMultiLineRowExists = 1;
      }
    }
  }while( bNextLine || sqlite3_step(pStmt)==SQLITE_ROW );
  nTotal = nColumn*(nRow+1);
  for(i=0; i<nTotal; i++){
    z = azData[i];
    if( z==0 ) z = (char*)zEmpty;
    n = strlenChar(z);
    j = i%nColumn;
    if( n>p->actualWidth[j] ) p->actualWidth[j] = n;
  }
  if( seenInterrupt ) goto columnar_end;
  if( nColumn==0 ) goto columnar_end;
  switch( p->cMode ){
    case MODE_Column: {
      colSep = "  ";
      rowSep = "\n";
      if( p->showHeader ){
        for(i=0; i<nColumn; i++){
          w = p->actualWidth[i];
          if( p->colWidth[i]<0 ) w = -w;
          utf8_width_print(p->out, w, azData[i]);
          fputs(i==nColumn-1?"\n":"  ", p->out);
        }
        for(i=0; i<nColumn; i++){
          print_dashes(p->out, p->actualWidth[i]);
          fputs(i==nColumn-1?"\n":"  ", p->out);
        }
      }
      break;
    }
    case MODE_Table: {
      colSep = " | ";
      rowSep = " |\n";
      print_row_separator(p, nColumn, "+");
      fputs("| ", p->out);
      for(i=0; i<nColumn; i++){
        w = p->actualWidth[i];
        n = strlenChar(azData[i]);
        utf8_printf(p->out, "%*s%s%*s", (w-n)/2, "", azData[i], (w-n+1)/2, "");
        fputs(i==nColumn-1?" |\n":" | ", p->out);
      }
      print_row_separator(p, nColumn, "+");
      break;
    }
    case MODE_Markdown: {
      colSep = " | ";
      rowSep = " |\n";
      fputs("| ", p->out);
      for(i=0; i<nColumn; i++){
        w = p->actualWidth[i];
        n = strlenChar(azData[i]);
        utf8_printf(p->out, "%*s%s%*s", (w-n)/2, "", azData[i], (w-n+1)/2, "");
        fputs(i==nColumn-1?" |\n":" | ", p->out);
      }
      print_row_separator(p, nColumn, "|");
      break;
    }
    case MODE_Box: {
      colSep = " " BOX_13 " ";
      rowSep = " " BOX_13 "\n";
      print_box_row_separator(p, nColumn, BOX_23, BOX_234, BOX_34);
      utf8_printf(p->out, BOX_13 " ");
      for(i=0; i<nColumn; i++){
        w = p->actualWidth[i];
        n = strlenChar(azData[i]);
        utf8_printf(p->out, "%*s%s%*s%s",
            (w-n)/2, "", azData[i], (w-n+1)/2, "",
            i==nColumn-1?" "BOX_13"\n":" "BOX_13" ");
      }
      print_box_row_separator(p, nColumn, BOX_123, BOX_1234, BOX_134);
      break;
    }
  }
  for(i=nColumn, j=0; i<nTotal; i++, j++){
    if( j==0 && p->cMode!=MODE_Column ){
      utf8_printf(p->out, "%s", p->cMode==MODE_Box?BOX_13" ":"| ");
    }
    z = azData[i];
    if( z==0 ) z = p->nullValue;
    w = p->actualWidth[j];
    if( p->colWidth[j]<0 ) w = -w;
    utf8_width_print(p->out, w, z);
    if( j==nColumn-1 ){
      utf8_printf(p->out, "%s", rowSep);
      if( bMultiLineRowExists && abRowDiv[i/nColumn-1] && i+1<nTotal ){
        if( p->cMode==MODE_Table ){
          print_row_separator(p, nColumn, "+");
        }else if( p->cMode==MODE_Box ){
          print_box_row_separator(p, nColumn, BOX_123, BOX_1234, BOX_134);
        }else if( p->cMode==MODE_Column ){
          raw_printf(p->out, "\n");
        }
      }
      j = -1;
      if( seenInterrupt ) goto columnar_end;
    }else{
      utf8_printf(p->out, "%s", colSep);
    }
  }
  if( p->cMode==MODE_Table ){
    print_row_separator(p, nColumn, "+");
  }else if( p->cMode==MODE_Box ){
    print_box_row_separator(p, nColumn, BOX_12, BOX_124, BOX_14);
  }
columnar_end:
  if( seenInterrupt ){
    utf8_printf(p->out, "Interrupt\n");
  }
  nData = (nRow+1)*nColumn;
  for(i=0; i<nData; i++){
    z = azData[i];
    if( z!=zEmpty && z!=zShowNull ) free(azData[i]);
  }
  sqlite3_free(azData);
  sqlite3_free((void*)azNextLine);
  sqlite3_free(abRowDiv);
  if( azQuoted ){
    for(i=0; i<nColumn; i++) sqlite3_free(azQuoted[i]);
    sqlite3_free(azQuoted);
  }
}

/*
** Run a prepared statement
*/
static void exec_prepared_stmt(
  ShellState *pArg,                                /* Pointer to ShellState */
  sqlite3_stmt *pStmt                              /* Statment to run */
){
  int rc;
  sqlite3_uint64 nRow = 0;

  if( pArg->cMode==MODE_Column
   || pArg->cMode==MODE_Table
   || pArg->cMode==MODE_Box
   || pArg->cMode==MODE_Markdown
  ){
    exec_prepared_stmt_columnar(pArg, pStmt);
    return;
  }

  /* perform the first step.  this will tell us if we
  ** have a result set or not and how wide it is.
  */
  rc = sqlite3_step(pStmt);
  /* if we have a result set... */
  if( SQLITE_ROW == rc ){
    /* allocate space for col name ptr, value ptr, and type */
    int nCol = sqlite3_column_count(pStmt);
    void *pData = sqlite3_malloc64(3*nCol*sizeof(const char*) + 1);
    if( !pData ){
      shell_out_of_memory();
    }else{
      char **azCols = (char **)pData;      /* Names of result columns */
      char **azVals = &azCols[nCol];       /* Results */
      int *aiTypes = (int *)&azVals[nCol]; /* Result types */
      int i, x;
      assert(sizeof(int) <= sizeof(char *));
      /* save off ptrs to column names */
      for(i=0; i<nCol; i++){
        azCols[i] = (char *)sqlite3_column_name(pStmt, i);
      }
      do{
        nRow++;
        /* extract the data and data types */
        for(i=0; i<nCol; i++){
          aiTypes[i] = x = sqlite3_column_type(pStmt, i);
          if( x==SQLITE_BLOB
           && pArg
           && (pArg->cMode==MODE_Insert || pArg->cMode==MODE_Quote)
          ){
            azVals[i] = "";
          }else{
            azVals[i] = (char*)sqlite3_column_text(pStmt, i);
          }
          if( !azVals[i] && (aiTypes[i]!=SQLITE_NULL) ){
            rc = SQLITE_NOMEM;
            break; /* from for */
          }
        } /* end for */

        /* if data and types extracted successfully... */
        if( SQLITE_ROW == rc ){
          /* call the supplied callback with the result row data */
          if( shell_callback(pArg, nCol, azVals, azCols, aiTypes) ){
            rc = SQLITE_ABORT;
          }else{
            rc = sqlite3_step(pStmt);
          }
        }
      } while( SQLITE_ROW == rc );
      sqlite3_free(pData);
      if( pArg->cMode==MODE_Json ){
        fputs("]\n", pArg->out);
      }else if( pArg->cMode==MODE_Count ){
        char zBuf[200];
        sqlite3_snprintf(sizeof(zBuf), zBuf, "%llu row%s\n",
                         nRow, nRow!=1 ? "s" : "");
        printf("%s", zBuf);
      }
    }
  }
}

#ifndef SQLITE_OMIT_VIRTUALTABLE
/*
** This function is called to process SQL if the previous shell command
** was ".expert". It passes the SQL in the second argument directly to
** the sqlite3expert object.
**
** If successful, SQLITE_OK is returned. Otherwise, an SQLite error
** code. In this case, (*pzErr) may be set to point to a buffer containing
** an English language error message. It is the responsibility of the
** caller to eventually free this buffer using sqlite3_free().
*/
static int expertHandleSQL(
  ShellState *pState, 
  const char *zSql, 
  char **pzErr
){
  assert( pState->expert.pExpert );
  assert( pzErr==0 || *pzErr==0 );
  return sqlite3_expert_sql(pState->expert.pExpert, zSql, pzErr);
}

/*
** This function is called either to silently clean up the object
** created by the ".expert" command (if bCancel==1), or to generate a 
** report from it and then clean it up (if bCancel==0).
**
** If successful, SQLITE_OK is returned. Otherwise, an SQLite error
** code. In this case, (*pzErr) may be set to point to a buffer containing
** an English language error message. It is the responsibility of the
** caller to eventually free this buffer using sqlite3_free().
*/
static int expertFinish(
  ShellState *pState,
  int bCancel,
  char **pzErr
){
  int rc = SQLITE_OK;
  sqlite3expert *p = pState->expert.pExpert;
  assert( p );
  assert( bCancel || pzErr==0 || *pzErr==0 );
  if( bCancel==0 ){
    FILE *out = pState->out;
    int bVerbose = pState->expert.bVerbose;

    rc = sqlite3_expert_analyze(p, pzErr);
    if( rc==SQLITE_OK ){
      int nQuery = sqlite3_expert_count(p);
      int i;

      if( bVerbose ){
        const char *zCand = sqlite3_expert_report(p,0,EXPERT_REPORT_CANDIDATES);
        raw_printf(out, "-- Candidates -----------------------------\n");
        raw_printf(out, "%s\n", zCand);
      }
      for(i=0; i<nQuery; i++){
        const char *zSql = sqlite3_expert_report(p, i, EXPERT_REPORT_SQL);
        const char *zIdx = sqlite3_expert_report(p, i, EXPERT_REPORT_INDEXES);
        const char *zEQP = sqlite3_expert_report(p, i, EXPERT_REPORT_PLAN);
        if( zIdx==0 ) zIdx = "(no new indexes)\n";
        if( bVerbose ){
          raw_printf(out, "-- Query %d --------------------------------\n",i+1);
          raw_printf(out, "%s\n\n", zSql);
        }
        raw_printf(out, "%s\n", zIdx);
        raw_printf(out, "%s\n", zEQP);
      }
    }
  }
  sqlite3_expert_destroy(p);
  pState->expert.pExpert = 0;
  return rc;
}

/*
** Implementation of ".expert" dot command.
*/
static int expertDotCommand(
  ShellState *pState,             /* Current shell tool state */
  char **azArg,                   /* Array of arguments passed to dot command */
  int nArg                        /* Number of entries in azArg[] */
){
  int rc = SQLITE_OK;
  char *zErr = 0;
  int i;
  int iSample = 0;

  assert( pState->expert.pExpert==0 );
  memset(&pState->expert, 0, sizeof(ExpertInfo));

  for(i=1; rc==SQLITE_OK && i<nArg; i++){
    char *z = azArg[i];
    int n;
    if( z[0]=='-' && z[1]=='-' ) z++;
    n = strlen30(z);
    if( n>=2 && 0==strncmp(z, "-verbose", n) ){
      pState->expert.bVerbose = 1;
    }
    else if( n>=2 && 0==strncmp(z, "-sample", n) ){
      if( i==(nArg-1) ){
        raw_printf(stderr, "option requires an argument: %s\n", z);
        rc = SQLITE_ERROR;
      }else{
        iSample = (int)integerValue(azArg[++i]);
        if( iSample<0 || iSample>100 ){
          raw_printf(stderr, "value out of range: %s\n", azArg[i]);
          rc = SQLITE_ERROR;
        }
      }
    }
    else{
      raw_printf(stderr, "unknown option: %s\n", z);
      rc = SQLITE_ERROR;
    }
  }

  if( rc==SQLITE_OK ){
    pState->expert.pExpert = sqlite3_expert_new(pState->db, &zErr);
    if( pState->expert.pExpert==0 ){
      raw_printf(stderr, "sqlite3_expert_new: %s\n", zErr ? zErr : "out of memory");
      rc = SQLITE_ERROR;
    }else{
      sqlite3_expert_config(
          pState->expert.pExpert, EXPERT_CONFIG_SAMPLE, iSample
      );
    }
  }
  sqlite3_free(zErr);

  return rc;
}
#endif /* ifndef SQLITE_OMIT_VIRTUALTABLE */

/*
** Execute a statement or set of statements.  Print
** any result rows/columns depending on the current mode
** set via the supplied callback.
**
** This is very similar to SQLite's built-in sqlite3_exec()
** function except it takes a slightly different callback
** and callback data argument.
*/
static int shell_exec(
  ShellState *pArg,                         /* Pointer to ShellState */
  const char *zSql,                         /* SQL to be evaluated */
  char **pzErrMsg                           /* Error msg written here */
){
  sqlite3_stmt *pStmt = NULL;     /* Statement to execute. */
  int rc = SQLITE_OK;             /* Return Code */
  int rc2;
  const char *zLeftover;          /* Tail of unprocessed SQL */
  sqlite3 *db = pArg->db;

  if( pzErrMsg ){
    *pzErrMsg = NULL;
  }

#ifndef SQLITE_OMIT_VIRTUALTABLE
  if( pArg->expert.pExpert ){
    rc = expertHandleSQL(pArg, zSql, pzErrMsg);
    return expertFinish(pArg, (rc!=SQLITE_OK), pzErrMsg);
  }
#endif

  while( zSql[0] && (SQLITE_OK == rc) ){
    static const char *zStmtSql;
    rc = sqlite3_prepare_v2(db, zSql, -1, &pStmt, &zLeftover);
    if( SQLITE_OK != rc ){
      if( pzErrMsg ){
        *pzErrMsg = save_err_msg(db, "in prepare", rc, zSql);
      }
    }else{
      if( !pStmt ){
        /* this happens for a comment or white-space */
        zSql = zLeftover;
        while( IsSpace(zSql[0]) ) zSql++;
        continue;
      }
      zStmtSql = sqlite3_sql(pStmt);
      if( zStmtSql==0 ) zStmtSql = "";
      while( IsSpace(zStmtSql[0]) ) zStmtSql++;

      /* save off the prepared statment handle and reset row count */
      if( pArg ){
        pArg->pStmt = pStmt;
        pArg->cnt = 0;
      }

      /* Show the EXPLAIN QUERY PLAN if .eqp is on */
      if( pArg && pArg->autoEQP && sqlite3_stmt_isexplain(pStmt)==0 ){
        sqlite3_stmt *pExplain;
        char *zEQP;
        int triggerEQP = 0;
        disable_debug_trace_modes();
        sqlite3_db_config(db, SQLITE_DBCONFIG_TRIGGER_EQP, -1, &triggerEQP);
        if( pArg->autoEQP>=AUTOEQP_trigger ){
          sqlite3_db_config(db, SQLITE_DBCONFIG_TRIGGER_EQP, 1, 0);
        }
        zEQP = sqlite3_mprintf("EXPLAIN QUERY PLAN %s", zStmtSql);
        shell_check_oom(zEQP);
        rc = sqlite3_prepare_v2(db, zEQP, -1, &pExplain, 0);
        if( rc==SQLITE_OK ){
          while( sqlite3_step(pExplain)==SQLITE_ROW ){
            const char *zEQPLine = (const char*)sqlite3_column_text(pExplain,3);
            int iEqpId = sqlite3_column_int(pExplain, 0);
            int iParentId = sqlite3_column_int(pExplain, 1);
            if( zEQPLine==0 ) zEQPLine = "";
            if( zEQPLine[0]=='-' ) eqp_render(pArg);
            eqp_append(pArg, iEqpId, iParentId, zEQPLine);
          }
          eqp_render(pArg);
        }
        sqlite3_finalize(pExplain);
        sqlite3_free(zEQP);
        if( pArg->autoEQP>=AUTOEQP_full ){
          /* Also do an EXPLAIN for ".eqp full" mode */
          zEQP = sqlite3_mprintf("EXPLAIN %s", zStmtSql);
          shell_check_oom(zEQP);
          rc = sqlite3_prepare_v2(db, zEQP, -1, &pExplain, 0);
          if( rc==SQLITE_OK ){
            pArg->cMode = MODE_Explain;
            explain_data_prepare(pArg, pExplain);
            exec_prepared_stmt(pArg, pExplain);
            explain_data_delete(pArg);
          }
          sqlite3_finalize(pExplain);
          sqlite3_free(zEQP);
        }
        if( pArg->autoEQP>=AUTOEQP_trigger && triggerEQP==0 ){
          sqlite3_db_config(db, SQLITE_DBCONFIG_TRIGGER_EQP, 0, 0);
          /* Reprepare pStmt before reactiving trace modes */
          sqlite3_finalize(pStmt);
          sqlite3_prepare_v2(db, zSql, -1, &pStmt, 0);
          if( pArg ) pArg->pStmt = pStmt;
        }
        restore_debug_trace_modes();
      }

      if( pArg ){
        pArg->cMode = pArg->mode;
        if( pArg->autoExplain ){
          if( sqlite3_stmt_isexplain(pStmt)==1 ){
            pArg->cMode = MODE_Explain;
          }
          if( sqlite3_stmt_isexplain(pStmt)==2 ){
            pArg->cMode = MODE_EQP;
          }
        }

        /* If the shell is currently in ".explain" mode, gather the extra
        ** data required to add indents to the output.*/
        if( pArg->cMode==MODE_Explain ){
          explain_data_prepare(pArg, pStmt);
        }
      }

      bind_prepared_stmt(pArg, pStmt);
      exec_prepared_stmt(pArg, pStmt);
      explain_data_delete(pArg);
      eqp_render(pArg);

      /* print usage stats if stats on */
      if( pArg && pArg->statsOn ){
        display_stats(db, pArg, 0);
      }

      /* print loop-counters if required */
      if( pArg && pArg->scanstatsOn ){
        display_scanstats(db, pArg);
      }

      /* Finalize the statement just executed. If this fails, save a
      ** copy of the error message. Otherwise, set zSql to point to the
      ** next statement to execute. */
      rc2 = sqlite3_finalize(pStmt);
      if( rc!=SQLITE_NOMEM ) rc = rc2;
      if( rc==SQLITE_OK ){
        zSql = zLeftover;
        while( IsSpace(zSql[0]) ) zSql++;
      }else if( pzErrMsg ){
        *pzErrMsg = save_err_msg(db, "stepping", rc, 0);
      }

      /* clear saved stmt handle */
      if( pArg ){
        pArg->pStmt = NULL;
      }
    }
  } /* end while */

  return rc;
}

/*
** Release memory previously allocated by tableColumnList().
*/
static void freeColumnList(char **azCol){
  int i;
  for(i=1; azCol[i]; i++){
    sqlite3_free(azCol[i]);
  }
  /* azCol[0] is a static string */
  sqlite3_free(azCol);
}

/*
** Return a list of pointers to strings which are the names of all
** columns in table zTab.   The memory to hold the names is dynamically
** allocated and must be released by the caller using a subsequent call
** to freeColumnList().
**
** The azCol[0] entry is usually NULL.  However, if zTab contains a rowid
** value that needs to be preserved, then azCol[0] is filled in with the
** name of the rowid column.
**
** The first regular column in the table is azCol[1].  The list is terminated
** by an entry with azCol[i]==0.
*/
static char **tableColumnList(ShellState *p, const char *zTab){
  char **azCol = 0;
  sqlite3_stmt *pStmt;
  char *zSql;
  int nCol = 0;
  int nAlloc = 0;
  int nPK = 0;       /* Number of PRIMARY KEY columns seen */
  int isIPK = 0;     /* True if one PRIMARY KEY column of type INTEGER */
  int preserveRowid = ShellHasFlag(p, SHFLG_PreserveRowid);
  int rc;

  zSql = sqlite3_mprintf("PRAGMA table_info=%Q", zTab);
  shell_check_oom(zSql);
  rc = sqlite3_prepare_v2(p->db, zSql, -1, &pStmt, 0);
  sqlite3_free(zSql);
  if( rc ) return 0;
  while( sqlite3_step(pStmt)==SQLITE_ROW ){
    if( nCol>=nAlloc-2 ){
      nAlloc = nAlloc*2 + nCol + 10;
      azCol = sqlite3_realloc(azCol, nAlloc*sizeof(azCol[0]));
      shell_check_oom(azCol);
    }
    azCol[++nCol] = sqlite3_mprintf("%s", sqlite3_column_text(pStmt, 1));
    shell_check_oom(azCol[nCol]);
    if( sqlite3_column_int(pStmt, 5) ){
      nPK++;
      if( nPK==1
       && sqlite3_stricmp((const char*)sqlite3_column_text(pStmt,2),
                          "INTEGER")==0
      ){
        isIPK = 1;
      }else{
        isIPK = 0;
      }
    }
  }
  sqlite3_finalize(pStmt);
  if( azCol==0 ) return 0;
  azCol[0] = 0;
  azCol[nCol+1] = 0;

  /* The decision of whether or not a rowid really needs to be preserved
  ** is tricky.  We never need to preserve a rowid for a WITHOUT ROWID table
  ** or a table with an INTEGER PRIMARY KEY.  We are unable to preserve
  ** rowids on tables where the rowid is inaccessible because there are other
  ** columns in the table named "rowid", "_rowid_", and "oid".
  */
  if( preserveRowid && isIPK ){
    /* If a single PRIMARY KEY column with type INTEGER was seen, then it
    ** might be an alise for the ROWID.  But it might also be a WITHOUT ROWID
    ** table or a INTEGER PRIMARY KEY DESC column, neither of which are
    ** ROWID aliases.  To distinguish these cases, check to see if
    ** there is a "pk" entry in "PRAGMA index_list".  There will be
    ** no "pk" index if the PRIMARY KEY really is an alias for the ROWID.
    */
    zSql = sqlite3_mprintf("SELECT 1 FROM pragma_index_list(%Q)"
                           " WHERE origin='pk'", zTab);
    shell_check_oom(zSql);
    rc = sqlite3_prepare_v2(p->db, zSql, -1, &pStmt, 0);
    sqlite3_free(zSql);
    if( rc ){
      freeColumnList(azCol);
      return 0;
    }
    rc = sqlite3_step(pStmt);
    sqlite3_finalize(pStmt);
    preserveRowid = rc==SQLITE_ROW;
  }
  if( preserveRowid ){
    /* Only preserve the rowid if we can find a name to use for the
    ** rowid */
    static char *azRowid[] = { "rowid", "_rowid_", "oid" };
    int i, j;
    for(j=0; j<3; j++){
      for(i=1; i<=nCol; i++){
        if( sqlite3_stricmp(azRowid[j],azCol[i])==0 ) break;
      }
      if( i>nCol ){
        /* At this point, we know that azRowid[j] is not the name of any
        ** ordinary column in the table.  Verify that azRowid[j] is a valid
        ** name for the rowid before adding it to azCol[0].  WITHOUT ROWID
        ** tables will fail this last check */
        rc = sqlite3_table_column_metadata(p->db,0,zTab,azRowid[j],0,0,0,0,0);
        if( rc==SQLITE_OK ) azCol[0] = azRowid[j];
        break;
      }
    }
  }
  return azCol;
}

/*
** Toggle the reverse_unordered_selects setting.
*/
static void toggleSelectOrder(sqlite3 *db){
  sqlite3_stmt *pStmt = 0;
  int iSetting = 0;
  char zStmt[100];
  sqlite3_prepare_v2(db, "PRAGMA reverse_unordered_selects", -1, &pStmt, 0);
  if( sqlite3_step(pStmt)==SQLITE_ROW ){
    iSetting = sqlite3_column_int(pStmt, 0);
  }
  sqlite3_finalize(pStmt);
  sqlite3_snprintf(sizeof(zStmt), zStmt,
       "PRAGMA reverse_unordered_selects(%d)", !iSetting);
  sqlite3_exec(db, zStmt, 0, 0, 0);
}

/*
** This is a different callback routine used for dumping the database.
** Each row received by this callback consists of a table name,
** the table type ("index" or "table") and SQL to create the table.
** This routine should print text sufficient to recreate the table.
*/
static int dump_callback(void *pArg, int nArg, char **azArg, char **azNotUsed){
  int rc;
  const char *zTable;
  const char *zType;
  const char *zSql;
  ShellState *p = (ShellState *)pArg;
  int dataOnly;
  int noSys;

  UNUSED_PARAMETER(azNotUsed);
  if( nArg!=3 || azArg==0 ) return 0;
  zTable = azArg[0];
  zType = azArg[1];
  zSql = azArg[2];
  dataOnly = (p->shellFlgs & SHFLG_DumpDataOnly)!=0;
  noSys    = (p->shellFlgs & SHFLG_DumpNoSys)!=0;

  if( strcmp(zTable, "sqlite_sequence")==0 && !noSys ){
    if( !dataOnly ) raw_printf(p->out, "DELETE FROM sqlite_sequence;\n");
  }else if( sqlite3_strglob("sqlite_stat?", zTable)==0 && !noSys ){
    if( !dataOnly ) raw_printf(p->out, "ANALYZE sqlite_schema;\n");
  }else if( strncmp(zTable, "sqlite_", 7)==0 ){
    return 0;
  }else if( dataOnly ){
    /* no-op */
  }else if( strncmp(zSql, "CREATE VIRTUAL TABLE", 20)==0 ){
    char *zIns;
    if( !p->writableSchema ){
      raw_printf(p->out, "PRAGMA writable_schema=ON;\n");
      p->writableSchema = 1;
    }
    zIns = sqlite3_mprintf(
       "INSERT INTO sqlite_schema(type,name,tbl_name,rootpage,sql)"
       "VALUES('table','%q','%q',0,'%q');",
       zTable, zTable, zSql);
    shell_check_oom(zIns);
    utf8_printf(p->out, "%s\n", zIns);
    sqlite3_free(zIns);
    return 0;
  }else{
    printSchemaLine(p->out, zSql, ";\n");
  }

  if( strcmp(zType, "table")==0 ){
    ShellText sSelect;
    ShellText sTable;
    char **azCol;
    int i;
    char *savedDestTable;
    int savedMode;

    azCol = tableColumnList(p, zTable);
    if( azCol==0 ){
      p->nErr++;
      return 0;
    }

    /* Always quote the table name, even if it appears to be pure ascii,
    ** in case it is a keyword. Ex:  INSERT INTO "table" ... */
    initText(&sTable);
    appendText(&sTable, zTable, quoteChar(zTable));
    /* If preserving the rowid, add a column list after the table name.
    ** In other words:  "INSERT INTO tab(rowid,a,b,c,...) VALUES(...)"
    ** instead of the usual "INSERT INTO tab VALUES(...)".
    */
    if( azCol[0] ){
      appendText(&sTable, "(", 0);
      appendText(&sTable, azCol[0], 0);
      for(i=1; azCol[i]; i++){
        appendText(&sTable, ",", 0);
        appendText(&sTable, azCol[i], quoteChar(azCol[i]));
      }
      appendText(&sTable, ")", 0);
    }

    /* Build an appropriate SELECT statement */
    initText(&sSelect);
    appendText(&sSelect, "SELECT ", 0);
    if( azCol[0] ){
      appendText(&sSelect, azCol[0], 0);
      appendText(&sSelect, ",", 0);
    }
    for(i=1; azCol[i]; i++){
      appendText(&sSelect, azCol[i], quoteChar(azCol[i]));
      if( azCol[i+1] ){
        appendText(&sSelect, ",", 0);
      }
    }
    freeColumnList(azCol);
    appendText(&sSelect, " FROM ", 0);
    appendText(&sSelect, zTable, quoteChar(zTable));

    savedDestTable = p->zDestTable;
    savedMode = p->mode;
    p->zDestTable = sTable.z;
    p->mode = p->cMode = MODE_Insert;
    rc = shell_exec(p, sSelect.z, 0);
    if( (rc&0xff)==SQLITE_CORRUPT ){
      raw_printf(p->out, "/****** CORRUPTION ERROR *******/\n");
      toggleSelectOrder(p->db);
      shell_exec(p, sSelect.z, 0);
      toggleSelectOrder(p->db);
    }
    p->zDestTable = savedDestTable;
    p->mode = savedMode;
    freeText(&sTable);
    freeText(&sSelect);
    if( rc ) p->nErr++;
  }
  return 0;
}

/*
** Run zQuery.  Use dump_callback() as the callback routine so that
** the contents of the query are output as SQL statements.
**
** If we get a SQLITE_CORRUPT error, rerun the query after appending
** "ORDER BY rowid DESC" to the end.
*/
static int run_schema_dump_query(
  ShellState *p,
  const char *zQuery
){
  int rc;
  char *zErr = 0;
  rc = sqlite3_exec(p->db, zQuery, dump_callback, p, &zErr);
  if( rc==SQLITE_CORRUPT ){
    char *zQ2;
    int len = strlen30(zQuery);
    raw_printf(p->out, "/****** CORRUPTION ERROR *******/\n");
    if( zErr ){
      utf8_printf(p->out, "/****** %s ******/\n", zErr);
      sqlite3_free(zErr);
      zErr = 0;
    }
    zQ2 = malloc( len+100 );
    if( zQ2==0 ) return rc;
    sqlite3_snprintf(len+100, zQ2, "%s ORDER BY rowid DESC", zQuery);
    rc = sqlite3_exec(p->db, zQ2, dump_callback, p, &zErr);
    if( rc ){
      utf8_printf(p->out, "/****** ERROR: %s ******/\n", zErr);
    }else{
      rc = SQLITE_CORRUPT;
    }
    sqlite3_free(zErr);
    free(zQ2);
  }
  return rc;
}

/*
** Text of help messages.
**
** The help text for each individual command begins with a line that starts
** with ".".  Subsequent lines are supplemental information.
**
** There must be two or more spaces between the end of the command and the
** start of the description of what that command does.
*/
static const char *(azHelp[]) = {
#if defined(SQLITE_HAVE_ZLIB) && !defined(SQLITE_OMIT_VIRTUALTABLE) \
  && !defined(SQLITE_SHELL_WASM_MODE)
  ".archive ...             Manage SQL archives",
  "   Each command must have exactly one of the following options:",
  "     -c, --create               Create a new archive",
  "     -u, --update               Add or update files with changed mtime",
  "     -i, --insert               Like -u but always add even if unchanged",
  "     -r, --remove               Remove files from archive",
  "     -t, --list                 List contents of archive",
  "     -x, --extract              Extract files from archive",
  "   Optional arguments:",
  "     -v, --verbose              Print each filename as it is processed",
  "     -f FILE, --file FILE       Use archive FILE (default is current db)",
  "     -a FILE, --append FILE     Open FILE using the apndvfs VFS",
  "     -C DIR, --directory DIR    Read/extract files from directory DIR",
  "     -g, --glob                 Use glob matching for names in archive",
  "     -n, --dryrun               Show the SQL that would have occurred",
  "   Examples:",
  "     .ar -cf ARCHIVE foo bar  # Create ARCHIVE from files foo and bar",
  "     .ar -tf ARCHIVE          # List members of ARCHIVE",
  "     .ar -xvf ARCHIVE         # Verbosely extract files from ARCHIVE",
  "   See also:",
  "      http://sqlite.org/cli.html#sqlite_archive_support",
#endif
#ifndef SQLITE_OMIT_AUTHORIZATION
  ".auth ON|OFF             Show authorizer callbacks",
#endif
#ifndef SQLITE_SHELL_WASM_MODE
  ".backup ?DB? FILE        Backup DB (default \"main\") to FILE",
  "   Options:",
  "       --append            Use the appendvfs",
  "       --async             Write to FILE without journal and fsync()",
#endif
  ".bail on|off             Stop after hitting an error.  Default OFF",
  ".binary on|off           Turn binary output on or off.  Default OFF",
#ifndef SQLITE_SHELL_WASM_MODE
  ".cd DIRECTORY            Change the working directory to DIRECTORY",
#endif
  ".changes on|off          Show number of rows changed by SQL",
#ifndef SQLITE_SHELL_WASM_MODE
  ".check GLOB              Fail if output since .testcase does not match",
  ".clone NEWDB             Clone data into NEWDB from the existing database",
#endif
  ".connection [close] [#]  Open or close an auxiliary database connection",
  ".databases               List names and files of attached databases",
  ".dbconfig ?op? ?val?     List or change sqlite3_db_config() options",
  ".dbinfo ?DB?             Show status information about the database",
  ".dump ?OBJECTS?          Render database content as SQL",
  "   Options:",
  "     --data-only            Output only INSERT statements",
  "     --newlines             Allow unescaped newline characters in output",
  "     --nosys                Omit system tables (ex: \"sqlite_stat1\")",
  "     --preserve-rowids      Include ROWID values in the output",
  "   OBJECTS is a LIKE pattern for tables, indexes, triggers or views to dump",
  "   Additional LIKE patterns can be given in subsequent arguments",
  ".echo on|off             Turn command echo on or off",
  ".eqp on|off|full|...     Enable or disable automatic EXPLAIN QUERY PLAN",
  "   Other Modes:",
#ifdef SQLITE_DEBUG
  "      test                  Show raw EXPLAIN QUERY PLAN output",
  "      trace                 Like \"full\" but enable \"PRAGMA vdbe_trace\"",
#endif
  "      trigger               Like \"full\" but also show trigger bytecode",
#ifndef SQLITE_SHELL_WASM_MODE
  ".excel                   Display the output of next command in spreadsheet",
  "   --bom                   Put a UTF8 byte-order mark on intermediate file",
#endif
#ifndef SQLITE_SHELL_WASM_MODE
  ".exit ?CODE?             Exit this program with return-code CODE",
#endif
  ".expert                  EXPERIMENTAL. Suggest indexes for queries",
  ".explain ?on|off|auto?   Change the EXPLAIN formatting mode.  Default: auto",
  ".filectrl CMD ...        Run various sqlite3_file_control() operations",
  "   --schema SCHEMA         Use SCHEMA instead of \"main\"",
  "   --help                  Show CMD details",
  ".fullschema ?--indent?   Show schema and the content of sqlite_stat tables",
  ".headers on|off          Turn display of headers on or off",
  ".help ?-all? ?PATTERN?   Show help text for PATTERN",
#ifndef SQLITE_SHELL_WASM_MODE
  ".import FILE TABLE       Import data from FILE into TABLE",
  "   Options:",
  "     --ascii               Use \\037 and \\036 as column and row separators",
  "     --csv                 Use , and \\n as column and row separators",
  "     --skip N              Skip the first N rows of input",
  "     --schema S            Target table to be S.TABLE",
  "     -v                    \"Verbose\" - increase auxiliary output",
  "   Notes:",
  "     *  If TABLE does not exist, it is created.  The first row of input",
  "        determines the column names.",
  "     *  If neither --csv or --ascii are used, the input mode is derived",
  "        from the \".mode\" output mode",
  "     *  If FILE begins with \"|\" then it is a command that generates the",
  "        input text.",
#endif
#ifndef SQLITE_OMIT_TEST_CONTROL
  ".imposter INDEX TABLE    Create imposter table TABLE on index INDEX",
#endif
  ".indexes ?TABLE?         Show names of indexes",
  "                           If TABLE is specified, only show indexes for",
  "                           tables matching TABLE using the LIKE operator.",
#ifdef SQLITE_ENABLE_IOTRACE
  ".iotrace FILE            Enable I/O diagnostic logging to FILE",
#endif
  ".limit ?LIMIT? ?VAL?     Display or change the value of an SQLITE_LIMIT",
  ".lint OPTIONS            Report potential schema issues.",
  "     Options:",
  "        fkey-indexes     Find missing foreign key indexes",
#if !defined(SQLITE_OMIT_LOAD_EXTENSION) && !defined(SQLITE_SHELL_WASM_MODE)
  ".load FILE ?ENTRY?       Load an extension library",
#endif
#ifndef SQLITE_SHELL_WASM_MODE
  ".log FILE|off            Turn logging on or off.  FILE can be stderr/stdout",
#endif
  ".mode MODE ?OPTIONS?     Set output mode",
  "   MODE is one of:",
  "     ascii       Columns/rows delimited by 0x1F and 0x1E",
  "     box         Tables using unicode box-drawing characters",
  "     csv         Comma-separated values",
  "     column      Output in columns.  (See .width)",
  "     html        HTML <table> code",
  "     insert      SQL insert statements for TABLE",
  "     json        Results in a JSON array",
  "     line        One value per line",
  "     list        Values delimited by \"|\"",
  "     markdown    Markdown table format",
  "     qbox        Shorthand for \"box --width 60 --quote\"",
  "     quote       Escape answers as for SQL",
  "     table       ASCII-art table",
  "     tabs        Tab-separated values",
  "     tcl         TCL list elements",
  "   OPTIONS: (for columnar modes or insert mode):",
  "     --wrap N       Wrap output lines to no longer than N characters",
  "     --wordwrap B   Wrap or not at word boundaries per B (on/off)",
  "     --ww           Shorthand for \"--wordwrap 1\"",
  "     --quote        Quote output text as SQL literals",
  "     --noquote      Do not quote output text",
  "     TABLE          The name of SQL table used for \"insert\" mode",
#ifndef SQLITE_SHELL_WASM_MODE
  ".nonce STRING            Suspend safe mode for one command if nonce matches",
#endif
  ".nullvalue STRING        Use STRING in place of NULL values",
#ifndef SQLITE_SHELL_WASM_MODE
  ".once ?OPTIONS? ?FILE?   Output for the next SQL command only to FILE",
  "     If FILE begins with '|' then open as a pipe",
  "       --bom  Put a UTF8 byte-order mark at the beginning",
  "       -e     Send output to the system text editor",
  "       -x     Send output as CSV to a spreadsheet (same as \".excel\")",
  /* Note that .open is (partially) available in WASM builds but is
  ** currently only intended to be used by the fiddle tool, not
  ** end users, so is "undocumented." */
  ".open ?OPTIONS? ?FILE?   Close existing database and reopen FILE",
  "     Options:",
  "        --append        Use appendvfs to append database to the end of FILE",
#endif
#ifndef SQLITE_OMIT_DESERIALIZE
  "        --deserialize   Load into memory using sqlite3_deserialize()",
  "        --hexdb         Load the output of \"dbtotxt\" as an in-memory db",
  "        --maxsize N     Maximum size for --hexdb or --deserialized database",
#endif
  "        --new           Initialize FILE to an empty database",
  "        --nofollow      Do not follow symbolic links",
  "        --readonly      Open FILE readonly",
  "        --zip           FILE is a ZIP archive",
#ifndef SQLITE_SHELL_WASM_MODE
  ".output ?FILE?           Send output to FILE or stdout if FILE is omitted",
  "   If FILE begins with '|' then open it as a pipe.",
  "   Options:",
  "     --bom                 Prefix output with a UTF8 byte-order mark",
  "     -e                    Send output to the system text editor",
  "     -x                    Send output as CSV to a spreadsheet",
#endif
  ".parameter CMD ...       Manage SQL parameter bindings",
  "   clear                   Erase all bindings",
  "   init                    Initialize the TEMP table that holds bindings",
  "   list                    List the current parameter bindings",
  "   set PARAMETER VALUE     Given SQL parameter PARAMETER a value of VALUE",
  "                           PARAMETER should start with one of: $ : @ ?",
  "   unset PARAMETER         Remove PARAMETER from the binding table",
  ".print STRING...         Print literal STRING",
#ifndef SQLITE_OMIT_PROGRESS_CALLBACK
  ".progress N              Invoke progress handler after every N opcodes",
  "   --limit N                 Interrupt after N progress callbacks",
  "   --once                    Do no more than one progress interrupt",
  "   --quiet|-q                No output except at interrupts",
  "   --reset                   Reset the count for each input and interrupt",
#endif
  ".prompt MAIN CONTINUE    Replace the standard prompts",
#ifndef SQLITE_SHELL_WASM_MODE
  ".quit                    Exit this program",
  ".read FILE               Read input from FILE or command output",
  "    If FILE begins with \"|\", it is a command that generates the input.",
#endif
#if !defined(SQLITE_OMIT_VIRTUALTABLE) && defined(SQLITE_ENABLE_DBPAGE_VTAB)
  ".recover                 Recover as much data as possible from corrupt db.",
  "   --freelist-corrupt       Assume the freelist is corrupt",
  "   --recovery-db NAME       Store recovery metadata in database file NAME",
  "   --lost-and-found TABLE   Alternative name for the lost-and-found table",
  "   --no-rowids              Do not attempt to recover rowid values",
  "                            that are not also INTEGER PRIMARY KEYs",
#endif
#ifndef SQLITE_SHELL_WASM_MODE
  ".restore ?DB? FILE       Restore content of DB (default \"main\") from FILE",
  ".save ?OPTIONS? FILE     Write database to FILE (an alias for .backup ...)",
#endif
  ".scanstats on|off        Turn sqlite3_stmt_scanstatus() metrics on or off",
  ".schema ?PATTERN?        Show the CREATE statements matching PATTERN",
  "   Options:",
  "      --indent             Try to pretty-print the schema",
  "      --nosys              Omit objects whose names start with \"sqlite_\"",
  ".selftest ?OPTIONS?      Run tests defined in the SELFTEST table",
  "    Options:",
  "       --init               Create a new SELFTEST table",
  "       -v                   Verbose output",
  ".separator COL ?ROW?     Change the column and row separators",
#if defined(SQLITE_ENABLE_SESSION)
  ".session ?NAME? CMD ...  Create or control sessions",
  "   Subcommands:",
  "     attach TABLE             Attach TABLE",
  "     changeset FILE           Write a changeset into FILE",
  "     close                    Close one session",
  "     enable ?BOOLEAN?         Set or query the enable bit",
  "     filter GLOB...           Reject tables matching GLOBs",
  "     indirect ?BOOLEAN?       Mark or query the indirect status",
  "     isempty                  Query whether the session is empty",
  "     list                     List currently open session names",
  "     open DB NAME             Open a new session on DB",
  "     patchset FILE            Write a patchset into FILE",
  "   If ?NAME? is omitted, the first defined session is used.",
#endif
  ".sha3sum ...             Compute a SHA3 hash of database content",
  "    Options:",
  "      --schema              Also hash the sqlite_schema table",
  "      --sha3-224            Use the sha3-224 algorithm",
  "      --sha3-256            Use the sha3-256 algorithm (default)",
  "      --sha3-384            Use the sha3-384 algorithm",
  "      --sha3-512            Use the sha3-512 algorithm",
  "    Any other argument is a LIKE pattern for tables to hash",
<<<<<<< HEAD
#if !defined(SQLITE_OMIT_VIRTUALTABLE) && defined(SQLITE_ENABLE_DBPAGE_VTAB)
  ".shared-schema CMD DB1 DB2 ...",
  "    Commands:",
  "       check                Determine if DB1, DB2, etc have identical schemas",
  "       fix                  Attempt to make DB1, DB2, etc compatible",
#endif
#ifndef SQLITE_NOHAVE_SYSTEM
=======
#if !defined(SQLITE_NOHAVE_SYSTEM) && !defined(SQLITE_SHELL_WASM_MODE)
>>>>>>> 1943005f
  ".shell CMD ARGS...       Run CMD ARGS... in a system shell",
#endif
  ".show                    Show the current values for various settings",
  ".stats ?ARG?             Show stats or turn stats on or off",
  "   off                      Turn off automatic stat display",
  "   on                       Turn on automatic stat display",
  "   stmt                     Show statement stats",
  "   vmstep                   Show the virtual machine step count only",
#if !defined(SQLITE_NOHAVE_SYSTEM) && !defined(SQLITE_SHELL_WASM_MODE)
  ".system CMD ARGS...      Run CMD ARGS... in a system shell",
#endif
  ".tables ?TABLE?          List names of tables matching LIKE pattern TABLE",
#ifndef SQLITE_SHELL_WASM_MODE
  ".testcase NAME           Begin redirecting output to 'testcase-out.txt'",
#endif
  ".testctrl CMD ...        Run various sqlite3_test_control() operations",
  "                           Run \".testctrl\" with no arguments for details",
  ".timeout MS              Try opening locked tables for MS milliseconds",
  ".timer on|off            Turn SQL timer on or off",
#ifndef SQLITE_OMIT_TRACE
  ".trace ?OPTIONS?         Output each SQL statement as it is run",
  "    FILE                    Send output to FILE",
  "    stdout                  Send output to stdout",
  "    stderr                  Send output to stderr",
  "    off                     Disable tracing",
  "    --expanded              Expand query parameters",
#ifdef SQLITE_ENABLE_NORMALIZE
  "    --normalized            Normal the SQL statements",
#endif
  "    --plain                 Show SQL as it is input",
  "    --stmt                  Trace statement execution (SQLITE_TRACE_STMT)",
  "    --profile               Profile statements (SQLITE_TRACE_PROFILE)",
  "    --row                   Trace each row (SQLITE_TRACE_ROW)",
  "    --close                 Trace connection close (SQLITE_TRACE_CLOSE)",
#endif /* SQLITE_OMIT_TRACE */
#ifdef SQLITE_DEBUG
  ".unmodule NAME ...       Unregister virtual table modules",
  "    --allexcept             Unregister everything except those named",
#endif
  ".vfsinfo ?AUX?           Information about the top-level VFS",
  ".vfslist                 List all available VFSes",
  ".vfsname ?AUX?           Print the name of the VFS stack",
  ".width NUM1 NUM2 ...     Set minimum column widths for columnar output",
  "     Negative values right-justify",
};

/*
** Output help text.
**
** zPattern describes the set of commands for which help text is provided.
** If zPattern is NULL, then show all commands, but only give a one-line
** description of each.
**
** Return the number of matches.
*/
static int showHelp(FILE *out, const char *zPattern){
  int i = 0;
  int j = 0;
  int n = 0;
  char *zPat;
  if( zPattern==0
   || zPattern[0]=='0'
   || strcmp(zPattern,"-a")==0
   || strcmp(zPattern,"-all")==0
   || strcmp(zPattern,"--all")==0
  ){
    /* Show all commands, but only one line per command */
    if( zPattern==0 ) zPattern = "";
    for(i=0; i<ArraySize(azHelp); i++){
      if( azHelp[i][0]=='.' || zPattern[0] ){
        utf8_printf(out, "%s\n", azHelp[i]);
        n++;
      }
    }
  }else{
    /* Look for commands that for which zPattern is an exact prefix */
    zPat = sqlite3_mprintf(".%s*", zPattern);
    shell_check_oom(zPat);
    for(i=0; i<ArraySize(azHelp); i++){
      if( sqlite3_strglob(zPat, azHelp[i])==0 ){
        utf8_printf(out, "%s\n", azHelp[i]);
        j = i+1;
        n++;
      }
    }
    sqlite3_free(zPat);
    if( n ){
      if( n==1 ){
        /* when zPattern is a prefix of exactly one command, then include the
        ** details of that command, which should begin at offset j */
        while( j<ArraySize(azHelp)-1 && azHelp[j][0]!='.' ){
          utf8_printf(out, "%s\n", azHelp[j]);
          j++;
        }
      }
      return n;
    }
    /* Look for commands that contain zPattern anywhere.  Show the complete
    ** text of all commands that match. */
    zPat = sqlite3_mprintf("%%%s%%", zPattern);
    shell_check_oom(zPat);
    for(i=0; i<ArraySize(azHelp); i++){
      if( azHelp[i][0]=='.' ) j = i;
      if( sqlite3_strlike(zPat, azHelp[i], 0)==0 ){
        utf8_printf(out, "%s\n", azHelp[j]);
        while( j<ArraySize(azHelp)-1 && azHelp[j+1][0]!='.' ){
          j++;
          utf8_printf(out, "%s\n", azHelp[j]);
        }
        i = j;
        n++;
      }
    }
    sqlite3_free(zPat);
  }
  return n;
}

/* Forward reference */
static int process_input(ShellState *p);

/*
** Read the content of file zName into memory obtained from sqlite3_malloc64()
** and return a pointer to the buffer. The caller is responsible for freeing
** the memory.
**
** If parameter pnByte is not NULL, (*pnByte) is set to the number of bytes
** read.
**
** For convenience, a nul-terminator byte is always appended to the data read
** from the file before the buffer is returned. This byte is not included in
** the final value of (*pnByte), if applicable.
**
** NULL is returned if any error is encountered. The final value of *pnByte
** is undefined in this case.
*/
static char *readFile(const char *zName, int *pnByte){
  FILE *in = fopen(zName, "rb");
  long nIn;
  size_t nRead;
  char *pBuf;
  if( in==0 ) return 0;
  fseek(in, 0, SEEK_END);
  nIn = ftell(in);
  rewind(in);
  pBuf = sqlite3_malloc64( nIn+1 );
  if( pBuf==0 ){ fclose(in); return 0; }
  nRead = fread(pBuf, nIn, 1, in);
  fclose(in);
  if( nRead!=1 ){
    sqlite3_free(pBuf);
    return 0;
  }
  pBuf[nIn] = 0;
  if( pnByte ) *pnByte = nIn;
  return pBuf;
}

#if defined(SQLITE_ENABLE_SESSION)
/*
** Close a single OpenSession object and release all of its associated
** resources.
*/
static void session_close(OpenSession *pSession){
  int i;
  sqlite3session_delete(pSession->p);
  sqlite3_free(pSession->zName);
  for(i=0; i<pSession->nFilter; i++){
    sqlite3_free(pSession->azFilter[i]);
  }
  sqlite3_free(pSession->azFilter);
  memset(pSession, 0, sizeof(OpenSession));
}
#endif

/*
** Close all OpenSession objects and release all associated resources.
*/
#if defined(SQLITE_ENABLE_SESSION)
static void session_close_all(ShellState *p, int i){
  int j;
  struct AuxDb *pAuxDb = i<0 ? p->pAuxDb : &p->aAuxDb[i];
  for(j=0; j<pAuxDb->nSession; j++){
    session_close(&pAuxDb->aSession[j]);
  }
  pAuxDb->nSession = 0;
}
#else
# define session_close_all(X,Y)
#endif

/*
** Implementation of the xFilter function for an open session.  Omit
** any tables named by ".session filter" but let all other table through.
*/
#if defined(SQLITE_ENABLE_SESSION)
static int session_filter(void *pCtx, const char *zTab){
  OpenSession *pSession = (OpenSession*)pCtx;
  int i;
  for(i=0; i<pSession->nFilter; i++){
    if( sqlite3_strglob(pSession->azFilter[i], zTab)==0 ) return 0;
  }
  return 1;
}
#endif

/*
** Try to deduce the type of file for zName based on its content.  Return
** one of the SHELL_OPEN_* constants.
**
** If the file does not exist or is empty but its name looks like a ZIP
** archive and the dfltZip flag is true, then assume it is a ZIP archive.
** Otherwise, assume an ordinary database regardless of the filename if
** the type cannot be determined from content.
*/
int deduceDatabaseType(const char *zName, int dfltZip){
  FILE *f = fopen(zName, "rb");
  size_t n;
  int rc = SHELL_OPEN_UNSPEC;
  char zBuf[100];
  if( f==0 ){
    if( dfltZip && sqlite3_strlike("%.zip",zName,0)==0 ){
       return SHELL_OPEN_ZIPFILE;
    }else{
       return SHELL_OPEN_NORMAL;
    }
  }
  n = fread(zBuf, 16, 1, f);
  if( n==1 && memcmp(zBuf, "SQLite format 3", 16)==0 ){
    fclose(f);
    return SHELL_OPEN_NORMAL;
  }
  fseek(f, -25, SEEK_END);
  n = fread(zBuf, 25, 1, f);
  if( n==1 && memcmp(zBuf, "Start-Of-SQLite3-", 17)==0 ){
    rc = SHELL_OPEN_APPENDVFS;
  }else{
    fseek(f, -22, SEEK_END);
    n = fread(zBuf, 22, 1, f);
    if( n==1 && zBuf[0]==0x50 && zBuf[1]==0x4b && zBuf[2]==0x05
       && zBuf[3]==0x06 ){
      rc = SHELL_OPEN_ZIPFILE;
    }else if( n==0 && dfltZip && sqlite3_strlike("%.zip",zName,0)==0 ){
      rc = SHELL_OPEN_ZIPFILE;
    }
  }
  fclose(f);
  return rc;  
}

#ifndef SQLITE_OMIT_DESERIALIZE
/*
** Reconstruct an in-memory database using the output from the "dbtotxt"
** program.  Read content from the file in p->aAuxDb[].zDbFilename.
** If p->aAuxDb[].zDbFilename is 0, then read from standard input.
*/
static unsigned char *readHexDb(ShellState *p, int *pnData){
  unsigned char *a = 0;
  int nLine;
  int n = 0;
  int pgsz = 0;
  int iOffset = 0;
  int j, k;
  int rc;
  FILE *in;
  const char *zDbFilename = p->pAuxDb->zDbFilename;
  unsigned int x[16];
  char zLine[1000];
  if( zDbFilename ){
    in = fopen(zDbFilename, "r");
    if( in==0 ){
      utf8_printf(stderr, "cannot open \"%s\" for reading\n", zDbFilename);
      return 0;
    }
    nLine = 0;
  }else{
    in = p->in;
    nLine = p->lineno;
    if( in==0 ) in = stdin;
  }
  *pnData = 0;
  nLine++;
  if( fgets(zLine, sizeof(zLine), in)==0 ) goto readHexDb_error;
  rc = sscanf(zLine, "| size %d pagesize %d", &n, &pgsz);
  if( rc!=2 ) goto readHexDb_error;
  if( n<0 ) goto readHexDb_error;
  if( pgsz<512 || pgsz>65536 || (pgsz&(pgsz-1))!=0 ) goto readHexDb_error;
  n = (n+pgsz-1)&~(pgsz-1);  /* Round n up to the next multiple of pgsz */
  a = sqlite3_malloc( n ? n : 1 );
  shell_check_oom(a);
  memset(a, 0, n);
  if( pgsz<512 || pgsz>65536 || (pgsz & (pgsz-1))!=0 ){
    utf8_printf(stderr, "invalid pagesize\n");
    goto readHexDb_error;
  }
  for(nLine++; fgets(zLine, sizeof(zLine), in)!=0; nLine++){
    rc = sscanf(zLine, "| page %d offset %d", &j, &k);
    if( rc==2 ){
      iOffset = k;
      continue;
    }
    if( strncmp(zLine, "| end ", 6)==0 ){
      break;
    }
    rc = sscanf(zLine,"| %d: %x %x %x %x %x %x %x %x %x %x %x %x %x %x %x %x",
                &j, &x[0], &x[1], &x[2], &x[3], &x[4], &x[5], &x[6], &x[7],
                &x[8], &x[9], &x[10], &x[11], &x[12], &x[13], &x[14], &x[15]);
    if( rc==17 ){
      k = iOffset+j;
      if( k+16<=n && k>=0 ){
        int ii;
        for(ii=0; ii<16; ii++) a[k+ii] = x[ii]&0xff;
      }
    }
  }
  *pnData = n;
  if( in!=p->in ){
    fclose(in);
  }else{
    p->lineno = nLine;
  }
  return a;

readHexDb_error:
  if( in!=p->in ){
    fclose(in);
  }else{
    while( fgets(zLine, sizeof(zLine), p->in)!=0 ){
      nLine++;
      if(strncmp(zLine, "| end ", 6)==0 ) break;
    }
    p->lineno = nLine;
  }
  sqlite3_free(a);
  utf8_printf(stderr,"Error on line %d of --hexdb input\n", nLine);
  return 0;
}
#endif /* SQLITE_OMIT_DESERIALIZE */

/*
** Scalar function "shell_int32". The first argument to this function
** must be a blob. The second a non-negative integer. This function
** reads and returns a 32-bit big-endian integer from byte
** offset (4*<arg2>) of the blob.
*/
static void shellInt32(
  sqlite3_context *context, 
  int argc, 
  sqlite3_value **argv
){
  const unsigned char *pBlob;
  int nBlob;
  int iInt;

  UNUSED_PARAMETER(argc);
  nBlob = sqlite3_value_bytes(argv[0]);
  pBlob = (const unsigned char*)sqlite3_value_blob(argv[0]);
  iInt = sqlite3_value_int(argv[1]);

  if( iInt>=0 && (iInt+1)*4<=nBlob ){
    const unsigned char *a = &pBlob[iInt*4];
    sqlite3_int64 iVal = ((sqlite3_int64)a[0]<<24)
                       + ((sqlite3_int64)a[1]<<16)
                       + ((sqlite3_int64)a[2]<< 8)
                       + ((sqlite3_int64)a[3]<< 0);
    sqlite3_result_int64(context, iVal);
  }
}

/*
** Scalar function "shell_idquote(X)" returns string X quoted as an identifier,
** using "..." with internal double-quote characters doubled.
*/
static void shellIdQuote(
  sqlite3_context *context, 
  int argc, 
  sqlite3_value **argv
){
  const char *zName = (const char*)sqlite3_value_text(argv[0]);
  UNUSED_PARAMETER(argc);
  if( zName ){
    char *z = sqlite3_mprintf("\"%w\"", zName);
    sqlite3_result_text(context, z, -1, sqlite3_free);
  }
}

/*
** Scalar function "usleep(X)" invokes sqlite3_sleep(X) and returns X.
*/
static void shellUSleepFunc(
  sqlite3_context *context, 
  int argcUnused, 
  sqlite3_value **argv
){
  int sleep = sqlite3_value_int(argv[0]);
  (void)argcUnused;
  sqlite3_sleep(sleep/1000);
  sqlite3_result_int(context, sleep);
}

/*
** Scalar function "shell_escape_crnl" used by the .recover command.
** The argument passed to this function is the output of built-in
** function quote(). If the first character of the input is "'", 
** indicating that the value passed to quote() was a text value,
** then this function searches the input for "\n" and "\r" characters
** and adds a wrapper similar to the following:
**
**   replace(replace(<input>, '\n', char(10), '\r', char(13));
**
** Or, if the first character of the input is not "'", then a copy
** of the input is returned.
*/
static void shellEscapeCrnl(
  sqlite3_context *context, 
  int argc, 
  sqlite3_value **argv
){
  const char *zText = (const char*)sqlite3_value_text(argv[0]);
  UNUSED_PARAMETER(argc);
  if( zText && zText[0]=='\'' ){
    int nText = sqlite3_value_bytes(argv[0]);
    int i;
    char zBuf1[20];
    char zBuf2[20];
    const char *zNL = 0;
    const char *zCR = 0;
    int nCR = 0;
    int nNL = 0;

    for(i=0; zText[i]; i++){
      if( zNL==0 && zText[i]=='\n' ){
        zNL = unused_string(zText, "\\n", "\\012", zBuf1);
        nNL = (int)strlen(zNL);
      }
      if( zCR==0 && zText[i]=='\r' ){
        zCR = unused_string(zText, "\\r", "\\015", zBuf2);
        nCR = (int)strlen(zCR);
      }
    }

    if( zNL || zCR ){
      int iOut = 0;
      i64 nMax = (nNL > nCR) ? nNL : nCR;
      i64 nAlloc = nMax * nText + (nMax+64)*2;
      char *zOut = (char*)sqlite3_malloc64(nAlloc);
      if( zOut==0 ){
        sqlite3_result_error_nomem(context);
        return;
      }

      if( zNL && zCR ){
        memcpy(&zOut[iOut], "replace(replace(", 16);
        iOut += 16;
      }else{
        memcpy(&zOut[iOut], "replace(", 8);
        iOut += 8;
      }
      for(i=0; zText[i]; i++){
        if( zText[i]=='\n' ){
          memcpy(&zOut[iOut], zNL, nNL);
          iOut += nNL;
        }else if( zText[i]=='\r' ){
          memcpy(&zOut[iOut], zCR, nCR);
          iOut += nCR;
        }else{
          zOut[iOut] = zText[i];
          iOut++;
        }
      }

      if( zNL ){
        memcpy(&zOut[iOut], ",'", 2); iOut += 2;
        memcpy(&zOut[iOut], zNL, nNL); iOut += nNL;
        memcpy(&zOut[iOut], "', char(10))", 12); iOut += 12;
      }
      if( zCR ){
        memcpy(&zOut[iOut], ",'", 2); iOut += 2;
        memcpy(&zOut[iOut], zCR, nCR); iOut += nCR;
        memcpy(&zOut[iOut], "', char(13))", 12); iOut += 12;
      }

      sqlite3_result_text(context, zOut, iOut, SQLITE_TRANSIENT);
      sqlite3_free(zOut);
      return;
    }
  }

  sqlite3_result_value(context, argv[0]);
}

/* Flags for open_db().
**
** The default behavior of open_db() is to exit(1) if the database fails to
** open.  The OPEN_DB_KEEPALIVE flag changes that so that it prints an error
** but still returns without calling exit.
**
** The OPEN_DB_ZIPFILE flag causes open_db() to prefer to open files as a
** ZIP archive if the file does not exist or is empty and its name matches
** the *.zip pattern.
*/
#define OPEN_DB_KEEPALIVE   0x001   /* Return after error if true */
#define OPEN_DB_ZIPFILE     0x002   /* Open as ZIP if name matches *.zip */

/*
** Make sure the database is open.  If it is not, then open it.  If
** the database fails to open, print an error message and exit.
*/
static void open_db(ShellState *p, int openFlags){
  if( p->db==0 ){
    const char *zDbFilename = p->pAuxDb->zDbFilename;
    if( p->openMode==SHELL_OPEN_UNSPEC ){
      if( zDbFilename==0 || zDbFilename[0]==0 ){
        p->openMode = SHELL_OPEN_NORMAL;
      }else{
        p->openMode = (u8)deduceDatabaseType(zDbFilename, 
                             (openFlags & OPEN_DB_ZIPFILE)!=0);
      }
    }
    switch( p->openMode ){
      case SHELL_OPEN_APPENDVFS: {
        sqlite3_open_v2(zDbFilename, &p->db, 
           SQLITE_OPEN_READWRITE|SQLITE_OPEN_CREATE|p->openFlags, "apndvfs");
        break;
      }
      case SHELL_OPEN_HEXDB:
      case SHELL_OPEN_DESERIALIZE: {
        sqlite3_open(0, &p->db);
        break;
      }
      case SHELL_OPEN_ZIPFILE: {
        sqlite3_open(":memory:", &p->db);
        break;
      }
      case SHELL_OPEN_READONLY: {
        sqlite3_open_v2(zDbFilename, &p->db,
            SQLITE_OPEN_READONLY|p->openFlags, 0);
        break;
      }
      case SHELL_OPEN_SHAREDSCHEMA: {
        sqlite3_open_v2(p->pAuxDb->zDbFilename, &p->db,
          SQLITE_OPEN_READWRITE|SQLITE_OPEN_CREATE|SQLITE_OPEN_SHARED_SCHEMA,0);
        break;
      }
      case SHELL_OPEN_UNSPEC:
      case SHELL_OPEN_NORMAL: {
        sqlite3_open_v2(zDbFilename, &p->db,
           SQLITE_OPEN_READWRITE|SQLITE_OPEN_CREATE|p->openFlags, 0);
        break;
      }
    }
    globalDb = p->db;
    if( p->db==0 || SQLITE_OK!=sqlite3_errcode(p->db) ){
      utf8_printf(stderr,"Error: unable to open database \"%s\": %s\n",
          zDbFilename, sqlite3_errmsg(p->db));
      if( openFlags & OPEN_DB_KEEPALIVE ){
        sqlite3_open(":memory:", &p->db);
        return;
      }
      exit(1);
    }
#ifndef SQLITE_OMIT_LOAD_EXTENSION
    sqlite3_enable_load_extension(p->db, 1);
#endif
    sqlite3_shathree_init(p->db, 0, 0);
    sqlite3_uint_init(p->db, 0, 0);
    sqlite3_decimal_init(p->db, 0, 0);
    sqlite3_regexp_init(p->db, 0, 0);
    sqlite3_ieee_init(p->db, 0, 0);
    sqlite3_series_init(p->db, 0, 0);
#ifndef SQLITE_SHELL_WASM_MODE
    sqlite3_fileio_init(p->db, 0, 0);
    sqlite3_completion_init(p->db, 0, 0);
#endif
#if !defined(SQLITE_OMIT_VIRTUALTABLE) && defined(SQLITE_ENABLE_DBPAGE_VTAB)
    sqlite3_dbdata_init(p->db, 0, 0);
#endif
#ifdef SQLITE_HAVE_ZLIB
    if( !p->bSafeModePersist ){
      sqlite3_zipfile_init(p->db, 0, 0);
      sqlite3_sqlar_init(p->db, 0, 0);
    }
#endif
    sqlite3_create_function(p->db, "shell_add_schema", 3, SQLITE_UTF8, 0,
                            shellAddSchemaName, 0, 0);
    sqlite3_create_function(p->db, "shell_module_schema", 1, SQLITE_UTF8, 0,
                            shellModuleSchema, 0, 0);
    sqlite3_create_function(p->db, "shell_putsnl", 1, SQLITE_UTF8, p,
                            shellPutsFunc, 0, 0);
    sqlite3_create_function(p->db, "shell_escape_crnl", 1, SQLITE_UTF8, 0,
                            shellEscapeCrnl, 0, 0);
    sqlite3_create_function(p->db, "shell_int32", 2, SQLITE_UTF8, 0,
                            shellInt32, 0, 0);
    sqlite3_create_function(p->db, "shell_idquote", 1, SQLITE_UTF8, 0,
                            shellIdQuote, 0, 0);
    sqlite3_create_function(p->db, "usleep",1,SQLITE_UTF8,0,
                            shellUSleepFunc, 0, 0);
#ifndef SQLITE_NOHAVE_SYSTEM
    sqlite3_create_function(p->db, "edit", 1, SQLITE_UTF8, 0,
                            editFunc, 0, 0);
    sqlite3_create_function(p->db, "edit", 2, SQLITE_UTF8, 0,
                            editFunc, 0, 0);
#endif
    if( p->openMode==SHELL_OPEN_ZIPFILE ){
      char *zSql = sqlite3_mprintf(
         "CREATE VIRTUAL TABLE zip USING zipfile(%Q);", zDbFilename);
      shell_check_oom(zSql);
      sqlite3_exec(p->db, zSql, 0, 0, 0);
      sqlite3_free(zSql);
    }
#ifndef SQLITE_OMIT_DESERIALIZE
    else
    if( p->openMode==SHELL_OPEN_DESERIALIZE || p->openMode==SHELL_OPEN_HEXDB ){
      int rc;
      int nData = 0;
      unsigned char *aData;
      if( p->openMode==SHELL_OPEN_DESERIALIZE ){
        aData = (unsigned char*)readFile(zDbFilename, &nData);
      }else{
        aData = readHexDb(p, &nData);
        if( aData==0 ){
          return;
        }
      }
      rc = sqlite3_deserialize(p->db, "main", aData, nData, nData,
                   SQLITE_DESERIALIZE_RESIZEABLE |
                   SQLITE_DESERIALIZE_FREEONCLOSE);
      if( rc ){
        utf8_printf(stderr, "Error: sqlite3_deserialize() returns %d\n", rc);
      }
      if( p->szMax>0 ){
        sqlite3_file_control(p->db, "main", SQLITE_FCNTL_SIZE_LIMIT, &p->szMax);
      }
    }
#endif
  }
  if( p->bSafeModePersist && p->db!=0 ){
    sqlite3_set_authorizer(p->db, safeModeAuth, p);
  }
}

/*
** Attempt to close the databaes connection.  Report errors.
*/
void close_db(sqlite3 *db){
  int rc = sqlite3_close(db);
  if( rc ){
    utf8_printf(stderr, "Error: sqlite3_close() returns %d: %s\n",
        rc, sqlite3_errmsg(db));
  } 
}

#if HAVE_READLINE || HAVE_EDITLINE
/*
** Readline completion callbacks
*/
static char *readline_completion_generator(const char *text, int state){
  static sqlite3_stmt *pStmt = 0;
  char *zRet;
  if( state==0 ){
    char *zSql;
    sqlite3_finalize(pStmt);
    zSql = sqlite3_mprintf("SELECT DISTINCT candidate COLLATE nocase"
                           "  FROM completion(%Q) ORDER BY 1", text);
    shell_check_oom(zSql);
    sqlite3_prepare_v2(globalDb, zSql, -1, &pStmt, 0);
    sqlite3_free(zSql);
  }
  if( sqlite3_step(pStmt)==SQLITE_ROW ){
    const char *z = (const char*)sqlite3_column_text(pStmt,0);
    zRet = z ? strdup(z) : 0;
  }else{
    sqlite3_finalize(pStmt);
    pStmt = 0;
    zRet = 0;
  }
  return zRet;
}
static char **readline_completion(const char *zText, int iStart, int iEnd){
  rl_attempted_completion_over = 1;
  return rl_completion_matches(zText, readline_completion_generator);
}

#elif HAVE_LINENOISE
/*
** Linenoise completion callback
*/
static void linenoise_completion(const char *zLine, linenoiseCompletions *lc){
  int nLine = strlen30(zLine);
  int i, iStart;
  sqlite3_stmt *pStmt = 0;
  char *zSql;
  char zBuf[1000];

  if( nLine>sizeof(zBuf)-30 ) return;
  if( zLine[0]=='.' || zLine[0]=='#') return;
  for(i=nLine-1; i>=0 && (isalnum(zLine[i]) || zLine[i]=='_'); i--){}
  if( i==nLine-1 ) return;
  iStart = i+1;
  memcpy(zBuf, zLine, iStart);
  zSql = sqlite3_mprintf("SELECT DISTINCT candidate COLLATE nocase"
                         "  FROM completion(%Q,%Q) ORDER BY 1",
                         &zLine[iStart], zLine);
  shell_check_oom(zSql);
  sqlite3_prepare_v2(globalDb, zSql, -1, &pStmt, 0);
  sqlite3_free(zSql);
  sqlite3_exec(globalDb, "PRAGMA page_count", 0, 0, 0); /* Load the schema */
  while( sqlite3_step(pStmt)==SQLITE_ROW ){
    const char *zCompletion = (const char*)sqlite3_column_text(pStmt, 0);
    int nCompletion = sqlite3_column_bytes(pStmt, 0);
    if( iStart+nCompletion < sizeof(zBuf)-1 && zCompletion ){
      memcpy(zBuf+iStart, zCompletion, nCompletion+1);
      linenoiseAddCompletion(lc, zBuf);
    }
  }
  sqlite3_finalize(pStmt);
}
#endif

/*
** Do C-language style dequoting.
**
**    \a    -> alarm
**    \b    -> backspace
**    \t    -> tab
**    \n    -> newline
**    \v    -> vertical tab
**    \f    -> form feed
**    \r    -> carriage return
**    \s    -> space
**    \"    -> "
**    \'    -> '
**    \\    -> backslash
**    \NNN  -> ascii character NNN in octal
*/
static void resolve_backslashes(char *z){
  int i, j;
  char c;
  while( *z && *z!='\\' ) z++;
  for(i=j=0; (c = z[i])!=0; i++, j++){
    if( c=='\\' && z[i+1]!=0 ){
      c = z[++i];
      if( c=='a' ){
        c = '\a';
      }else if( c=='b' ){
        c = '\b';
      }else if( c=='t' ){
        c = '\t';
      }else if( c=='n' ){
        c = '\n';
      }else if( c=='v' ){
        c = '\v';
      }else if( c=='f' ){
        c = '\f';
      }else if( c=='r' ){
        c = '\r';
      }else if( c=='"' ){
        c = '"';
      }else if( c=='\'' ){
        c = '\'';
      }else if( c=='\\' ){
        c = '\\';
      }else if( c>='0' && c<='7' ){
        c -= '0';
        if( z[i+1]>='0' && z[i+1]<='7' ){
          i++;
          c = (c<<3) + z[i] - '0';
          if( z[i+1]>='0' && z[i+1]<='7' ){
            i++;
            c = (c<<3) + z[i] - '0';
          }
        }
      }
    }
    z[j] = c;
  }
  if( j<i ) z[j] = 0;
}

/*
** Interpret zArg as either an integer or a boolean value.  Return 1 or 0
** for TRUE and FALSE.  Return the integer value if appropriate.
*/
static int booleanValue(const char *zArg){
  int i;
  if( zArg[0]=='0' && zArg[1]=='x' ){
    for(i=2; hexDigitValue(zArg[i])>=0; i++){}
  }else{
    for(i=0; zArg[i]>='0' && zArg[i]<='9'; i++){}
  }
  if( i>0 && zArg[i]==0 ) return (int)(integerValue(zArg) & 0xffffffff);
  if( sqlite3_stricmp(zArg, "on")==0 || sqlite3_stricmp(zArg,"yes")==0 ){
    return 1;
  }
  if( sqlite3_stricmp(zArg, "off")==0 || sqlite3_stricmp(zArg,"no")==0 ){
    return 0;
  }
  utf8_printf(stderr, "ERROR: Not a boolean value: \"%s\". Assuming \"no\".\n",
          zArg);
  return 0;
}

/*
** Set or clear a shell flag according to a boolean value.
*/
static void setOrClearFlag(ShellState *p, unsigned mFlag, const char *zArg){
  if( booleanValue(zArg) ){
    ShellSetFlag(p, mFlag);
  }else{
    ShellClearFlag(p, mFlag);
  }
}

/*
** Close an output file, assuming it is not stderr or stdout
*/
static void output_file_close(FILE *f){
  if( f && f!=stdout && f!=stderr ) fclose(f);
}

/*
** Try to open an output file.   The names "stdout" and "stderr" are
** recognized and do the right thing.  NULL is returned if the output
** filename is "off".
*/
static FILE *output_file_open(const char *zFile, int bTextMode){
  FILE *f;
  if( strcmp(zFile,"stdout")==0 ){
    f = stdout;
  }else if( strcmp(zFile, "stderr")==0 ){
    f = stderr;
  }else if( strcmp(zFile, "off")==0 ){
    f = 0;
  }else{
    f = fopen(zFile, bTextMode ? "w" : "wb");
    if( f==0 ){
      utf8_printf(stderr, "Error: cannot open \"%s\"\n", zFile);
    }
  }
  return f;
}

#ifndef SQLITE_OMIT_TRACE
/*
** A routine for handling output from sqlite3_trace().
*/
static int sql_trace_callback(
  unsigned mType,         /* The trace type */
  void *pArg,             /* The ShellState pointer */
  void *pP,               /* Usually a pointer to sqlite_stmt */
  void *pX                /* Auxiliary output */
){
  ShellState *p = (ShellState*)pArg;
  sqlite3_stmt *pStmt;
  const char *zSql;
  int nSql;
  if( p->traceOut==0 ) return 0;
  if( mType==SQLITE_TRACE_CLOSE ){
    utf8_printf(p->traceOut, "-- closing database connection\n");
    return 0;
  }
  if( mType!=SQLITE_TRACE_ROW && ((const char*)pX)[0]=='-' ){
    zSql = (const char*)pX;
  }else{
    pStmt = (sqlite3_stmt*)pP;
    switch( p->eTraceType ){
      case SHELL_TRACE_EXPANDED: {
        zSql = sqlite3_expanded_sql(pStmt);
        break;
      }
#ifdef SQLITE_ENABLE_NORMALIZE
      case SHELL_TRACE_NORMALIZED: {
        zSql = sqlite3_normalized_sql(pStmt);
        break;
      }
#endif
      default: {
        zSql = sqlite3_sql(pStmt);
        break;
      }
    }
  }
  if( zSql==0 ) return 0;
  nSql = strlen30(zSql);
  while( nSql>0 && zSql[nSql-1]==';' ){ nSql--; }
  switch( mType ){
    case SQLITE_TRACE_ROW:
    case SQLITE_TRACE_STMT: {
      utf8_printf(p->traceOut, "%.*s;\n", nSql, zSql);
      break;
    }
    case SQLITE_TRACE_PROFILE: {
      sqlite3_int64 nNanosec = *(sqlite3_int64*)pX;
      utf8_printf(p->traceOut, "%.*s; -- %lld ns\n", nSql, zSql, nNanosec);
      break;
    }
  }
  return 0;
}
#endif

/*
** A no-op routine that runs with the ".breakpoint" doc-command.  This is
** a useful spot to set a debugger breakpoint.
*/
static void test_breakpoint(void){
  static int nCall = 0;
  nCall++;
}

/*
** An object used to read a CSV and other files for import.
*/
typedef struct ImportCtx ImportCtx;
struct ImportCtx {
  const char *zFile;  /* Name of the input file */
  FILE *in;           /* Read the CSV text from this input stream */
  int (SQLITE_CDECL *xCloser)(FILE*);      /* Func to close in */
  char *z;            /* Accumulated text for a field */
  int n;              /* Number of bytes in z */
  int nAlloc;         /* Space allocated for z[] */
  int nLine;          /* Current line number */
  int nRow;           /* Number of rows imported */
  int nErr;           /* Number of errors encountered */
  int bNotFirst;      /* True if one or more bytes already read */
  int cTerm;          /* Character that terminated the most recent field */
  int cColSep;        /* The column separator character.  (Usually ",") */
  int cRowSep;        /* The row separator character.  (Usually "\n") */
};

/* Clean up resourced used by an ImportCtx */
static void import_cleanup(ImportCtx *p){
  if( p->in!=0 && p->xCloser!=0 ){
    p->xCloser(p->in);
    p->in = 0;
  }
  sqlite3_free(p->z);
  p->z = 0;
}

/* Append a single byte to z[] */
static void import_append_char(ImportCtx *p, int c){
  if( p->n+1>=p->nAlloc ){
    p->nAlloc += p->nAlloc + 100;
    p->z = sqlite3_realloc64(p->z, p->nAlloc);
    shell_check_oom(p->z);
  }
  p->z[p->n++] = (char)c;
}

/* Read a single field of CSV text.  Compatible with rfc4180 and extended
** with the option of having a separator other than ",".
**
**   +  Input comes from p->in.
**   +  Store results in p->z of length p->n.  Space to hold p->z comes
**      from sqlite3_malloc64().
**   +  Use p->cSep as the column separator.  The default is ",".
**   +  Use p->rSep as the row separator.  The default is "\n".
**   +  Keep track of the line number in p->nLine.
**   +  Store the character that terminates the field in p->cTerm.  Store
**      EOF on end-of-file.
**   +  Report syntax errors on stderr
*/
static char *SQLITE_CDECL csv_read_one_field(ImportCtx *p){
  int c;
  int cSep = p->cColSep;
  int rSep = p->cRowSep;
  p->n = 0;
  c = fgetc(p->in);
  if( c==EOF || seenInterrupt ){
    p->cTerm = EOF;
    return 0;
  }
  if( c=='"' ){
    int pc, ppc;
    int startLine = p->nLine;
    int cQuote = c;
    pc = ppc = 0;
    while( 1 ){
      c = fgetc(p->in);
      if( c==rSep ) p->nLine++;
      if( c==cQuote ){
        if( pc==cQuote ){
          pc = 0;
          continue;
        }
      }
      if( (c==cSep && pc==cQuote)
       || (c==rSep && pc==cQuote)
       || (c==rSep && pc=='\r' && ppc==cQuote)
       || (c==EOF && pc==cQuote)
      ){
        do{ p->n--; }while( p->z[p->n]!=cQuote );
        p->cTerm = c;
        break;
      }
      if( pc==cQuote && c!='\r' ){
        utf8_printf(stderr, "%s:%d: unescaped %c character\n",
                p->zFile, p->nLine, cQuote);
      }
      if( c==EOF ){
        utf8_printf(stderr, "%s:%d: unterminated %c-quoted field\n",
                p->zFile, startLine, cQuote);
        p->cTerm = c;
        break;
      }
      import_append_char(p, c);
      ppc = pc;
      pc = c;
    }
  }else{
    /* If this is the first field being parsed and it begins with the
    ** UTF-8 BOM  (0xEF BB BF) then skip the BOM */
    if( (c&0xff)==0xef && p->bNotFirst==0 ){
      import_append_char(p, c);
      c = fgetc(p->in);
      if( (c&0xff)==0xbb ){
        import_append_char(p, c);
        c = fgetc(p->in);
        if( (c&0xff)==0xbf ){
          p->bNotFirst = 1;
          p->n = 0;
          return csv_read_one_field(p);
        }
      }
    }
    while( c!=EOF && c!=cSep && c!=rSep ){
      import_append_char(p, c);
      c = fgetc(p->in);
    }
    if( c==rSep ){
      p->nLine++;
      if( p->n>0 && p->z[p->n-1]=='\r' ) p->n--;
    }
    p->cTerm = c;
  }
  if( p->z ) p->z[p->n] = 0;
  p->bNotFirst = 1;
  return p->z;
}

/* Read a single field of ASCII delimited text.
**
**   +  Input comes from p->in.
**   +  Store results in p->z of length p->n.  Space to hold p->z comes
**      from sqlite3_malloc64().
**   +  Use p->cSep as the column separator.  The default is "\x1F".
**   +  Use p->rSep as the row separator.  The default is "\x1E".
**   +  Keep track of the row number in p->nLine.
**   +  Store the character that terminates the field in p->cTerm.  Store
**      EOF on end-of-file.
**   +  Report syntax errors on stderr
*/
static char *SQLITE_CDECL ascii_read_one_field(ImportCtx *p){
  int c;
  int cSep = p->cColSep;
  int rSep = p->cRowSep;
  p->n = 0;
  c = fgetc(p->in);
  if( c==EOF || seenInterrupt ){
    p->cTerm = EOF;
    return 0;
  }
  while( c!=EOF && c!=cSep && c!=rSep ){
    import_append_char(p, c);
    c = fgetc(p->in);
  }
  if( c==rSep ){
    p->nLine++;
  }
  p->cTerm = c;
  if( p->z ) p->z[p->n] = 0;
  return p->z;
}

/*
** Try to transfer data for table zTable.  If an error is seen while
** moving forward, try to go backwards.  The backwards movement won't
** work for WITHOUT ROWID tables.
*/
static void tryToCloneData(
  ShellState *p,
  sqlite3 *newDb,
  const char *zTable
){
  sqlite3_stmt *pQuery = 0;
  sqlite3_stmt *pInsert = 0;
  char *zQuery = 0;
  char *zInsert = 0;
  int rc;
  int i, j, n;
  int nTable = strlen30(zTable);
  int k = 0;
  int cnt = 0;
  const int spinRate = 10000;

  zQuery = sqlite3_mprintf("SELECT * FROM \"%w\"", zTable);
  shell_check_oom(zQuery);
  rc = sqlite3_prepare_v2(p->db, zQuery, -1, &pQuery, 0);
  if( rc ){
    utf8_printf(stderr, "Error %d: %s on [%s]\n",
            sqlite3_extended_errcode(p->db), sqlite3_errmsg(p->db),
            zQuery);
    goto end_data_xfer;
  }
  n = sqlite3_column_count(pQuery);
  zInsert = sqlite3_malloc64(200 + nTable + n*3);
  shell_check_oom(zInsert);
  sqlite3_snprintf(200+nTable,zInsert,
                   "INSERT OR IGNORE INTO \"%s\" VALUES(?", zTable);
  i = strlen30(zInsert);
  for(j=1; j<n; j++){
    memcpy(zInsert+i, ",?", 2);
    i += 2;
  }
  memcpy(zInsert+i, ");", 3);
  rc = sqlite3_prepare_v2(newDb, zInsert, -1, &pInsert, 0);
  if( rc ){
    utf8_printf(stderr, "Error %d: %s on [%s]\n",
            sqlite3_extended_errcode(newDb), sqlite3_errmsg(newDb),
            zQuery);
    goto end_data_xfer;
  }
  for(k=0; k<2; k++){
    while( (rc = sqlite3_step(pQuery))==SQLITE_ROW ){
      for(i=0; i<n; i++){
        switch( sqlite3_column_type(pQuery, i) ){
          case SQLITE_NULL: {
            sqlite3_bind_null(pInsert, i+1);
            break;
          }
          case SQLITE_INTEGER: {
            sqlite3_bind_int64(pInsert, i+1, sqlite3_column_int64(pQuery,i));
            break;
          }
          case SQLITE_FLOAT: {
            sqlite3_bind_double(pInsert, i+1, sqlite3_column_double(pQuery,i));
            break;
          }
          case SQLITE_TEXT: {
            sqlite3_bind_text(pInsert, i+1,
                             (const char*)sqlite3_column_text(pQuery,i),
                             -1, SQLITE_STATIC);
            break;
          }
          case SQLITE_BLOB: {
            sqlite3_bind_blob(pInsert, i+1, sqlite3_column_blob(pQuery,i),
                                            sqlite3_column_bytes(pQuery,i),
                                            SQLITE_STATIC);
            break;
          }
        }
      } /* End for */
      rc = sqlite3_step(pInsert);
      if( rc!=SQLITE_OK && rc!=SQLITE_ROW && rc!=SQLITE_DONE ){
        utf8_printf(stderr, "Error %d: %s\n", sqlite3_extended_errcode(newDb),
                        sqlite3_errmsg(newDb));
      }
      sqlite3_reset(pInsert);
      cnt++;
      if( (cnt%spinRate)==0 ){
        printf("%c\b", "|/-\\"[(cnt/spinRate)%4]);
        fflush(stdout);
      }
    } /* End while */
    if( rc==SQLITE_DONE ) break;
    sqlite3_finalize(pQuery);
    sqlite3_free(zQuery);
    zQuery = sqlite3_mprintf("SELECT * FROM \"%w\" ORDER BY rowid DESC;",
                             zTable);
    shell_check_oom(zQuery);
    rc = sqlite3_prepare_v2(p->db, zQuery, -1, &pQuery, 0);
    if( rc ){
      utf8_printf(stderr, "Warning: cannot step \"%s\" backwards", zTable);
      break;
    }
  } /* End for(k=0...) */

end_data_xfer:
  sqlite3_finalize(pQuery);
  sqlite3_finalize(pInsert);
  sqlite3_free(zQuery);
  sqlite3_free(zInsert);
}


/*
** Try to transfer all rows of the schema that match zWhere.  For
** each row, invoke xForEach() on the object defined by that row.
** If an error is encountered while moving forward through the
** sqlite_schema table, try again moving backwards.
*/
static void tryToCloneSchema(
  ShellState *p,
  sqlite3 *newDb,
  const char *zWhere,
  void (*xForEach)(ShellState*,sqlite3*,const char*)
){
  sqlite3_stmt *pQuery = 0;
  char *zQuery = 0;
  int rc;
  const unsigned char *zName;
  const unsigned char *zSql;
  char *zErrMsg = 0;

  zQuery = sqlite3_mprintf("SELECT name, sql FROM sqlite_schema"
                           " WHERE %s", zWhere);
  shell_check_oom(zQuery);
  rc = sqlite3_prepare_v2(p->db, zQuery, -1, &pQuery, 0);
  if( rc ){
    utf8_printf(stderr, "Error: (%d) %s on [%s]\n",
                    sqlite3_extended_errcode(p->db), sqlite3_errmsg(p->db),
                    zQuery);
    goto end_schema_xfer;
  }
  while( (rc = sqlite3_step(pQuery))==SQLITE_ROW ){
    zName = sqlite3_column_text(pQuery, 0);
    zSql = sqlite3_column_text(pQuery, 1);
    if( zName==0 || zSql==0 ) continue;
    printf("%s... ", zName); fflush(stdout);
    sqlite3_exec(newDb, (const char*)zSql, 0, 0, &zErrMsg);
    if( zErrMsg ){
      utf8_printf(stderr, "Error: %s\nSQL: [%s]\n", zErrMsg, zSql);
      sqlite3_free(zErrMsg);
      zErrMsg = 0;
    }
    if( xForEach ){
      xForEach(p, newDb, (const char*)zName);
    }
    printf("done\n");
  }
  if( rc!=SQLITE_DONE ){
    sqlite3_finalize(pQuery);
    sqlite3_free(zQuery);
    zQuery = sqlite3_mprintf("SELECT name, sql FROM sqlite_schema"
                             " WHERE %s ORDER BY rowid DESC", zWhere);
    shell_check_oom(zQuery);
    rc = sqlite3_prepare_v2(p->db, zQuery, -1, &pQuery, 0);
    if( rc ){
      utf8_printf(stderr, "Error: (%d) %s on [%s]\n",
                      sqlite3_extended_errcode(p->db), sqlite3_errmsg(p->db),
                      zQuery);
      goto end_schema_xfer;
    }
    while( sqlite3_step(pQuery)==SQLITE_ROW ){
      zName = sqlite3_column_text(pQuery, 0);
      zSql = sqlite3_column_text(pQuery, 1);
      if( zName==0 || zSql==0 ) continue;
      printf("%s... ", zName); fflush(stdout);
      sqlite3_exec(newDb, (const char*)zSql, 0, 0, &zErrMsg);
      if( zErrMsg ){
        utf8_printf(stderr, "Error: %s\nSQL: [%s]\n", zErrMsg, zSql);
        sqlite3_free(zErrMsg);
        zErrMsg = 0;
      }
      if( xForEach ){
        xForEach(p, newDb, (const char*)zName);
      }
      printf("done\n");
    }
  }
end_schema_xfer:
  sqlite3_finalize(pQuery);
  sqlite3_free(zQuery);
}

/*
** Open a new database file named "zNewDb".  Try to recover as much information
** as possible out of the main database (which might be corrupt) and write it
** into zNewDb.
*/
static void tryToClone(ShellState *p, const char *zNewDb){
  int rc;
  sqlite3 *newDb = 0;
  if( access(zNewDb,0)==0 ){
    utf8_printf(stderr, "File \"%s\" already exists.\n", zNewDb);
    return;
  }
  rc = sqlite3_open(zNewDb, &newDb);
  if( rc ){
    utf8_printf(stderr, "Cannot create output database: %s\n",
            sqlite3_errmsg(newDb));
  }else{
    sqlite3_exec(p->db, "PRAGMA writable_schema=ON;", 0, 0, 0);
    sqlite3_exec(newDb, "BEGIN EXCLUSIVE;", 0, 0, 0);
    tryToCloneSchema(p, newDb, "type='table'", tryToCloneData);
    tryToCloneSchema(p, newDb, "type!='table'", 0);
    sqlite3_exec(newDb, "COMMIT;", 0, 0, 0);
    sqlite3_exec(p->db, "PRAGMA writable_schema=OFF;", 0, 0, 0);
  }
  close_db(newDb);
}

/*
** Change the output file back to stdout.
**
** If the p->doXdgOpen flag is set, that means the output was being
** redirected to a temporary file named by p->zTempFile.  In that case,
** launch start/open/xdg-open on that temporary file.
*/
static void output_reset(ShellState *p){
  if( p->outfile[0]=='|' ){
#ifndef SQLITE_OMIT_POPEN
    pclose(p->out);
#endif
  }else{
    output_file_close(p->out);
#ifndef SQLITE_NOHAVE_SYSTEM
    if( p->doXdgOpen ){
      const char *zXdgOpenCmd =
#if defined(_WIN32)
      "start";
#elif defined(__APPLE__)
      "open";
#else
      "xdg-open";
#endif
      char *zCmd;
      zCmd = sqlite3_mprintf("%s %s", zXdgOpenCmd, p->zTempFile);
      if( system(zCmd) ){
        utf8_printf(stderr, "Failed: [%s]\n", zCmd);
      }else{
        /* Give the start/open/xdg-open command some time to get
        ** going before we continue, and potential delete the
        ** p->zTempFile data file out from under it */
        sqlite3_sleep(2000);
      }
      sqlite3_free(zCmd);
      outputModePop(p);
      p->doXdgOpen = 0;
    }
#endif /* !defined(SQLITE_NOHAVE_SYSTEM) */
  }
  p->outfile[0] = 0;
  p->out = stdout;
}

/*
** Run an SQL command and return the single integer result.
*/
static int db_int(sqlite3 *db, const char *zSql){
  sqlite3_stmt *pStmt;
  int res = 0;
  sqlite3_prepare_v2(db, zSql, -1, &pStmt, 0);
  if( pStmt && sqlite3_step(pStmt)==SQLITE_ROW ){
    res = sqlite3_column_int(pStmt,0);
  }
  sqlite3_finalize(pStmt);
  return res;
}

/*
** Convert a 2-byte or 4-byte big-endian integer into a native integer
*/
static unsigned int get2byteInt(unsigned char *a){
  return (a[0]<<8) + a[1];
}
static unsigned int get4byteInt(unsigned char *a){
  return (a[0]<<24) + (a[1]<<16) + (a[2]<<8) + a[3];
}

/*
** Implementation of the ".dbinfo" command.
**
** Return 1 on error, 2 to exit, and 0 otherwise.
*/
static int shell_dbinfo_command(ShellState *p, int nArg, char **azArg){
  static const struct { const char *zName; int ofst; } aField[] = {
     { "file change counter:",  24  },
     { "database page count:",  28  },
     { "freelist page count:",  36  },
     { "schema cookie:",        40  },
     { "schema format:",        44  },
     { "default cache size:",   48  },
     { "autovacuum top root:",  52  },
     { "incremental vacuum:",   64  },
     { "text encoding:",        56  },
     { "user version:",         60  },
     { "application id:",       68  },
     { "software version:",     96  },
  };
  static const struct { const char *zName; const char *zSql; } aQuery[] = {
     { "number of tables:",
       "SELECT count(*) FROM %s WHERE type='table'" },
     { "number of indexes:",
       "SELECT count(*) FROM %s WHERE type='index'" },
     { "number of triggers:",
       "SELECT count(*) FROM %s WHERE type='trigger'" },
     { "number of views:",
       "SELECT count(*) FROM %s WHERE type='view'" },
     { "schema size:",
       "SELECT total(length(sql)) FROM %s" },
  };
  int i, rc;
  unsigned iDataVersion;
  char *zSchemaTab;
  char *zDb = nArg>=2 ? azArg[1] : "main";
  sqlite3_stmt *pStmt = 0;
  unsigned char aHdr[100];
  open_db(p, 0);
  if( p->db==0 ) return 1;
  rc = sqlite3_prepare_v2(p->db,
             "SELECT data FROM sqlite_dbpage(?1) WHERE pgno=1",
             -1, &pStmt, 0);
  if( rc ){
    utf8_printf(stderr, "error: %s\n", sqlite3_errmsg(p->db));
    sqlite3_finalize(pStmt);
    return 1;
  }
  sqlite3_bind_text(pStmt, 1, zDb, -1, SQLITE_STATIC);
  if( sqlite3_step(pStmt)==SQLITE_ROW
   && sqlite3_column_bytes(pStmt,0)>100
  ){
    memcpy(aHdr, sqlite3_column_blob(pStmt,0), 100);
    sqlite3_finalize(pStmt);
  }else{
    raw_printf(stderr, "unable to read database header\n");
    sqlite3_finalize(pStmt);
    return 1;
  }
  i = get2byteInt(aHdr+16);
  if( i==1 ) i = 65536;
  utf8_printf(p->out, "%-20s %d\n", "database page size:", i);
  utf8_printf(p->out, "%-20s %d\n", "write format:", aHdr[18]);
  utf8_printf(p->out, "%-20s %d\n", "read format:", aHdr[19]);
  utf8_printf(p->out, "%-20s %d\n", "reserved bytes:", aHdr[20]);
  for(i=0; i<ArraySize(aField); i++){
    int ofst = aField[i].ofst;
    unsigned int val = get4byteInt(aHdr + ofst);
    utf8_printf(p->out, "%-20s %u", aField[i].zName, val);
    switch( ofst ){
      case 56: {
        if( val==1 ) raw_printf(p->out, " (utf8)");
        if( val==2 ) raw_printf(p->out, " (utf16le)");
        if( val==3 ) raw_printf(p->out, " (utf16be)");
      }
    }
    raw_printf(p->out, "\n");
  }
  if( zDb==0 ){
    zSchemaTab = sqlite3_mprintf("main.sqlite_schema");
  }else if( strcmp(zDb,"temp")==0 ){
    zSchemaTab = sqlite3_mprintf("%s", "sqlite_temp_schema");
  }else{
    zSchemaTab = sqlite3_mprintf("\"%w\".sqlite_schema", zDb);
  }
  for(i=0; i<ArraySize(aQuery); i++){
    char *zSql = sqlite3_mprintf(aQuery[i].zSql, zSchemaTab);
    int val = db_int(p->db, zSql);
    sqlite3_free(zSql);
    utf8_printf(p->out, "%-20s %d\n", aQuery[i].zName, val);
  }
  sqlite3_free(zSchemaTab);
  sqlite3_file_control(p->db, zDb, SQLITE_FCNTL_DATA_VERSION, &iDataVersion);
  utf8_printf(p->out, "%-20s %u\n", "data version", iDataVersion);
  return 0;
}

/*
** Print the current sqlite3_errmsg() value to stderr and return 1.
*/
static int shellDatabaseError(sqlite3 *db){
  const char *zErr = sqlite3_errmsg(db);
  utf8_printf(stderr, "Error: %s\n", zErr);
  return 1;
}

/*
** Compare the pattern in zGlob[] against the text in z[].  Return TRUE
** if they match and FALSE (0) if they do not match.
**
** Globbing rules:
**
**      '*'       Matches any sequence of zero or more characters.
**
**      '?'       Matches exactly one character.
**
**     [...]      Matches one character from the enclosed list of
**                characters.
**
**     [^...]     Matches one character not in the enclosed list.
**
**      '#'       Matches any sequence of one or more digits with an
**                optional + or - sign in front
**
**      ' '       Any span of whitespace matches any other span of
**                whitespace.
**
** Extra whitespace at the end of z[] is ignored.
*/
static int testcase_glob(const char *zGlob, const char *z){
  int c, c2;
  int invert;
  int seen;

  while( (c = (*(zGlob++)))!=0 ){
    if( IsSpace(c) ){
      if( !IsSpace(*z) ) return 0;
      while( IsSpace(*zGlob) ) zGlob++;
      while( IsSpace(*z) ) z++;
    }else if( c=='*' ){
      while( (c=(*(zGlob++))) == '*' || c=='?' ){
        if( c=='?' && (*(z++))==0 ) return 0;
      }
      if( c==0 ){
        return 1;
      }else if( c=='[' ){
        while( *z && testcase_glob(zGlob-1,z)==0 ){
          z++;
        }
        return (*z)!=0;
      }
      while( (c2 = (*(z++)))!=0 ){
        while( c2!=c ){
          c2 = *(z++);
          if( c2==0 ) return 0;
        }
        if( testcase_glob(zGlob,z) ) return 1;
      }
      return 0;
    }else if( c=='?' ){
      if( (*(z++))==0 ) return 0;
    }else if( c=='[' ){
      int prior_c = 0;
      seen = 0;
      invert = 0;
      c = *(z++);
      if( c==0 ) return 0;
      c2 = *(zGlob++);
      if( c2=='^' ){
        invert = 1;
        c2 = *(zGlob++);
      }
      if( c2==']' ){
        if( c==']' ) seen = 1;
        c2 = *(zGlob++);
      }
      while( c2 && c2!=']' ){
        if( c2=='-' && zGlob[0]!=']' && zGlob[0]!=0 && prior_c>0 ){
          c2 = *(zGlob++);
          if( c>=prior_c && c<=c2 ) seen = 1;
          prior_c = 0;
        }else{
          if( c==c2 ){
            seen = 1;
          }
          prior_c = c2;
        }
        c2 = *(zGlob++);
      }
      if( c2==0 || (seen ^ invert)==0 ) return 0;
    }else if( c=='#' ){
      if( (z[0]=='-' || z[0]=='+') && IsDigit(z[1]) ) z++;
      if( !IsDigit(z[0]) ) return 0;
      z++;
      while( IsDigit(z[0]) ){ z++; }
    }else{
      if( c!=(*(z++)) ) return 0;
    }
  }
  while( IsSpace(*z) ){ z++; }
  return *z==0;
}


/*
** Compare the string as a command-line option with either one or two
** initial "-" characters.
*/
static int optionMatch(const char *zStr, const char *zOpt){
  if( zStr[0]!='-' ) return 0;
  zStr++;
  if( zStr[0]=='-' ) zStr++;
  return strcmp(zStr, zOpt)==0;
}

/*
** Delete a file.
*/
int shellDeleteFile(const char *zFilename){
  int rc;
#ifdef _WIN32
  wchar_t *z = sqlite3_win32_utf8_to_unicode(zFilename);
  rc = _wunlink(z);
  sqlite3_free(z);
#else
  rc = unlink(zFilename);
#endif
  return rc;
}

/*
** Try to delete the temporary file (if there is one) and free the
** memory used to hold the name of the temp file.
*/
static void clearTempFile(ShellState *p){
  if( p->zTempFile==0 ) return;
  if( p->doXdgOpen ) return;
  if( shellDeleteFile(p->zTempFile) ) return;
  sqlite3_free(p->zTempFile);
  p->zTempFile = 0;
}

/*
** Create a new temp file name with the given suffix.
*/
static void newTempFile(ShellState *p, const char *zSuffix){
  clearTempFile(p);
  sqlite3_free(p->zTempFile);
  p->zTempFile = 0;
  if( p->db ){
    sqlite3_file_control(p->db, 0, SQLITE_FCNTL_TEMPFILENAME, &p->zTempFile);
  }
  if( p->zTempFile==0 ){
    /* If p->db is an in-memory database then the TEMPFILENAME file-control
    ** will not work and we will need to fallback to guessing */
    char *zTemp;
    sqlite3_uint64 r;
    sqlite3_randomness(sizeof(r), &r);
    zTemp = getenv("TEMP");
    if( zTemp==0 ) zTemp = getenv("TMP");
    if( zTemp==0 ){
#ifdef _WIN32
      zTemp = "\\tmp";
#else
      zTemp = "/tmp";
#endif
    }
    p->zTempFile = sqlite3_mprintf("%s/temp%llx.%s", zTemp, r, zSuffix);
  }else{
    p->zTempFile = sqlite3_mprintf("%z.%s", p->zTempFile, zSuffix);
  }
  shell_check_oom(p->zTempFile);
}


/*
** The implementation of SQL scalar function fkey_collate_clause(), used
** by the ".lint fkey-indexes" command. This scalar function is always
** called with four arguments - the parent table name, the parent column name,
** the child table name and the child column name.
**
**   fkey_collate_clause('parent-tab', 'parent-col', 'child-tab', 'child-col')
**
** If either of the named tables or columns do not exist, this function
** returns an empty string. An empty string is also returned if both tables
** and columns exist but have the same default collation sequence. Or,
** if both exist but the default collation sequences are different, this
** function returns the string " COLLATE <parent-collation>", where
** <parent-collation> is the default collation sequence of the parent column.
*/
static void shellFkeyCollateClause(
  sqlite3_context *pCtx,
  int nVal,
  sqlite3_value **apVal
){
  sqlite3 *db = sqlite3_context_db_handle(pCtx);
  const char *zParent;
  const char *zParentCol;
  const char *zParentSeq;
  const char *zChild;
  const char *zChildCol;
  const char *zChildSeq = 0;  /* Initialize to avoid false-positive warning */
  int rc;

  assert( nVal==4 );
  zParent = (const char*)sqlite3_value_text(apVal[0]);
  zParentCol = (const char*)sqlite3_value_text(apVal[1]);
  zChild = (const char*)sqlite3_value_text(apVal[2]);
  zChildCol = (const char*)sqlite3_value_text(apVal[3]);

  sqlite3_result_text(pCtx, "", -1, SQLITE_STATIC);
  rc = sqlite3_table_column_metadata(
      db, "main", zParent, zParentCol, 0, &zParentSeq, 0, 0, 0
  );
  if( rc==SQLITE_OK ){
    rc = sqlite3_table_column_metadata(
        db, "main", zChild, zChildCol, 0, &zChildSeq, 0, 0, 0
    );
  }

  if( rc==SQLITE_OK && sqlite3_stricmp(zParentSeq, zChildSeq) ){
    char *z = sqlite3_mprintf(" COLLATE %s", zParentSeq);
    sqlite3_result_text(pCtx, z, -1, SQLITE_TRANSIENT);
    sqlite3_free(z);
  }
}


/*
** The implementation of dot-command ".lint fkey-indexes".
*/
static int lintFkeyIndexes(
  ShellState *pState,             /* Current shell tool state */
  char **azArg,                   /* Array of arguments passed to dot command */
  int nArg                        /* Number of entries in azArg[] */
){
  sqlite3 *db = pState->db;       /* Database handle to query "main" db of */
  FILE *out = pState->out;        /* Stream to write non-error output to */
  int bVerbose = 0;               /* If -verbose is present */
  int bGroupByParent = 0;         /* If -groupbyparent is present */
  int i;                          /* To iterate through azArg[] */
  const char *zIndent = "";       /* How much to indent CREATE INDEX by */
  int rc;                         /* Return code */
  sqlite3_stmt *pSql = 0;         /* Compiled version of SQL statement below */

  /*
  ** This SELECT statement returns one row for each foreign key constraint
  ** in the schema of the main database. The column values are:
  **
  ** 0. The text of an SQL statement similar to:
  **
  **      "EXPLAIN QUERY PLAN SELECT 1 FROM child_table WHERE child_key=?"
  **
  **    This SELECT is similar to the one that the foreign keys implementation
  **    needs to run internally on child tables. If there is an index that can
  **    be used to optimize this query, then it can also be used by the FK
  **    implementation to optimize DELETE or UPDATE statements on the parent
  **    table.
  **
  ** 1. A GLOB pattern suitable for sqlite3_strglob(). If the plan output by
  **    the EXPLAIN QUERY PLAN command matches this pattern, then the schema
  **    contains an index that can be used to optimize the query.
  **
  ** 2. Human readable text that describes the child table and columns. e.g.
  **
  **       "child_table(child_key1, child_key2)"
  **
  ** 3. Human readable text that describes the parent table and columns. e.g.
  **
  **       "parent_table(parent_key1, parent_key2)"
  **
  ** 4. A full CREATE INDEX statement for an index that could be used to
  **    optimize DELETE or UPDATE statements on the parent table. e.g.
  **
  **       "CREATE INDEX child_table_child_key ON child_table(child_key)"
  **
  ** 5. The name of the parent table.
  **
  ** These six values are used by the C logic below to generate the report.
  */
  const char *zSql =
  "SELECT "
    "     'EXPLAIN QUERY PLAN SELECT 1 FROM ' || quote(s.name) || ' WHERE '"
    "  || group_concat(quote(s.name) || '.' || quote(f.[from]) || '=?' "
    "  || fkey_collate_clause("
    "       f.[table], COALESCE(f.[to], p.[name]), s.name, f.[from]),' AND ')"
    ", "
    "     'SEARCH ' || s.name || ' USING COVERING INDEX*('"
    "  || group_concat('*=?', ' AND ') || ')'"
    ", "
    "     s.name  || '(' || group_concat(f.[from],  ', ') || ')'"
    ", "
    "     f.[table] || '(' || group_concat(COALESCE(f.[to], p.[name])) || ')'"
    ", "
    "     'CREATE INDEX ' || quote(s.name ||'_'|| group_concat(f.[from], '_'))"
    "  || ' ON ' || quote(s.name) || '('"
    "  || group_concat(quote(f.[from]) ||"
    "        fkey_collate_clause("
    "          f.[table], COALESCE(f.[to], p.[name]), s.name, f.[from]), ', ')"
    "  || ');'"
    ", "
    "     f.[table] "
    "FROM sqlite_schema AS s, pragma_foreign_key_list(s.name) AS f "
    "LEFT JOIN pragma_table_info AS p ON (pk-1=seq AND p.arg=f.[table]) "
    "GROUP BY s.name, f.id "
    "ORDER BY (CASE WHEN ? THEN f.[table] ELSE s.name END)"
  ;
  const char *zGlobIPK = "SEARCH * USING INTEGER PRIMARY KEY (rowid=?)";

  for(i=2; i<nArg; i++){
    int n = strlen30(azArg[i]);
    if( n>1 && sqlite3_strnicmp("-verbose", azArg[i], n)==0 ){
      bVerbose = 1;
    }
    else if( n>1 && sqlite3_strnicmp("-groupbyparent", azArg[i], n)==0 ){
      bGroupByParent = 1;
      zIndent = "    ";
    }
    else{
      raw_printf(stderr, "Usage: %s %s ?-verbose? ?-groupbyparent?\n",
          azArg[0], azArg[1]
      );
      return SQLITE_ERROR;
    }
  }

  /* Register the fkey_collate_clause() SQL function */
  rc = sqlite3_create_function(db, "fkey_collate_clause", 4, SQLITE_UTF8,
      0, shellFkeyCollateClause, 0, 0
  );


  if( rc==SQLITE_OK ){
    rc = sqlite3_prepare_v2(db, zSql, -1, &pSql, 0);
  }
  if( rc==SQLITE_OK ){
    sqlite3_bind_int(pSql, 1, bGroupByParent);
  }

  if( rc==SQLITE_OK ){
    int rc2;
    char *zPrev = 0;
    while( SQLITE_ROW==sqlite3_step(pSql) ){
      int res = -1;
      sqlite3_stmt *pExplain = 0;
      const char *zEQP = (const char*)sqlite3_column_text(pSql, 0);
      const char *zGlob = (const char*)sqlite3_column_text(pSql, 1);
      const char *zFrom = (const char*)sqlite3_column_text(pSql, 2);
      const char *zTarget = (const char*)sqlite3_column_text(pSql, 3);
      const char *zCI = (const char*)sqlite3_column_text(pSql, 4);
      const char *zParent = (const char*)sqlite3_column_text(pSql, 5);

      if( zEQP==0 ) continue;
      if( zGlob==0 ) continue;
      rc = sqlite3_prepare_v2(db, zEQP, -1, &pExplain, 0);
      if( rc!=SQLITE_OK ) break;
      if( SQLITE_ROW==sqlite3_step(pExplain) ){
        const char *zPlan = (const char*)sqlite3_column_text(pExplain, 3);
        res = zPlan!=0 && (  0==sqlite3_strglob(zGlob, zPlan)
                          || 0==sqlite3_strglob(zGlobIPK, zPlan));
      }
      rc = sqlite3_finalize(pExplain);
      if( rc!=SQLITE_OK ) break;

      if( res<0 ){
        raw_printf(stderr, "Error: internal error");
        break;
      }else{
        if( bGroupByParent
        && (bVerbose || res==0)
        && (zPrev==0 || sqlite3_stricmp(zParent, zPrev))
        ){
          raw_printf(out, "-- Parent table %s\n", zParent);
          sqlite3_free(zPrev);
          zPrev = sqlite3_mprintf("%s", zParent);
        }

        if( res==0 ){
          raw_printf(out, "%s%s --> %s\n", zIndent, zCI, zTarget);
        }else if( bVerbose ){
          raw_printf(out, "%s/* no extra indexes required for %s -> %s */\n",
              zIndent, zFrom, zTarget
          );
        }
      }
    }
    sqlite3_free(zPrev);

    if( rc!=SQLITE_OK ){
      raw_printf(stderr, "%s\n", sqlite3_errmsg(db));
    }

    rc2 = sqlite3_finalize(pSql);
    if( rc==SQLITE_OK && rc2!=SQLITE_OK ){
      rc = rc2;
      raw_printf(stderr, "%s\n", sqlite3_errmsg(db));
    }
  }else{
    raw_printf(stderr, "%s\n", sqlite3_errmsg(db));
  }

  return rc;
}

/*
** Implementation of ".lint" dot command.
*/
static int lintDotCommand(
  ShellState *pState,             /* Current shell tool state */
  char **azArg,                   /* Array of arguments passed to dot command */
  int nArg                        /* Number of entries in azArg[] */
){
  int n;
  n = (nArg>=2 ? strlen30(azArg[1]) : 0);
  if( n<1 || sqlite3_strnicmp(azArg[1], "fkey-indexes", n) ) goto usage;
  return lintFkeyIndexes(pState, azArg, nArg);

 usage:
  raw_printf(stderr, "Usage %s sub-command ?switches...?\n", azArg[0]);
  raw_printf(stderr, "Where sub-commands are:\n");
  raw_printf(stderr, "    fkey-indexes\n");
  return SQLITE_ERROR;
}

#if !defined SQLITE_OMIT_VIRTUALTABLE
static void shellPrepare(
  sqlite3 *db, 
  int *pRc, 
  const char *zSql, 
  sqlite3_stmt **ppStmt
){
  *ppStmt = 0;
  if( *pRc==SQLITE_OK ){
    int rc = sqlite3_prepare_v2(db, zSql, -1, ppStmt, 0);
    if( rc!=SQLITE_OK ){
      raw_printf(stderr, "sql error: %s (%d)\n", 
          sqlite3_errmsg(db), sqlite3_errcode(db)
      );
      *pRc = rc;
    }
  }
}

/*
** Create a prepared statement using printf-style arguments for the SQL.
**
** This routine is could be marked "static".  But it is not always used,
** depending on compile-time options.  By omitting the "static", we avoid
** nuisance compiler warnings about "defined but not used".
*/
void shellPreparePrintf(
  sqlite3 *db, 
  int *pRc, 
  sqlite3_stmt **ppStmt,
  const char *zFmt, 
  ...
){
  *ppStmt = 0;
  if( *pRc==SQLITE_OK ){
    va_list ap;
    char *z;
    va_start(ap, zFmt);
    z = sqlite3_vmprintf(zFmt, ap);
    va_end(ap);
    if( z==0 ){
      *pRc = SQLITE_NOMEM;
    }else{
      shellPrepare(db, pRc, z, ppStmt);
      sqlite3_free(z);
    }
  }
}

/* Finalize the prepared statement created using shellPreparePrintf().
**
** This routine is could be marked "static".  But it is not always used,
** depending on compile-time options.  By omitting the "static", we avoid
** nuisance compiler warnings about "defined but not used".
*/
void shellFinalize(
  int *pRc, 
  sqlite3_stmt *pStmt
){
  if( pStmt ){
    sqlite3 *db = sqlite3_db_handle(pStmt);
    int rc = sqlite3_finalize(pStmt);
    if( *pRc==SQLITE_OK ){
      if( rc!=SQLITE_OK ){
        raw_printf(stderr, "SQL error: %s\n", sqlite3_errmsg(db));
      }
      *pRc = rc;
    }
  }
}

/* Reset the prepared statement created using shellPreparePrintf().
**
** This routine is could be marked "static".  But it is not always used,
** depending on compile-time options.  By omitting the "static", we avoid
** nuisance compiler warnings about "defined but not used".
*/
void shellReset(
  int *pRc, 
  sqlite3_stmt *pStmt
){
  int rc = sqlite3_reset(pStmt);
  if( *pRc==SQLITE_OK ){
    if( rc!=SQLITE_OK ){
      sqlite3 *db = sqlite3_db_handle(pStmt);
      raw_printf(stderr, "SQL error: %s\n", sqlite3_errmsg(db));
    }
    *pRc = rc;
  }
}
#endif /* !defined SQLITE_OMIT_VIRTUALTABLE */

#if !defined(SQLITE_OMIT_VIRTUALTABLE) && defined(SQLITE_HAVE_ZLIB)
/******************************************************************************
** The ".archive" or ".ar" command.
*/
/*
** Structure representing a single ".ar" command.
*/
typedef struct ArCommand ArCommand;
struct ArCommand {
  u8 eCmd;                        /* An AR_CMD_* value */
  u8 bVerbose;                    /* True if --verbose */
  u8 bZip;                        /* True if the archive is a ZIP */
  u8 bDryRun;                     /* True if --dry-run */
  u8 bAppend;                     /* True if --append */
  u8 bGlob;                       /* True if --glob */
  u8 fromCmdLine;                 /* Run from -A instead of .archive */
  int nArg;                       /* Number of command arguments */
  char *zSrcTable;                /* "sqlar", "zipfile($file)" or "zip" */
  const char *zFile;              /* --file argument, or NULL */
  const char *zDir;               /* --directory argument, or NULL */
  char **azArg;                   /* Array of command arguments */
  ShellState *p;                  /* Shell state */
  sqlite3 *db;                    /* Database containing the archive */
};

/*
** Print a usage message for the .ar command to stderr and return SQLITE_ERROR.
*/
static int arUsage(FILE *f){
  showHelp(f,"archive");
  return SQLITE_ERROR;
}

/*
** Print an error message for the .ar command to stderr and return 
** SQLITE_ERROR.
*/
static int arErrorMsg(ArCommand *pAr, const char *zFmt, ...){
  va_list ap;
  char *z;
  va_start(ap, zFmt);
  z = sqlite3_vmprintf(zFmt, ap);
  va_end(ap);
  utf8_printf(stderr, "Error: %s\n", z);
  if( pAr->fromCmdLine ){
    utf8_printf(stderr, "Use \"-A\" for more help\n");
  }else{
    utf8_printf(stderr, "Use \".archive --help\" for more help\n");
  }
  sqlite3_free(z);
  return SQLITE_ERROR;
}

/*
** Values for ArCommand.eCmd.
*/
#define AR_CMD_CREATE       1
#define AR_CMD_UPDATE       2
#define AR_CMD_INSERT       3
#define AR_CMD_EXTRACT      4
#define AR_CMD_LIST         5
#define AR_CMD_HELP         6
#define AR_CMD_REMOVE       7

/*
** Other (non-command) switches.
*/
#define AR_SWITCH_VERBOSE     8
#define AR_SWITCH_FILE        9
#define AR_SWITCH_DIRECTORY  10
#define AR_SWITCH_APPEND     11
#define AR_SWITCH_DRYRUN     12
#define AR_SWITCH_GLOB       13

static int arProcessSwitch(ArCommand *pAr, int eSwitch, const char *zArg){
  switch( eSwitch ){
    case AR_CMD_CREATE:
    case AR_CMD_EXTRACT:
    case AR_CMD_LIST:
    case AR_CMD_REMOVE:
    case AR_CMD_UPDATE:
    case AR_CMD_INSERT:
    case AR_CMD_HELP:
      if( pAr->eCmd ){
        return arErrorMsg(pAr, "multiple command options");
      }
      pAr->eCmd = eSwitch;
      break;

    case AR_SWITCH_DRYRUN:
      pAr->bDryRun = 1;
      break;
    case AR_SWITCH_GLOB:
      pAr->bGlob = 1;
      break;
    case AR_SWITCH_VERBOSE:
      pAr->bVerbose = 1;
      break;
    case AR_SWITCH_APPEND:
      pAr->bAppend = 1;
      /* Fall thru into --file */
    case AR_SWITCH_FILE:
      pAr->zFile = zArg;
      break;
    case AR_SWITCH_DIRECTORY:
      pAr->zDir = zArg;
      break;
  }

  return SQLITE_OK;
}

/*
** Parse the command line for an ".ar" command. The results are written into
** structure (*pAr). SQLITE_OK is returned if the command line is parsed
** successfully, otherwise an error message is written to stderr and 
** SQLITE_ERROR returned.
*/
static int arParseCommand(
  char **azArg,                   /* Array of arguments passed to dot command */
  int nArg,                       /* Number of entries in azArg[] */
  ArCommand *pAr                  /* Populate this object */
){
  struct ArSwitch {
    const char *zLong;
    char cShort;
    u8 eSwitch;
    u8 bArg;
  } aSwitch[] = {
    { "create",    'c', AR_CMD_CREATE,       0 },
    { "extract",   'x', AR_CMD_EXTRACT,      0 },
    { "insert",    'i', AR_CMD_INSERT,       0 },
    { "list",      't', AR_CMD_LIST,         0 },
    { "remove",    'r', AR_CMD_REMOVE,       0 },
    { "update",    'u', AR_CMD_UPDATE,       0 },
    { "help",      'h', AR_CMD_HELP,         0 },
    { "verbose",   'v', AR_SWITCH_VERBOSE,   0 },
    { "file",      'f', AR_SWITCH_FILE,      1 },
    { "append",    'a', AR_SWITCH_APPEND,    1 },
    { "directory", 'C', AR_SWITCH_DIRECTORY, 1 },
    { "dryrun",    'n', AR_SWITCH_DRYRUN,    0 },
    { "glob",      'g', AR_SWITCH_GLOB,      0 },
  };
  int nSwitch = sizeof(aSwitch) / sizeof(struct ArSwitch);
  struct ArSwitch *pEnd = &aSwitch[nSwitch];

  if( nArg<=1 ){
    utf8_printf(stderr, "Wrong number of arguments.  Usage:\n");
    return arUsage(stderr);
  }else{
    char *z = azArg[1];
    if( z[0]!='-' ){
      /* Traditional style [tar] invocation */
      int i;
      int iArg = 2;
      for(i=0; z[i]; i++){
        const char *zArg = 0;
        struct ArSwitch *pOpt;
        for(pOpt=&aSwitch[0]; pOpt<pEnd; pOpt++){
          if( z[i]==pOpt->cShort ) break;
        }
        if( pOpt==pEnd ){
          return arErrorMsg(pAr, "unrecognized option: %c", z[i]);
        }
        if( pOpt->bArg ){
          if( iArg>=nArg ){
            return arErrorMsg(pAr, "option requires an argument: %c",z[i]);
          }
          zArg = azArg[iArg++];
        }
        if( arProcessSwitch(pAr, pOpt->eSwitch, zArg) ) return SQLITE_ERROR;
      }
      pAr->nArg = nArg-iArg;
      if( pAr->nArg>0 ){
        pAr->azArg = &azArg[iArg];
      }
    }else{
      /* Non-traditional invocation */
      int iArg;
      for(iArg=1; iArg<nArg; iArg++){
        int n;
        z = azArg[iArg];
        if( z[0]!='-' ){
          /* All remaining command line words are command arguments. */
          pAr->azArg = &azArg[iArg];
          pAr->nArg = nArg-iArg;
          break;
        }
        n = strlen30(z);

        if( z[1]!='-' ){
          int i;
          /* One or more short options */
          for(i=1; i<n; i++){
            const char *zArg = 0;
            struct ArSwitch *pOpt;
            for(pOpt=&aSwitch[0]; pOpt<pEnd; pOpt++){
              if( z[i]==pOpt->cShort ) break;
            }
            if( pOpt==pEnd ){
              return arErrorMsg(pAr, "unrecognized option: %c", z[i]);
            }
            if( pOpt->bArg ){
              if( i<(n-1) ){
                zArg = &z[i+1];
                i = n;
              }else{
                if( iArg>=(nArg-1) ){
                  return arErrorMsg(pAr, "option requires an argument: %c",
                                    z[i]);
                }
                zArg = azArg[++iArg];
              }
            }
            if( arProcessSwitch(pAr, pOpt->eSwitch, zArg) ) return SQLITE_ERROR;
          }
        }else if( z[2]=='\0' ){
          /* A -- option, indicating that all remaining command line words
          ** are command arguments.  */
          pAr->azArg = &azArg[iArg+1];
          pAr->nArg = nArg-iArg-1;
          break;
        }else{
          /* A long option */
          const char *zArg = 0;             /* Argument for option, if any */
          struct ArSwitch *pMatch = 0;      /* Matching option */
          struct ArSwitch *pOpt;            /* Iterator */
          for(pOpt=&aSwitch[0]; pOpt<pEnd; pOpt++){
            const char *zLong = pOpt->zLong;
            if( (n-2)<=strlen30(zLong) && 0==memcmp(&z[2], zLong, n-2) ){
              if( pMatch ){
                return arErrorMsg(pAr, "ambiguous option: %s",z);
              }else{
                pMatch = pOpt;
              }
            }
          }

          if( pMatch==0 ){
            return arErrorMsg(pAr, "unrecognized option: %s", z);
          }
          if( pMatch->bArg ){
            if( iArg>=(nArg-1) ){
              return arErrorMsg(pAr, "option requires an argument: %s", z);
            }
            zArg = azArg[++iArg];
          }
          if( arProcessSwitch(pAr, pMatch->eSwitch, zArg) ) return SQLITE_ERROR;
        }
      }
    }
  }

  return SQLITE_OK;
}

/*
** This function assumes that all arguments within the ArCommand.azArg[]
** array refer to archive members, as for the --extract, --list or --remove
** commands. It checks that each of them are "present". If any specified
** file is not present in the archive, an error is printed to stderr and an
** error code returned. Otherwise, if all specified arguments are present
** in the archive, SQLITE_OK is returned. Here, "present" means either an
** exact equality when pAr->bGlob is false or a "name GLOB pattern" match
** when pAr->bGlob is true.
**
** This function strips any trailing '/' characters from each argument.
** This is consistent with the way the [tar] command seems to work on
** Linux.
*/
static int arCheckEntries(ArCommand *pAr){
  int rc = SQLITE_OK;
  if( pAr->nArg ){
    int i, j;
    sqlite3_stmt *pTest = 0;
    const char *zSel = (pAr->bGlob)
      ? "SELECT name FROM %s WHERE glob($name,name)"
      : "SELECT name FROM %s WHERE name=$name";

    shellPreparePrintf(pAr->db, &rc, &pTest, zSel, pAr->zSrcTable);
    j = sqlite3_bind_parameter_index(pTest, "$name");
    for(i=0; i<pAr->nArg && rc==SQLITE_OK; i++){
      char *z = pAr->azArg[i];
      int n = strlen30(z);
      int bOk = 0;
      while( n>0 && z[n-1]=='/' ) n--;
      z[n] = '\0';
      sqlite3_bind_text(pTest, j, z, -1, SQLITE_STATIC);
      if( SQLITE_ROW==sqlite3_step(pTest) ){
        bOk = 1;
      }
      shellReset(&rc, pTest);
      if( rc==SQLITE_OK && bOk==0 ){
        utf8_printf(stderr, "not found in archive: %s\n", z);
        rc = SQLITE_ERROR;
      }
    }
    shellFinalize(&rc, pTest);
  }
  return rc;
}

/*
** Format a WHERE clause that can be used against the "sqlar" table to
** identify all archive members that match the command arguments held
** in (*pAr). Leave this WHERE clause in (*pzWhere) before returning.
** The caller is responsible for eventually calling sqlite3_free() on
** any non-NULL (*pzWhere) value. Here, "match" means strict equality
** when pAr->bGlob is false and GLOB match when pAr->bGlob is true.
*/
static void arWhereClause(
  int *pRc, 
  ArCommand *pAr,
  char **pzWhere                  /* OUT: New WHERE clause */
){
  char *zWhere = 0;
  const char *zSameOp = (pAr->bGlob)? "GLOB" : "=";
  if( *pRc==SQLITE_OK ){
    if( pAr->nArg==0 ){
      zWhere = sqlite3_mprintf("1");
    }else{
      int i;
      const char *zSep = "";
      for(i=0; i<pAr->nArg; i++){
        const char *z = pAr->azArg[i];
        zWhere = sqlite3_mprintf(
          "%z%s name %s '%q' OR substr(name,1,%d) %s '%q/'", 
          zWhere, zSep, zSameOp, z, strlen30(z)+1, zSameOp, z
        );
        if( zWhere==0 ){
          *pRc = SQLITE_NOMEM;
          break;
        }
        zSep = " OR ";
      }
    }
  }
  *pzWhere = zWhere;
}

/*
** Implementation of .ar "lisT" command. 
*/
static int arListCommand(ArCommand *pAr){
  const char *zSql = "SELECT %s FROM %s WHERE %s"; 
  const char *azCols[] = {
    "name",
    "lsmode(mode), sz, datetime(mtime, 'unixepoch'), name"
  };

  char *zWhere = 0;
  sqlite3_stmt *pSql = 0;
  int rc;

  rc = arCheckEntries(pAr);
  arWhereClause(&rc, pAr, &zWhere);

  shellPreparePrintf(pAr->db, &rc, &pSql, zSql, azCols[pAr->bVerbose],
                     pAr->zSrcTable, zWhere);
  if( pAr->bDryRun ){
    utf8_printf(pAr->p->out, "%s\n", sqlite3_sql(pSql));
  }else{
    while( rc==SQLITE_OK && SQLITE_ROW==sqlite3_step(pSql) ){
      if( pAr->bVerbose ){
        utf8_printf(pAr->p->out, "%s % 10d  %s  %s\n",
            sqlite3_column_text(pSql, 0),
            sqlite3_column_int(pSql, 1), 
            sqlite3_column_text(pSql, 2),
            sqlite3_column_text(pSql, 3)
        );
      }else{
        utf8_printf(pAr->p->out, "%s\n", sqlite3_column_text(pSql, 0));
      }
    }
  }
  shellFinalize(&rc, pSql);
  sqlite3_free(zWhere);
  return rc;
}


/*
** Implementation of .ar "Remove" command.
*/
static int arRemoveCommand(ArCommand *pAr){
  int rc = 0;
  char *zSql = 0;
  char *zWhere = 0;

  if( pAr->nArg ){
    /* Verify that args actually exist within the archive before proceeding.
    ** And formulate a WHERE clause to match them.  */
    rc = arCheckEntries(pAr);
    arWhereClause(&rc, pAr, &zWhere);
  }
  if( rc==SQLITE_OK ){
    zSql = sqlite3_mprintf("DELETE FROM %s WHERE %s;",
                           pAr->zSrcTable, zWhere);
    if( pAr->bDryRun ){
      utf8_printf(pAr->p->out, "%s\n", zSql);
    }else{
      char *zErr = 0;
      rc = sqlite3_exec(pAr->db, "SAVEPOINT ar;", 0, 0, 0);
      if( rc==SQLITE_OK ){
        rc = sqlite3_exec(pAr->db, zSql, 0, 0, &zErr);
        if( rc!=SQLITE_OK ){
          sqlite3_exec(pAr->db, "ROLLBACK TO ar; RELEASE ar;", 0, 0, 0);
        }else{
          rc = sqlite3_exec(pAr->db, "RELEASE ar;", 0, 0, 0);
        }
      }
      if( zErr ){
        utf8_printf(stdout, "ERROR: %s\n", zErr);
        sqlite3_free(zErr);
      }
    }
  }
  sqlite3_free(zWhere);
  sqlite3_free(zSql);
  return rc;
}

/*
** Implementation of .ar "eXtract" command. 
*/
static int arExtractCommand(ArCommand *pAr){
  const char *zSql1 = 
    "SELECT "
    " ($dir || name),"
    " writefile(($dir || name), %s, mode, mtime) "
    "FROM %s WHERE (%s) AND (data IS NULL OR $dirOnly = 0)"
    " AND name NOT GLOB '*..[/\\]*'";

  const char *azExtraArg[] = { 
    "sqlar_uncompress(data, sz)",
    "data"
  };

  sqlite3_stmt *pSql = 0;
  int rc = SQLITE_OK;
  char *zDir = 0;
  char *zWhere = 0;
  int i, j;

  /* If arguments are specified, check that they actually exist within
  ** the archive before proceeding. And formulate a WHERE clause to
  ** match them.  */
  rc = arCheckEntries(pAr);
  arWhereClause(&rc, pAr, &zWhere);

  if( rc==SQLITE_OK ){
    if( pAr->zDir ){
      zDir = sqlite3_mprintf("%s/", pAr->zDir);
    }else{
      zDir = sqlite3_mprintf("");
    }
    if( zDir==0 ) rc = SQLITE_NOMEM;
  }

  shellPreparePrintf(pAr->db, &rc, &pSql, zSql1, 
      azExtraArg[pAr->bZip], pAr->zSrcTable, zWhere
  );

  if( rc==SQLITE_OK ){
    j = sqlite3_bind_parameter_index(pSql, "$dir");
    sqlite3_bind_text(pSql, j, zDir, -1, SQLITE_STATIC);

    /* Run the SELECT statement twice. The first time, writefile() is called
    ** for all archive members that should be extracted. The second time,
    ** only for the directories. This is because the timestamps for
    ** extracted directories must be reset after they are populated (as
    ** populating them changes the timestamp).  */
    for(i=0; i<2; i++){
      j = sqlite3_bind_parameter_index(pSql, "$dirOnly");
      sqlite3_bind_int(pSql, j, i);
      if( pAr->bDryRun ){
        utf8_printf(pAr->p->out, "%s\n", sqlite3_sql(pSql));
      }else{
        while( rc==SQLITE_OK && SQLITE_ROW==sqlite3_step(pSql) ){
          if( i==0 && pAr->bVerbose ){
            utf8_printf(pAr->p->out, "%s\n", sqlite3_column_text(pSql, 0));
          }
        }
      }
      shellReset(&rc, pSql);
    }
    shellFinalize(&rc, pSql);
  }

  sqlite3_free(zDir);
  sqlite3_free(zWhere);
  return rc;
}

/*
** Run the SQL statement in zSql.  Or if doing a --dryrun, merely print it out.
*/
static int arExecSql(ArCommand *pAr, const char *zSql){
  int rc;
  if( pAr->bDryRun ){
    utf8_printf(pAr->p->out, "%s\n", zSql);
    rc = SQLITE_OK;
  }else{
    char *zErr = 0;
    rc = sqlite3_exec(pAr->db, zSql, 0, 0, &zErr);
    if( zErr ){
      utf8_printf(stdout, "ERROR: %s\n", zErr);
      sqlite3_free(zErr);
    }
  }
  return rc;
}


/*
** Implementation of .ar "create", "insert", and "update" commands.
**
**     create    ->     Create a new SQL archive
**     insert    ->     Insert or reinsert all files listed
**     update    ->     Insert files that have changed or that were not
**                      previously in the archive
**
** Create the "sqlar" table in the database if it does not already exist.
** Then add each file in the azFile[] array to the archive. Directories
** are added recursively. If argument bVerbose is non-zero, a message is
** printed on stdout for each file archived.
**
** The create command is the same as update, except that it drops
** any existing "sqlar" table before beginning.  The "insert" command
** always overwrites every file named on the command-line, where as
** "update" only overwrites if the size or mtime or mode has changed.
*/
static int arCreateOrUpdateCommand(
  ArCommand *pAr,                 /* Command arguments and options */
  int bUpdate,                    /* true for a --create. */
  int bOnlyIfChanged              /* Only update if file has changed */
){
  const char *zCreate = 
      "CREATE TABLE IF NOT EXISTS sqlar(\n"
      "  name TEXT PRIMARY KEY,  -- name of the file\n"
      "  mode INT,               -- access permissions\n"
      "  mtime INT,              -- last modification time\n"
      "  sz INT,                 -- original file size\n"
      "  data BLOB               -- compressed content\n"
      ")";
  const char *zDrop = "DROP TABLE IF EXISTS sqlar";
  const char *zInsertFmt[2] = {
     "REPLACE INTO %s(name,mode,mtime,sz,data)\n"
     "  SELECT\n"
     "    %s,\n"
     "    mode,\n"
     "    mtime,\n"
     "    CASE substr(lsmode(mode),1,1)\n"
     "      WHEN '-' THEN length(data)\n"
     "      WHEN 'd' THEN 0\n"
     "      ELSE -1 END,\n"
     "    sqlar_compress(data)\n"
     "  FROM fsdir(%Q,%Q) AS disk\n"
     "  WHERE lsmode(mode) NOT LIKE '?%%'%s;"
     ,
     "REPLACE INTO %s(name,mode,mtime,data)\n"
     "  SELECT\n"
     "    %s,\n"
     "    mode,\n"
     "    mtime,\n"
     "    data\n"
     "  FROM fsdir(%Q,%Q) AS disk\n"
     "  WHERE lsmode(mode) NOT LIKE '?%%'%s;"
  };
  int i;                          /* For iterating through azFile[] */
  int rc;                         /* Return code */
  const char *zTab = 0;           /* SQL table into which to insert */
  char *zSql;
  char zTemp[50];
  char *zExists = 0;

  arExecSql(pAr, "PRAGMA page_size=512");
  rc = arExecSql(pAr, "SAVEPOINT ar;");
  if( rc!=SQLITE_OK ) return rc;
  zTemp[0] = 0; 
  if( pAr->bZip ){
    /* Initialize the zipfile virtual table, if necessary */
    if( pAr->zFile ){
      sqlite3_uint64 r;
      sqlite3_randomness(sizeof(r),&r);
      sqlite3_snprintf(sizeof(zTemp),zTemp,"zip%016llx",r);
      zTab = zTemp;
      zSql = sqlite3_mprintf(
         "CREATE VIRTUAL TABLE temp.%s USING zipfile(%Q)",
         zTab, pAr->zFile
      );
      rc = arExecSql(pAr, zSql);
      sqlite3_free(zSql);
    }else{
      zTab = "zip";
    }
  }else{
    /* Initialize the table for an SQLAR */
    zTab = "sqlar";
    if( bUpdate==0 ){
      rc = arExecSql(pAr, zDrop);
      if( rc!=SQLITE_OK ) goto end_ar_transaction;
    }
    rc = arExecSql(pAr, zCreate);
  }
  if( bOnlyIfChanged ){
    zExists = sqlite3_mprintf(
      " AND NOT EXISTS("
          "SELECT 1 FROM %s AS mem"
          " WHERE mem.name=disk.name"
          " AND mem.mtime=disk.mtime"
          " AND mem.mode=disk.mode)", zTab);
  }else{
    zExists = sqlite3_mprintf("");
  }
  if( zExists==0 ) rc = SQLITE_NOMEM;
  for(i=0; i<pAr->nArg && rc==SQLITE_OK; i++){
    char *zSql2 = sqlite3_mprintf(zInsertFmt[pAr->bZip], zTab,
        pAr->bVerbose ? "shell_putsnl(name)" : "name",
        pAr->azArg[i], pAr->zDir, zExists);
    rc = arExecSql(pAr, zSql2);
    sqlite3_free(zSql2);
  }
end_ar_transaction:
  if( rc!=SQLITE_OK ){
    sqlite3_exec(pAr->db, "ROLLBACK TO ar; RELEASE ar;", 0, 0, 0);
  }else{
    rc = arExecSql(pAr, "RELEASE ar;");
    if( pAr->bZip && pAr->zFile ){
      zSql = sqlite3_mprintf("DROP TABLE %s", zTemp);
      arExecSql(pAr, zSql);
      sqlite3_free(zSql);
    }
  }
  sqlite3_free(zExists);
  return rc;
}

/*
** Implementation of ".ar" dot command.
*/
static int arDotCommand(
  ShellState *pState,          /* Current shell tool state */
  int fromCmdLine,             /* True if -A command-line option, not .ar cmd */
  char **azArg,                /* Array of arguments passed to dot command */
  int nArg                     /* Number of entries in azArg[] */
){
  ArCommand cmd;
  int rc;
  memset(&cmd, 0, sizeof(cmd));
  cmd.fromCmdLine = fromCmdLine;
  rc = arParseCommand(azArg, nArg, &cmd);
  if( rc==SQLITE_OK ){
    int eDbType = SHELL_OPEN_UNSPEC;
    cmd.p = pState;
    cmd.db = pState->db;
    if( cmd.zFile ){
      eDbType = deduceDatabaseType(cmd.zFile, 1);
    }else{
      eDbType = pState->openMode;
    }
    if( eDbType==SHELL_OPEN_ZIPFILE ){
      if( cmd.eCmd==AR_CMD_EXTRACT || cmd.eCmd==AR_CMD_LIST ){
        if( cmd.zFile==0 ){
          cmd.zSrcTable = sqlite3_mprintf("zip");
        }else{
          cmd.zSrcTable = sqlite3_mprintf("zipfile(%Q)", cmd.zFile);
        }
      }
      cmd.bZip = 1;
    }else if( cmd.zFile ){
      int flags;
      if( cmd.bAppend ) eDbType = SHELL_OPEN_APPENDVFS;
      if( cmd.eCmd==AR_CMD_CREATE || cmd.eCmd==AR_CMD_INSERT 
           || cmd.eCmd==AR_CMD_REMOVE || cmd.eCmd==AR_CMD_UPDATE ){
        flags = SQLITE_OPEN_READWRITE|SQLITE_OPEN_CREATE;
      }else{
        flags = SQLITE_OPEN_READONLY;
      }
      cmd.db = 0;
      if( cmd.bDryRun ){
        utf8_printf(pState->out, "-- open database '%s'%s\n", cmd.zFile,
             eDbType==SHELL_OPEN_APPENDVFS ? " using 'apndvfs'" : "");
      }
      rc = sqlite3_open_v2(cmd.zFile, &cmd.db, flags, 
             eDbType==SHELL_OPEN_APPENDVFS ? "apndvfs" : 0);
      if( rc!=SQLITE_OK ){
        utf8_printf(stderr, "cannot open file: %s (%s)\n", 
            cmd.zFile, sqlite3_errmsg(cmd.db)
        );
        goto end_ar_command;
      }
      sqlite3_fileio_init(cmd.db, 0, 0);
      sqlite3_sqlar_init(cmd.db, 0, 0);
      sqlite3_create_function(cmd.db, "shell_putsnl", 1, SQLITE_UTF8, cmd.p,
                              shellPutsFunc, 0, 0);

    }
    if( cmd.zSrcTable==0 && cmd.bZip==0 && cmd.eCmd!=AR_CMD_HELP ){
      if( cmd.eCmd!=AR_CMD_CREATE
       && sqlite3_table_column_metadata(cmd.db,0,"sqlar","name",0,0,0,0,0)
      ){
        utf8_printf(stderr, "database does not contain an 'sqlar' table\n");
        rc = SQLITE_ERROR;
        goto end_ar_command;
      }
      cmd.zSrcTable = sqlite3_mprintf("sqlar");
    }

    switch( cmd.eCmd ){
      case AR_CMD_CREATE:
        rc = arCreateOrUpdateCommand(&cmd, 0, 0);
        break;

      case AR_CMD_EXTRACT:
        rc = arExtractCommand(&cmd);
        break;

      case AR_CMD_LIST:
        rc = arListCommand(&cmd);
        break;

      case AR_CMD_HELP:
        arUsage(pState->out);
        break;

      case AR_CMD_INSERT:
        rc = arCreateOrUpdateCommand(&cmd, 1, 0);
        break;

      case AR_CMD_REMOVE:
        rc = arRemoveCommand(&cmd);
        break;

      default:
        assert( cmd.eCmd==AR_CMD_UPDATE );
        rc = arCreateOrUpdateCommand(&cmd, 1, 1);
        break;
    }
  }
end_ar_command:
  if( cmd.db!=pState->db ){
    close_db(cmd.db);
  }
  sqlite3_free(cmd.zSrcTable);

  return rc;
}
/* End of the ".archive" or ".ar" command logic
*******************************************************************************/
#endif /* !defined(SQLITE_OMIT_VIRTUALTABLE) && defined(SQLITE_HAVE_ZLIB) */

#if !defined(SQLITE_OMIT_VIRTUALTABLE) && defined(SQLITE_ENABLE_DBPAGE_VTAB)
/*
** If (*pRc) is not SQLITE_OK when this function is called, it is a no-op.
** Otherwise, the SQL statement or statements in zSql are executed using
** database connection db and the error code written to *pRc before
** this function returns.
*/
static void shellExec(sqlite3 *db, int *pRc, const char *zSql){
  int rc = *pRc;
  if( rc==SQLITE_OK ){
    char *zErr = 0;
    rc = sqlite3_exec(db, zSql, 0, 0, &zErr);
    if( rc!=SQLITE_OK ){
      raw_printf(stderr, "SQL error: %s\n", zErr);
    }
    sqlite3_free(zErr);
    *pRc = rc;
  }
}

/*
** Like shellExec(), except that zFmt is a printf() style format string.
*/
static void shellExecPrintf(sqlite3 *db, int *pRc, const char *zFmt, ...){
  char *z = 0;
  if( *pRc==SQLITE_OK ){
    va_list ap;
    va_start(ap, zFmt);
    z = sqlite3_vmprintf(zFmt, ap);
    va_end(ap);
    if( z==0 ){
      *pRc = SQLITE_NOMEM;
    }else{
      shellExec(db, pRc, z);
    }
    sqlite3_free(z);
  }
}

/*
** If *pRc is not SQLITE_OK when this function is called, it is a no-op.
** Otherwise, an attempt is made to allocate, zero and return a pointer
** to a buffer nByte bytes in size. If an OOM error occurs, *pRc is set
** to SQLITE_NOMEM and NULL returned.
*/
static void *shellMalloc(int *pRc, sqlite3_int64 nByte){
  void *pRet = 0;
  if( *pRc==SQLITE_OK ){
    pRet = sqlite3_malloc64(nByte);
    if( pRet==0 ){
      *pRc = SQLITE_NOMEM;
    }else{
      memset(pRet, 0, nByte);
    }
  }
  return pRet;
}

/*
** If *pRc is not SQLITE_OK when this function is called, it is a no-op.
** Otherwise, zFmt is treated as a printf() style string. The result of
** formatting it along with any trailing arguments is written into a 
** buffer obtained from sqlite3_malloc(), and pointer to which is returned.
** It is the responsibility of the caller to eventually free this buffer
** using a call to sqlite3_free().
** 
** If an OOM error occurs, (*pRc) is set to SQLITE_NOMEM and a NULL 
** pointer returned.
*/
static char *shellMPrintf(int *pRc, const char *zFmt, ...){
  char *z = 0;
  if( *pRc==SQLITE_OK ){
    va_list ap;
    va_start(ap, zFmt);
    z = sqlite3_vmprintf(zFmt, ap);
    va_end(ap);
    if( z==0 ){
      *pRc = SQLITE_NOMEM;
    }
  }
  return z;
}
static int sharedSchemaFix(ShellState *pState, const char *zDb, int eFix){
  int rc = SQLITE_OK;
  i64 iLast = 0;
  int iCookie = 0;
  int iAutoVacuum = 0;
  sqlite3_stmt *pStmt = 0;

  shellExecPrintf(pState->db, &rc, "ATTACH '%q' AS _shared_schema_tmp", zDb);
  shellExecPrintf(pState->db, &rc, "PRAGMA writable_schema = 1");
  shellExecPrintf(pState->db, &rc, "BEGIN");
  shellPreparePrintf(pState->db, &rc, &pStmt, 
      "SELECT max(rowid) FROM _shared_schema_tmp.sqlite_master"
  );
  sqlite3_step(pStmt);
  iLast = sqlite3_column_int64(pStmt, 0);
  shellFinalize(&rc, pStmt);
  shellPreparePrintf(pState->db, &rc, &pStmt,
      "INSERT INTO _shared_schema_tmp.sqlite_master SELECT "
      "  type, name, tbl_name, ("
      "    SELECT rootpage FROM _shared_schema_tmp.sqlite_master WHERE "
      "      type IS o.type AND name IS o.name AND rowid<=?"
      "  ), sql FROM main.sqlite_master AS o"
  );
  sqlite3_bind_int64(pStmt, 1, iLast);
  sqlite3_step(pStmt);
  shellFinalize(&rc, pStmt);

  shellExecPrintf(pState->db, &rc,
      "DELETE FROM _shared_schema_tmp.sqlite_master WHERE rowid<=%lld",
      iLast
  );
  shellExecPrintf(pState->db, &rc, "COMMIT");
  sqlite3_exec(pState->db, "PRAGMA writable_schema = 0", 0, 0, 0);

  /* Copy the auto-vacuum setting from main to the target db */
  shellPreparePrintf(pState->db, &rc, &pStmt, "PRAGMA main.auto_vacuum");
  sqlite3_step(pStmt);
  iAutoVacuum = sqlite3_column_int(pStmt, 0);
  shellFinalize(&rc, pStmt);
  shellExecPrintf(pState->db, &rc, 
      "PRAGMA _shared_schema_tmp.auto_vacuum = %d", iAutoVacuum
  );

  /* Vacuum the db in order to standardize the rootpage numbers. */
  shellExecPrintf(pState->db, &rc, "VACUUM _shared_schema_tmp");

  /* Set the schema-cookie value to the same as database "main" */
  shellPreparePrintf(pState->db, &rc, &pStmt, "PRAGMA main.schema_version");
  sqlite3_step(pStmt);
  iCookie = sqlite3_column_int(pStmt, 0);
  shellFinalize(&rc, pStmt);
  shellExecPrintf(pState->db, &rc, 
      "PRAGMA _shared_schema_tmp.schema_version = %d", iCookie
  );

  sqlite3_exec(pState->db, "DETACH _shared_schema_tmp", 0, 0, 0);
  return rc;
}

static int sharedSchemaCheck(ShellState *pState, const char *zDb, int *peFix){
  int rc = SQLITE_OK;
  int bFailed = 0;
  sqlite3_stmt *pStmt = 0;

  if( peFix ) *peFix = 0;
  shellExecPrintf(pState->db, &rc, "ATTACH '%q' AS _shared_schema_tmp", zDb);

  /* Check if this database has the same set of objects as the current db */
  shellPreparePrintf(pState->db, &rc, &pStmt, 
    "SELECT type, name FROM _shared_schema_tmp.sqlite_master AS o "
    "WHERE NOT EXISTS ("
    "  SELECT 1 FROM main.sqlite_master "
    "    WHERE name IS o.name AND type IS o.type"
    ")"
    " UNION ALL "
    "SELECT type, name FROM main.sqlite_master AS o "
    "WHERE NOT EXISTS ("
    "  SELECT 1 FROM _shared_schema_tmp.sqlite_master "
    "    WHERE name IS o.name AND type IS o.type"
    ")"
  );
  if( rc==SQLITE_OK && SQLITE_ROW==sqlite3_step(pStmt) ){
    utf8_printf(pState->out, "%s is NOT compatible (objects)\n", zDb);
    bFailed = 1;
  }
  shellFinalize(&rc, pStmt);

  /* Check if this database has the same set of SQL statements as the 
  ** current db. */
  if( bFailed==0 ){
    shellPreparePrintf(pState->db, &rc, &pStmt, 
        "SELECT 1 FROM _shared_schema_tmp.sqlite_master AS o "
        "WHERE sql IS NOT ("
        "  SELECT sql FROM main.sqlite_master "
        "    WHERE name IS o.name AND type IS o.type"
        ")"
    );
    if( rc==SQLITE_OK && SQLITE_ROW==sqlite3_step(pStmt) ){
      utf8_printf(pState->out, "%s is NOT compatible (SQL)\n", zDb);
      bFailed = 1;
    }
    shellFinalize(&rc, pStmt);
  }

  /* Check if this database has the same set of root pages as the current 
  ** db. */
  if( bFailed==0 ){
    shellPreparePrintf(pState->db, &rc, &pStmt, 
        "SELECT 1 FROM _shared_schema_tmp.sqlite_master AS o "
        "WHERE rootpage IS NOT ("
        "  SELECT rootpage FROM main.sqlite_master "
        "    WHERE name IS o.name AND type IS o.type"
        ")"
    );
    if( rc==SQLITE_OK && SQLITE_ROW==sqlite3_step(pStmt) ){
      if( peFix==0 ){
        utf8_printf(pState->out, "%s is NOT compatible (root pages)\n", zDb);
      }
      bFailed = 1;
      if( peFix ) *peFix = 1;
    }
    shellFinalize(&rc, pStmt);
  }

  if( bFailed==0 ){
    shellPreparePrintf(pState->db, &rc, &pStmt, 
        "SELECT 1 WHERE ("
        "  SELECT group_concat(rootpage || '.' || name || '.' || sql, '.') "
        "  FROM _shared_schema_tmp.sqlite_master"
        ") IS NOT ("
        "  SELECT group_concat(rootpage || '.' || name || '.' || sql, '.') "
        "  FROM main.sqlite_master"
        ")"
    );
    if( rc==SQLITE_OK && SQLITE_ROW==sqlite3_step(pStmt) ){
      if( peFix==0 ){
        utf8_printf(pState->out, 
            "%s is NOT compatible (order of sqlite_master rows)\n", zDb
        );
      }
      bFailed = 1;
      if( peFix ) *peFix = 2;
    }
    shellFinalize(&rc, pStmt);
  }

  if( bFailed==0 ){
    int iMain = -1;
    int iNew = +1;
    shellPreparePrintf(pState->db, &rc, &pStmt, 
        "PRAGMA main.schema_version"
    );
    if( rc==SQLITE_OK && SQLITE_ROW==sqlite3_step(pStmt) ){
      iMain = sqlite3_column_int(pStmt, 0);
    }
    shellFinalize(&rc, pStmt);
    shellPreparePrintf(pState->db, &rc, &pStmt, 
        "PRAGMA _shared_schema_tmp.schema_version"
    );
    if( rc==SQLITE_OK && SQLITE_ROW==sqlite3_step(pStmt) ){
      iNew = sqlite3_column_int(pStmt, 0);
    }
    shellFinalize(&rc, pStmt);
    if( rc==SQLITE_OK && iMain!=iNew ){
      if( peFix==0 ){
        utf8_printf(pState->out, 
            "%s is NOT compatible (schema cookie)\n", zDb
        );
      }
      bFailed = 1;
      if( peFix ) *peFix = 3;
    }
  }

  if( rc==SQLITE_OK && bFailed==0 ){
    utf8_printf(pState->out, "%s is compatible\n", zDb);
  }

  sqlite3_exec(pState->db, "DETACH _shared_schema_tmp", 0, 0, 0);
  return rc;
}

/*
** .shared-schema check|fix DB1 DB2...
*/
static int sharedSchemaDotCommand(
  ShellState *pState,             /* Current shell tool state */
  char **azArg,                   /* Array of arguments passed to dot command */
  int nArg                        /* Number of entries in azArg[] */
){
  int rc = SQLITE_OK;
  int bFix = 0;                   /* Fix databases if possible */
  int n1;
  int i;
  if( nArg<3 ){
    goto shared_schema_usage;
  }

  n1 = (int)strlen(azArg[1]);
  if( n1>0 && n1<=3 && memcmp("fix", azArg[1], n1)==0 ){
    bFix = 1;
  }else if( n1==0 || n1>5 || memcmp("check", azArg[1], n1) ){
    goto shared_schema_usage;
  }

  for(i=2; rc==SQLITE_OK && i<nArg; i++){
    int eFix = 0;
    rc = sharedSchemaCheck(pState, azArg[i], bFix ? &eFix : 0);
    if( rc==SQLITE_OK && bFix && eFix ){
      utf8_printf(pState->out, "Fixing %s... ", azArg[i]);
      fflush(pState->out);
      rc = sharedSchemaFix(pState, azArg[i], eFix);
      if( rc==SQLITE_OK ){
        rc = sharedSchemaCheck(pState, azArg[i], &eFix);
        if( rc==SQLITE_OK && eFix ){
          utf8_printf(pState->out, "VACUUMing main... ");
          fflush(pState->out);
          rc = sqlite3_exec(pState->db, "VACUUM main", 0, 0, 0);
          if( rc==SQLITE_OK ){
            rc = sharedSchemaCheck(pState, azArg[i], 0);
          }
        }
      }
    }
  }

  return rc;
 shared_schema_usage:
  raw_printf(stderr, "usage: .shared-schema check|fix DB1 DB2...\n");
  return SQLITE_ERROR;
}


/*
** When running the ".recover" command, each output table, and the special
** orphaned row table if it is required, is represented by an instance
** of the following struct.
*/
typedef struct RecoverTable RecoverTable;
struct RecoverTable {
  char *zQuoted;                  /* Quoted version of table name */
  int nCol;                       /* Number of columns in table */
  char **azlCol;                  /* Array of column lists */
  int iPk;                        /* Index of IPK column */
};

/*
** Free a RecoverTable object allocated by recoverFindTable() or
** recoverOrphanTable().
*/
static void recoverFreeTable(RecoverTable *pTab){
  if( pTab ){
    sqlite3_free(pTab->zQuoted);
    if( pTab->azlCol ){
      int i;
      for(i=0; i<=pTab->nCol; i++){
        sqlite3_free(pTab->azlCol[i]);
      }
      sqlite3_free(pTab->azlCol);
    }
    sqlite3_free(pTab);
  }
}

/*
** This function is a no-op if (*pRc) is not SQLITE_OK when it is called.
** Otherwise, it allocates and returns a RecoverTable object based on the
** final four arguments passed to this function. It is the responsibility
** of the caller to eventually free the returned object using
** recoverFreeTable().
*/
static RecoverTable *recoverNewTable(
  int *pRc,                       /* IN/OUT: Error code */
  const char *zName,              /* Name of table */
  const char *zSql,               /* CREATE TABLE statement */
  int bIntkey, 
  int nCol
){
  sqlite3 *dbtmp = 0;             /* sqlite3 handle for testing CREATE TABLE */
  int rc = *pRc;
  RecoverTable *pTab = 0;

  pTab = (RecoverTable*)shellMalloc(&rc, sizeof(RecoverTable));
  if( rc==SQLITE_OK ){
    int nSqlCol = 0;
    int bSqlIntkey = 0;
    sqlite3_stmt *pStmt = 0;
    
    rc = sqlite3_open("", &dbtmp);
    if( rc==SQLITE_OK ){
      sqlite3_create_function(dbtmp, "shell_idquote", 1, SQLITE_UTF8, 0,
                              shellIdQuote, 0, 0);
    }
    if( rc==SQLITE_OK ){
      rc = sqlite3_exec(dbtmp, "PRAGMA writable_schema = on", 0, 0, 0);
    }
    if( rc==SQLITE_OK ){
      rc = sqlite3_exec(dbtmp, zSql, 0, 0, 0);
      if( rc==SQLITE_ERROR ){
        rc = SQLITE_OK;
        goto finished;
      }
    }
    shellPreparePrintf(dbtmp, &rc, &pStmt, 
        "SELECT count(*) FROM pragma_table_info(%Q)", zName
    );
    if( rc==SQLITE_OK && SQLITE_ROW==sqlite3_step(pStmt) ){
      nSqlCol = sqlite3_column_int(pStmt, 0);
    }
    shellFinalize(&rc, pStmt);

    if( rc!=SQLITE_OK || nSqlCol<nCol ){
      goto finished;
    }

    shellPreparePrintf(dbtmp, &rc, &pStmt, 
      "SELECT ("
      "  SELECT substr(data,1,1)==X'0D' FROM sqlite_dbpage WHERE pgno=rootpage"
      ") FROM sqlite_schema WHERE name = %Q", zName
    );
    if( rc==SQLITE_OK && SQLITE_ROW==sqlite3_step(pStmt) ){
      bSqlIntkey = sqlite3_column_int(pStmt, 0);
    }
    shellFinalize(&rc, pStmt);

    if( bIntkey==bSqlIntkey ){
      int i;
      const char *zPk = "_rowid_";
      sqlite3_stmt *pPkFinder = 0;

      /* If this is an intkey table and there is an INTEGER PRIMARY KEY,
      ** set zPk to the name of the PK column, and pTab->iPk to the index
      ** of the column, where columns are 0-numbered from left to right.
      ** Or, if this is a WITHOUT ROWID table or if there is no IPK column,
      ** leave zPk as "_rowid_" and pTab->iPk at -2.  */
      pTab->iPk = -2;
      if( bIntkey ){
        shellPreparePrintf(dbtmp, &rc, &pPkFinder, 
          "SELECT cid, name FROM pragma_table_info(%Q) "
          "  WHERE pk=1 AND type='integer' COLLATE nocase"
          "  AND NOT EXISTS (SELECT cid FROM pragma_table_info(%Q) WHERE pk=2)"
          , zName, zName
        );
        if( rc==SQLITE_OK && SQLITE_ROW==sqlite3_step(pPkFinder) ){
          pTab->iPk = sqlite3_column_int(pPkFinder, 0);
          zPk = (const char*)sqlite3_column_text(pPkFinder, 1);
          if( zPk==0 ){ zPk = "_";  /* Defensive.  Should never happen */ }
        }
      }

      pTab->zQuoted = shellMPrintf(&rc, "\"%w\"", zName);
      pTab->azlCol = (char**)shellMalloc(&rc, sizeof(char*) * (nSqlCol+1));
      pTab->nCol = nSqlCol;

      if( bIntkey ){
        pTab->azlCol[0] = shellMPrintf(&rc, "\"%w\"", zPk);
      }else{
        pTab->azlCol[0] = shellMPrintf(&rc, "");
      }
      i = 1;
      shellPreparePrintf(dbtmp, &rc, &pStmt, 
          "SELECT %Q || group_concat(shell_idquote(name), ', ') "
          "  FILTER (WHERE cid!=%d) OVER (ORDER BY %s cid) "
          "FROM pragma_table_info(%Q)", 
          bIntkey ? ", " : "", pTab->iPk, 
          bIntkey ? "" : "(CASE WHEN pk=0 THEN 1000000 ELSE pk END), ",
          zName
      );
      while( rc==SQLITE_OK && SQLITE_ROW==sqlite3_step(pStmt) ){
        const char *zText = (const char*)sqlite3_column_text(pStmt, 0);
        pTab->azlCol[i] = shellMPrintf(&rc, "%s%s", pTab->azlCol[0], zText);
        i++;
      }
      shellFinalize(&rc, pStmt);

      shellFinalize(&rc, pPkFinder);
    }
  }

 finished:
  sqlite3_close(dbtmp);
  *pRc = rc;
  if( rc!=SQLITE_OK || (pTab && pTab->zQuoted==0) ){
    recoverFreeTable(pTab);
    pTab = 0;
  }
  return pTab;
}

/*
** This function is called to search the schema recovered from the
** sqlite_schema table of the (possibly) corrupt database as part
** of a ".recover" command. Specifically, for a table with root page
** iRoot and at least nCol columns. Additionally, if bIntkey is 0, the
** table must be a WITHOUT ROWID table, or if non-zero, not one of
** those.
**
** If a table is found, a (RecoverTable*) object is returned. Or, if
** no such table is found, but bIntkey is false and iRoot is the 
** root page of an index in the recovered schema, then (*pbNoop) is
** set to true and NULL returned. Or, if there is no such table or
** index, NULL is returned and (*pbNoop) set to 0, indicating that
** the caller should write data to the orphans table.
*/
static RecoverTable *recoverFindTable(
  ShellState *pState,             /* Shell state object */
  int *pRc,                       /* IN/OUT: Error code */
  int iRoot,                      /* Root page of table */
  int bIntkey,                    /* True for an intkey table */
  int nCol,                       /* Number of columns in table */
  int *pbNoop                     /* OUT: True if iRoot is root of index */
){
  sqlite3_stmt *pStmt = 0;
  RecoverTable *pRet = 0;
  int bNoop = 0;
  const char *zSql = 0;
  const char *zName = 0;

  /* Search the recovered schema for an object with root page iRoot. */
  shellPreparePrintf(pState->db, pRc, &pStmt,
      "SELECT type, name, sql FROM recovery.schema WHERE rootpage=%d", iRoot
  );
  while( *pRc==SQLITE_OK && SQLITE_ROW==sqlite3_step(pStmt) ){
    const char *zType = (const char*)sqlite3_column_text(pStmt, 0);
    if( bIntkey==0 && sqlite3_stricmp(zType, "index")==0 ){
      bNoop = 1;
      break;
    }
    if( sqlite3_stricmp(zType, "table")==0 ){
      zName = (const char*)sqlite3_column_text(pStmt, 1);
      zSql = (const char*)sqlite3_column_text(pStmt, 2);
      if( zName!=0 && zSql!=0 ){
        pRet = recoverNewTable(pRc, zName, zSql, bIntkey, nCol);
        break;
      }
    }
  }

  shellFinalize(pRc, pStmt);
  *pbNoop = bNoop;
  return pRet;
}

/*
** Return a RecoverTable object representing the orphans table.
*/
static RecoverTable *recoverOrphanTable(
  ShellState *pState,             /* Shell state object */
  int *pRc,                       /* IN/OUT: Error code */
  const char *zLostAndFound,      /* Base name for orphans table */
  int nCol                        /* Number of user data columns */
){
  RecoverTable *pTab = 0;
  if( nCol>=0 && *pRc==SQLITE_OK ){
    int i;

    /* This block determines the name of the orphan table. The prefered
    ** name is zLostAndFound. But if that clashes with another name
    ** in the recovered schema, try zLostAndFound_0, zLostAndFound_1
    ** and so on until a non-clashing name is found.  */
    int iTab = 0;
    char *zTab = shellMPrintf(pRc, "%s", zLostAndFound);
    sqlite3_stmt *pTest = 0;
    shellPrepare(pState->db, pRc,
        "SELECT 1 FROM recovery.schema WHERE name=?", &pTest
    );
    if( pTest ) sqlite3_bind_text(pTest, 1, zTab, -1, SQLITE_TRANSIENT);
    while( *pRc==SQLITE_OK && SQLITE_ROW==sqlite3_step(pTest) ){
      shellReset(pRc, pTest);
      sqlite3_free(zTab);
      zTab = shellMPrintf(pRc, "%s_%d", zLostAndFound, iTab++);
      sqlite3_bind_text(pTest, 1, zTab, -1, SQLITE_TRANSIENT);
    }
    shellFinalize(pRc, pTest);

    pTab = (RecoverTable*)shellMalloc(pRc, sizeof(RecoverTable));
    if( pTab ){
      pTab->zQuoted = shellMPrintf(pRc, "\"%w\"", zTab);
      pTab->nCol = nCol;
      pTab->iPk = -2;
      if( nCol>0 ){
        pTab->azlCol = (char**)shellMalloc(pRc, sizeof(char*) * (nCol+1));
        if( pTab->azlCol ){
          pTab->azlCol[nCol] = shellMPrintf(pRc, "");
          for(i=nCol-1; i>=0; i--){
            pTab->azlCol[i] = shellMPrintf(pRc, "%s, NULL", pTab->azlCol[i+1]);
          }
        }
      }

      if( *pRc!=SQLITE_OK ){
        recoverFreeTable(pTab);
        pTab = 0;
      }else{
        raw_printf(pState->out, 
            "CREATE TABLE %s(rootpgno INTEGER, "
            "pgno INTEGER, nfield INTEGER, id INTEGER", pTab->zQuoted
        );
        for(i=0; i<nCol; i++){
          raw_printf(pState->out, ", c%d", i);
        }
        raw_printf(pState->out, ");\n");
      }
    }
    sqlite3_free(zTab);
  }
  return pTab;
}

/*
** This function is called to recover data from the database. A script
** to construct a new database containing all recovered data is output
** on stream pState->out.
*/
static int recoverDatabaseCmd(ShellState *pState, int nArg, char **azArg){
  int rc = SQLITE_OK;
  sqlite3_stmt *pLoop = 0;        /* Loop through all root pages */
  sqlite3_stmt *pPages = 0;       /* Loop through all pages in a group */
  sqlite3_stmt *pCells = 0;       /* Loop through all cells in a page */
  const char *zRecoveryDb = "";   /* Name of "recovery" database */
  const char *zLostAndFound = "lost_and_found";
  int i;
  int nOrphan = -1;
  RecoverTable *pOrphan = 0;

  int bFreelist = 1;              /* 0 if --freelist-corrupt is specified */
  int bRowids = 1;                /* 0 if --no-rowids */
  for(i=1; i<nArg; i++){
    char *z = azArg[i];
    int n;
    if( z[0]=='-' && z[1]=='-' ) z++;
    n = strlen30(z);
    if( n<=17 && memcmp("-freelist-corrupt", z, n)==0 ){
      bFreelist = 0;
    }else
    if( n<=12 && memcmp("-recovery-db", z, n)==0 && i<(nArg-1) ){
      i++;
      zRecoveryDb = azArg[i];
    }else
    if( n<=15 && memcmp("-lost-and-found", z, n)==0 && i<(nArg-1) ){
      i++;
      zLostAndFound = azArg[i];
    }else
    if( n<=10 && memcmp("-no-rowids", z, n)==0 ){
      bRowids = 0;
    }
    else{
      utf8_printf(stderr, "unexpected option: %s\n", azArg[i]); 
      showHelp(pState->out, azArg[0]);
      return 1;
    }
  }

  shellExecPrintf(pState->db, &rc,
    /* Attach an in-memory database named 'recovery'. Create an indexed 
    ** cache of the sqlite_dbptr virtual table. */
    "PRAGMA writable_schema = on;"
    "ATTACH %Q AS recovery;"
    "DROP TABLE IF EXISTS recovery.dbptr;"
    "DROP TABLE IF EXISTS recovery.freelist;"
    "DROP TABLE IF EXISTS recovery.map;"
    "DROP TABLE IF EXISTS recovery.schema;"
    "CREATE TABLE recovery.freelist(pgno INTEGER PRIMARY KEY);", zRecoveryDb
  );

  if( bFreelist ){
    shellExec(pState->db, &rc,
      "WITH trunk(pgno) AS ("
      "  SELECT shell_int32("
      "      (SELECT data FROM sqlite_dbpage WHERE pgno=1), 8) AS x "
      "      WHERE x>0"
      "    UNION"
      "  SELECT shell_int32("
      "      (SELECT data FROM sqlite_dbpage WHERE pgno=trunk.pgno), 0) AS x "
      "      FROM trunk WHERE x>0"
      "),"
      "freelist(data, n, freepgno) AS ("
      "  SELECT data, min(16384, shell_int32(data, 1)-1), t.pgno "
      "      FROM trunk t, sqlite_dbpage s WHERE s.pgno=t.pgno"
      "    UNION ALL"
      "  SELECT data, n-1, shell_int32(data, 2+n) "
      "      FROM freelist WHERE n>=0"
      ")"
      "REPLACE INTO recovery.freelist SELECT freepgno FROM freelist;"
    );
  }

  /* If this is an auto-vacuum database, add all pointer-map pages to
  ** the freelist table. Do this regardless of whether or not 
  ** --freelist-corrupt was specified.  */
  shellExec(pState->db, &rc, 
    "WITH ptrmap(pgno) AS ("
    "  SELECT 2 WHERE shell_int32("
    "    (SELECT data FROM sqlite_dbpage WHERE pgno=1), 13"
    "  )"
    "    UNION ALL "
    "  SELECT pgno+1+(SELECT page_size FROM pragma_page_size)/5 AS pp "
    "  FROM ptrmap WHERE pp<=(SELECT page_count FROM pragma_page_count)"
    ")"
    "REPLACE INTO recovery.freelist SELECT pgno FROM ptrmap"
  );

  shellExec(pState->db, &rc, 
    "CREATE TABLE recovery.dbptr("
    "      pgno, child, PRIMARY KEY(child, pgno)"
    ") WITHOUT ROWID;"
    "INSERT OR IGNORE INTO recovery.dbptr(pgno, child) "
    "    SELECT * FROM sqlite_dbptr"
    "      WHERE pgno NOT IN freelist AND child NOT IN freelist;"

    /* Delete any pointer to page 1. This ensures that page 1 is considered
    ** a root page, regardless of how corrupt the db is. */
    "DELETE FROM recovery.dbptr WHERE child = 1;"

    /* Delete all pointers to any pages that have more than one pointer
    ** to them. Such pages will be treated as root pages when recovering
    ** data.  */
    "DELETE FROM recovery.dbptr WHERE child IN ("
    "  SELECT child FROM recovery.dbptr GROUP BY child HAVING count(*)>1"
    ");"

    /* Create the "map" table that will (eventually) contain instructions
    ** for dealing with each page in the db that contains one or more 
    ** records. */
    "CREATE TABLE recovery.map("
      "pgno INTEGER PRIMARY KEY, maxlen INT, intkey, root INT"
    ");"

    /* Populate table [map]. If there are circular loops of pages in the
    ** database, the following adds all pages in such a loop to the map
    ** as individual root pages. This could be handled better.  */
    "WITH pages(i, maxlen) AS ("
    "  SELECT page_count, ("
    "    SELECT max(field+1) FROM sqlite_dbdata WHERE pgno=page_count"
    "  ) FROM pragma_page_count WHERE page_count>0"
    "    UNION ALL"
    "  SELECT i-1, ("
    "    SELECT max(field+1) FROM sqlite_dbdata WHERE pgno=i-1"
    "  ) FROM pages WHERE i>=2"
    ")"
    "INSERT INTO recovery.map(pgno, maxlen, intkey, root) "
    "  SELECT i, maxlen, NULL, ("
    "    WITH p(orig, pgno, parent) AS ("
    "      SELECT 0, i, (SELECT pgno FROM recovery.dbptr WHERE child=i)"
    "        UNION "
    "      SELECT i, p.parent, "
    "        (SELECT pgno FROM recovery.dbptr WHERE child=p.parent) FROM p"
    "    )"
    "    SELECT pgno FROM p WHERE (parent IS NULL OR pgno = orig)"
    ") "
    "FROM pages WHERE maxlen IS NOT NULL AND i NOT IN freelist;"
    "UPDATE recovery.map AS o SET intkey = ("
    "  SELECT substr(data, 1, 1)==X'0D' FROM sqlite_dbpage WHERE pgno=o.pgno"
    ");"

    /* Extract data from page 1 and any linked pages into table
    ** recovery.schema. With the same schema as an sqlite_schema table.  */
    "CREATE TABLE recovery.schema(type, name, tbl_name, rootpage, sql);"
    "INSERT INTO recovery.schema SELECT "
    "  max(CASE WHEN field=0 THEN value ELSE NULL END),"
    "  max(CASE WHEN field=1 THEN value ELSE NULL END),"
    "  max(CASE WHEN field=2 THEN value ELSE NULL END),"
    "  max(CASE WHEN field=3 THEN value ELSE NULL END),"
    "  max(CASE WHEN field=4 THEN value ELSE NULL END)"
    "FROM sqlite_dbdata WHERE pgno IN ("
    "  SELECT pgno FROM recovery.map WHERE root=1"
    ")"
    "GROUP BY pgno, cell;"
    "CREATE INDEX recovery.schema_rootpage ON schema(rootpage);"
  );

  /* Open a transaction, then print out all non-virtual, non-"sqlite_%" 
  ** CREATE TABLE statements that extracted from the existing schema.  */
  if( rc==SQLITE_OK ){
    sqlite3_stmt *pStmt = 0;
    /* ".recover" might output content in an order which causes immediate
    ** foreign key constraints to be violated. So disable foreign-key
    ** constraint enforcement to prevent problems when running the output
    ** script. */
    raw_printf(pState->out, "PRAGMA foreign_keys=OFF;\n");
    raw_printf(pState->out, "BEGIN;\n");
    raw_printf(pState->out, "PRAGMA writable_schema = on;\n");
    shellPrepare(pState->db, &rc,
        "SELECT sql FROM recovery.schema "
        "WHERE type='table' AND sql LIKE 'create table%'", &pStmt
    );
    while( rc==SQLITE_OK && SQLITE_ROW==sqlite3_step(pStmt) ){
      const char *zCreateTable = (const char*)sqlite3_column_text(pStmt, 0);
      raw_printf(pState->out, "CREATE TABLE IF NOT EXISTS %s;\n", 
          &zCreateTable[12]
      );
    }
    shellFinalize(&rc, pStmt);
  }

  /* Figure out if an orphan table will be required. And if so, how many
  ** user columns it should contain */
  shellPrepare(pState->db, &rc, 
      "SELECT coalesce(max(maxlen), -2) FROM recovery.map WHERE root>1"
      , &pLoop
  );
  if( rc==SQLITE_OK && SQLITE_ROW==sqlite3_step(pLoop) ){
    nOrphan = sqlite3_column_int(pLoop, 0);
  }
  shellFinalize(&rc, pLoop);
  pLoop = 0;

  shellPrepare(pState->db, &rc,
      "SELECT pgno FROM recovery.map WHERE root=?", &pPages
  );

  shellPrepare(pState->db, &rc,
      "SELECT max(field), group_concat(shell_escape_crnl(quote"
      "(case when (? AND field<0) then NULL else value end)"
      "), ', ')"
      ", min(field) "
      "FROM sqlite_dbdata WHERE pgno = ? AND field != ?"
      "GROUP BY cell", &pCells
  );

  /* Loop through each root page. */
  shellPrepare(pState->db, &rc, 
      "SELECT root, intkey, max(maxlen) FROM recovery.map" 
      " WHERE root>1 GROUP BY root, intkey ORDER BY root=("
      "  SELECT rootpage FROM recovery.schema WHERE name='sqlite_sequence'"
      ")", &pLoop
  );
  while( rc==SQLITE_OK && SQLITE_ROW==sqlite3_step(pLoop) ){
    int iRoot = sqlite3_column_int(pLoop, 0);
    int bIntkey = sqlite3_column_int(pLoop, 1);
    int nCol = sqlite3_column_int(pLoop, 2);
    int bNoop = 0;
    RecoverTable *pTab;

    assert( bIntkey==0 || bIntkey==1 );
    pTab = recoverFindTable(pState, &rc, iRoot, bIntkey, nCol, &bNoop);
    if( bNoop || rc ) continue;
    if( pTab==0 ){
      if( pOrphan==0 ){
        pOrphan = recoverOrphanTable(pState, &rc, zLostAndFound, nOrphan);
      }
      pTab = pOrphan;
      if( pTab==0 ) break;
    }

    if( 0==sqlite3_stricmp(pTab->zQuoted, "\"sqlite_sequence\"") ){
      raw_printf(pState->out, "DELETE FROM sqlite_sequence;\n");
    }
    sqlite3_bind_int(pPages, 1, iRoot);
    if( bRowids==0 && pTab->iPk<0 ){
      sqlite3_bind_int(pCells, 1, 1);
    }else{
      sqlite3_bind_int(pCells, 1, 0);
    }
    sqlite3_bind_int(pCells, 3, pTab->iPk);

    while( rc==SQLITE_OK && SQLITE_ROW==sqlite3_step(pPages) ){
      int iPgno = sqlite3_column_int(pPages, 0);
      sqlite3_bind_int(pCells, 2, iPgno);
      while( rc==SQLITE_OK && SQLITE_ROW==sqlite3_step(pCells) ){
        int nField = sqlite3_column_int(pCells, 0);
        int iMin = sqlite3_column_int(pCells, 2);
        const char *zVal = (const char*)sqlite3_column_text(pCells, 1);

        RecoverTable *pTab2 = pTab;
        if( pTab!=pOrphan && (iMin<0)!=bIntkey ){
          if( pOrphan==0 ){
            pOrphan = recoverOrphanTable(pState, &rc, zLostAndFound, nOrphan);
          }
          pTab2 = pOrphan;
          if( pTab2==0 ) break;
        }

        nField = nField+1;
        if( pTab2==pOrphan ){
          raw_printf(pState->out, 
              "INSERT INTO %s VALUES(%d, %d, %d, %s%s%s);\n",
              pTab2->zQuoted, iRoot, iPgno, nField,
              iMin<0 ? "" : "NULL, ", zVal, pTab2->azlCol[nField]
          );
        }else{
          raw_printf(pState->out, "INSERT INTO %s(%s) VALUES( %s );\n", 
              pTab2->zQuoted, pTab2->azlCol[nField], zVal
          );
        }
      }
      shellReset(&rc, pCells);
    }
    shellReset(&rc, pPages);
    if( pTab!=pOrphan ) recoverFreeTable(pTab);
  }
  shellFinalize(&rc, pLoop);
  shellFinalize(&rc, pPages);
  shellFinalize(&rc, pCells);
  recoverFreeTable(pOrphan);

  /* The rest of the schema */
  if( rc==SQLITE_OK ){
    sqlite3_stmt *pStmt = 0;
    shellPrepare(pState->db, &rc, 
        "SELECT sql, name FROM recovery.schema "
        "WHERE sql NOT LIKE 'create table%'", &pStmt
    );
    while( rc==SQLITE_OK && SQLITE_ROW==sqlite3_step(pStmt) ){
      const char *zSql = (const char*)sqlite3_column_text(pStmt, 0);
      if( sqlite3_strnicmp(zSql, "create virt", 11)==0 ){
        const char *zName = (const char*)sqlite3_column_text(pStmt, 1);
        char *zPrint = shellMPrintf(&rc, 
          "INSERT INTO sqlite_schema VALUES('table', %Q, %Q, 0, %Q)",
          zName, zName, zSql
        );
        raw_printf(pState->out, "%s;\n", zPrint);
        sqlite3_free(zPrint);
      }else{
        raw_printf(pState->out, "%s;\n", zSql);
      }
    }
    shellFinalize(&rc, pStmt);
  }

  if( rc==SQLITE_OK ){
    raw_printf(pState->out, "PRAGMA writable_schema = off;\n");
    raw_printf(pState->out, "COMMIT;\n");
  }
  sqlite3_exec(pState->db, "DETACH recovery", 0, 0, 0);
  return rc;
}
#endif /* !(SQLITE_OMIT_VIRTUALTABLE) && defined(SQLITE_ENABLE_DBPAGE_VTAB) */


/*
 * zAutoColumn(zCol, &db, ?) => Maybe init db, add column zCol to it.
 * zAutoColumn(0, &db, ?) => (db!=0) Form columns spec for CREATE TABLE,
 *   close db and set it to 0, and return the columns spec, to later
 *   be sqlite3_free()'ed by the caller.
 * The return is 0 when either:
 *   (a) The db was not initialized and zCol==0 (There are no columns.)
 *   (b) zCol!=0  (Column was added, db initialized as needed.)
 * The 3rd argument, pRenamed, references an out parameter. If the
 * pointer is non-zero, its referent will be set to a summary of renames
 * done if renaming was necessary, or set to 0 if none was done. The out
 * string (if any) must be sqlite3_free()'ed by the caller.
 */
#ifdef SHELL_DEBUG
#define rc_err_oom_die(rc) \
  if( rc==SQLITE_NOMEM ) shell_check_oom(0); \
  else if(!(rc==SQLITE_OK||rc==SQLITE_DONE)) \
    fprintf(stderr,"E:%d\n",rc), assert(0)
#else
static void rc_err_oom_die(int rc){
  if( rc==SQLITE_NOMEM ) shell_check_oom(0);
  assert(rc==SQLITE_OK||rc==SQLITE_DONE);
}
#endif

#ifdef SHELL_COLFIX_DB /* If this is set, the DB can be in a file. */
static char zCOL_DB[] = SHELL_STRINGIFY(SHELL_COLFIX_DB);
#else  /* Otherwise, memory is faster/better for the transient DB. */
static const char *zCOL_DB = ":memory:";
#endif

/* Define character (as C string) to separate generated column ordinal
 * from protected part of incoming column names. This defaults to "_"
 * so that incoming column identifiers that did not need not be quoted
 * remain usable without being quoted. It must be one character.
 */
#ifndef SHELL_AUTOCOLUMN_SEP
# define AUTOCOLUMN_SEP "_"
#else
# define AUTOCOLUMN_SEP SHELL_STRINGIFY(SHELL_AUTOCOLUMN_SEP)
#endif

static char *zAutoColumn(const char *zColNew, sqlite3 **pDb, char **pzRenamed){
  /* Queries and D{D,M}L used here */
  static const char * const zTabMake = "\
CREATE TABLE ColNames(\
 cpos INTEGER PRIMARY KEY,\
 name TEXT, nlen INT, chop INT, reps INT, suff TEXT);\
CREATE VIEW RepeatedNames AS \
SELECT DISTINCT t.name FROM ColNames t \
WHERE t.name COLLATE NOCASE IN (\
 SELECT o.name FROM ColNames o WHERE o.cpos<>t.cpos\
);\
";
  static const char * const zTabFill = "\
INSERT INTO ColNames(name,nlen,chop,reps,suff)\
 VALUES(iif(length(?1)>0,?1,'?'),max(length(?1),1),0,0,'')\
";
  static const char * const zHasDupes = "\
SELECT count(DISTINCT (substring(name,1,nlen-chop)||suff) COLLATE NOCASE)\
 <count(name) FROM ColNames\
";
#ifdef SHELL_COLUMN_RENAME_CLEAN
  static const char * const zDedoctor = "\
UPDATE ColNames SET chop=iif(\
  (substring(name,nlen,1) BETWEEN '0' AND '9')\
  AND (rtrim(name,'0123456790') glob '*"AUTOCOLUMN_SEP"'),\
 nlen-length(rtrim(name, '"AUTOCOLUMN_SEP"0123456789')),\
 0\
)\
";
#endif
  static const char * const zSetReps = "\
UPDATE ColNames AS t SET reps=\
(SELECT count(*) FROM ColNames d \
 WHERE substring(t.name,1,t.nlen-t.chop)=substring(d.name,1,d.nlen-d.chop)\
 COLLATE NOCASE\
)\
";
#ifdef SQLITE_ENABLE_MATH_FUNCTIONS
  static const char * const zColDigits = "\
SELECT CAST(ceil(log(count(*)+0.5)) AS INT) FROM ColNames \
";
#else
  /* Counting on SQLITE_MAX_COLUMN < 100,000 here. (32767 is the hard limit.) */
  static const char * const zColDigits = "\
SELECT CASE WHEN (nc < 10) THEN 1 WHEN (nc < 100) THEN 2 \
 WHEN (nc < 1000) THEN 3 WHEN (nc < 10000) THEN 4 \
 ELSE 5 FROM (SELECT count(*) AS nc FROM ColNames) \
";
#endif
  static const char * const zRenameRank =
#ifdef SHELL_COLUMN_RENAME_CLEAN
    "UPDATE ColNames AS t SET suff="
    "iif(reps>1, printf('%c%0*d', '"AUTOCOLUMN_SEP"', $1, cpos), '')"
#else /* ...RENAME_MINIMAL_ONE_PASS */
"WITH Lzn(nlz) AS (" /* Find minimum extraneous leading 0's for uniqueness */
"  SELECT 0 AS nlz"
"  UNION"
"  SELECT nlz+1 AS nlz FROM Lzn"
"  WHERE EXISTS("
"   SELECT 1"
"   FROM ColNames t, ColNames o"
"   WHERE"
"    iif(t.name IN (SELECT * FROM RepeatedNames),"
"     printf('%s"AUTOCOLUMN_SEP"%s',"
"      t.name, substring(printf('%.*c%0.*d',nlz+1,'0',$1,t.cpos),2)),"
"     t.name"
"    )"
"    ="
"    iif(o.name IN (SELECT * FROM RepeatedNames),"
"     printf('%s"AUTOCOLUMN_SEP"%s',"
"      o.name, substring(printf('%.*c%0.*d',nlz+1,'0',$1,o.cpos),2)),"
"     o.name"
"    )"
"    COLLATE NOCASE"
"    AND o.cpos<>t.cpos"
"   GROUP BY t.cpos"
"  )"
") UPDATE Colnames AS t SET"
" chop = 0," /* No chopping, never touch incoming names. */
" suff = iif(name IN (SELECT * FROM RepeatedNames),"
"  printf('"AUTOCOLUMN_SEP"%s', substring("
"   printf('%.*c%0.*d',(SELECT max(nlz) FROM Lzn)+1,'0',1,t.cpos),2)),"
"  ''"
" )"
#endif
    ;
  static const char * const zCollectVar = "\
SELECT\
 '('||x'0a'\
 || group_concat(\
  cname||' TEXT',\
  ','||iif((cpos-1)%4>0, ' ', x'0a'||' '))\
 ||')' AS ColsSpec \
FROM (\
 SELECT cpos, printf('\"%w\"',printf('%!.*s%s', nlen-chop,name,suff)) AS cname \
 FROM ColNames ORDER BY cpos\
)";
  static const char * const zRenamesDone =
    "SELECT group_concat("
    " printf('\"%w\" to \"%w\"',name,printf('%!.*s%s', nlen-chop, name, suff)),"
    " ','||x'0a')"
    "FROM ColNames WHERE suff<>'' OR chop!=0"
    ;
  int rc;
  sqlite3_stmt *pStmt = 0;
  assert(pDb!=0);
  if( zColNew ){
    /* Add initial or additional column. Init db if necessary. */
    if( *pDb==0 ){
      if( SQLITE_OK!=sqlite3_open(zCOL_DB, pDb) ) return 0;
#ifdef SHELL_COLFIX_DB
      if(*zCOL_DB!=':')
        sqlite3_exec(*pDb,"drop table if exists ColNames;"
                     "drop view if exists RepeatedNames;",0,0,0);
#endif
      rc = sqlite3_exec(*pDb, zTabMake, 0, 0, 0);
      rc_err_oom_die(rc);
    }
    assert(*pDb!=0);
    rc = sqlite3_prepare_v2(*pDb, zTabFill, -1, &pStmt, 0);
    rc_err_oom_die(rc);
    rc = sqlite3_bind_text(pStmt, 1, zColNew, -1, 0);
    rc_err_oom_die(rc);
    rc = sqlite3_step(pStmt);
    rc_err_oom_die(rc);
    sqlite3_finalize(pStmt);
    return 0;
  }else if( *pDb==0 ){
    return 0;
  }else{
    /* Formulate the columns spec, close the DB, zero *pDb. */
    char *zColsSpec = 0;
    int hasDupes = db_int(*pDb, zHasDupes);
    int nDigits = (hasDupes)? db_int(*pDb, zColDigits) : 0;
    if( hasDupes ){
#ifdef SHELL_COLUMN_RENAME_CLEAN
      rc = sqlite3_exec(*pDb, zDedoctor, 0, 0, 0);
      rc_err_oom_die(rc);
#endif
      rc = sqlite3_exec(*pDb, zSetReps, 0, 0, 0);
      rc_err_oom_die(rc);
      rc = sqlite3_prepare_v2(*pDb, zRenameRank, -1, &pStmt, 0);
      rc_err_oom_die(rc);
      sqlite3_bind_int(pStmt, 1, nDigits);
      rc = sqlite3_step(pStmt);
      sqlite3_finalize(pStmt);
      assert(rc==SQLITE_DONE);
    }
    assert(db_int(*pDb, zHasDupes)==0); /* Consider: remove this */
    rc = sqlite3_prepare_v2(*pDb, zCollectVar, -1, &pStmt, 0);
    rc_err_oom_die(rc);
    rc = sqlite3_step(pStmt);
    if( rc==SQLITE_ROW ){
      zColsSpec = sqlite3_mprintf("%s", sqlite3_column_text(pStmt, 0));
    }else{
      zColsSpec = 0;
    }
    if( pzRenamed!=0 ){
      if( !hasDupes ) *pzRenamed = 0;
      else{
        sqlite3_finalize(pStmt);
        if( SQLITE_OK==sqlite3_prepare_v2(*pDb, zRenamesDone, -1, &pStmt, 0)
            && SQLITE_ROW==sqlite3_step(pStmt) ){
          *pzRenamed = sqlite3_mprintf("%s", sqlite3_column_text(pStmt, 0));
        }else
          *pzRenamed = 0;
      }
    }
    sqlite3_finalize(pStmt);
    sqlite3_close(*pDb);
    *pDb = 0;
    return zColsSpec;
  }
}

/*
** If an input line begins with "." then invoke this routine to
** process that line.
**
** Return 1 on error, 2 to exit, and 0 otherwise.
*/
static int do_meta_command(char *zLine, ShellState *p){
  int h = 1;
  int nArg = 0;
  int n, c;
  int rc = 0;
  char *azArg[52];

#ifndef SQLITE_OMIT_VIRTUALTABLE
  if( p->expert.pExpert ){
    expertFinish(p, 1, 0);
  }
#endif

  /* Parse the input line into tokens.
  */
  while( zLine[h] && nArg<ArraySize(azArg)-1 ){
    while( IsSpace(zLine[h]) ){ h++; }
    if( zLine[h]==0 ) break;
    if( zLine[h]=='\'' || zLine[h]=='"' ){
      int delim = zLine[h++];
      azArg[nArg++] = &zLine[h];
      while( zLine[h] && zLine[h]!=delim ){
        if( zLine[h]=='\\' && delim=='"' && zLine[h+1]!=0 ) h++;
        h++;
      }
      if( zLine[h]==delim ){
        zLine[h++] = 0;
      }
      if( delim=='"' ) resolve_backslashes(azArg[nArg-1]);
    }else{
      azArg[nArg++] = &zLine[h];
      while( zLine[h] && !IsSpace(zLine[h]) ){ h++; }
      if( zLine[h] ) zLine[h++] = 0;
      resolve_backslashes(azArg[nArg-1]);
    }
  }
  azArg[nArg] = 0;

  /* Process the input line.
  */
  if( nArg==0 ) return 0; /* no tokens, no error */
  n = strlen30(azArg[0]);
  c = azArg[0][0];
  clearTempFile(p);

#ifndef SQLITE_OMIT_AUTHORIZATION
  if( c=='a' && strncmp(azArg[0], "auth", n)==0 ){
    if( nArg!=2 ){
      raw_printf(stderr, "Usage: .auth ON|OFF\n");
      rc = 1;
      goto meta_command_exit;
    }
    open_db(p, 0);
    if( booleanValue(azArg[1]) ){
      sqlite3_set_authorizer(p->db, shellAuth, p);
    }else if( p->bSafeModePersist ){
      sqlite3_set_authorizer(p->db, safeModeAuth, p);
    }else{
      sqlite3_set_authorizer(p->db, 0, 0);
    }
  }else
#endif

#if !defined(SQLITE_OMIT_VIRTUALTABLE) && defined(SQLITE_HAVE_ZLIB) \
  && !defined(SQLITE_SHELL_WASM_MODE)
  if( c=='a' && strncmp(azArg[0], "archive", n)==0 ){
    open_db(p, 0);
    failIfSafeMode(p, "cannot run .archive in safe mode");
    rc = arDotCommand(p, 0, azArg, nArg);
  }else
#endif

#ifndef SQLITE_SHELL_WASM_MODE
  if( (c=='b' && n>=3 && strncmp(azArg[0], "backup", n)==0)
   || (c=='s' && n>=3 && strncmp(azArg[0], "save", n)==0)
  ){
    const char *zDestFile = 0;
    const char *zDb = 0;
    sqlite3 *pDest;
    sqlite3_backup *pBackup;
    int j;
    int bAsync = 0;
    const char *zVfs = 0;
    failIfSafeMode(p, "cannot run .%s in safe mode", azArg[0]);
    for(j=1; j<nArg; j++){
      const char *z = azArg[j];
      if( z[0]=='-' ){
        if( z[1]=='-' ) z++;
        if( strcmp(z, "-append")==0 ){
          zVfs = "apndvfs";
        }else
        if( strcmp(z, "-async")==0 ){
          bAsync = 1;
        }else
        {
          utf8_printf(stderr, "unknown option: %s\n", azArg[j]);
          return 1;
        }
      }else if( zDestFile==0 ){
        zDestFile = azArg[j];
      }else if( zDb==0 ){
        zDb = zDestFile;
        zDestFile = azArg[j];
      }else{
        raw_printf(stderr, "Usage: .backup ?DB? ?OPTIONS? FILENAME\n");
        return 1;
      }
    }
    if( zDestFile==0 ){
      raw_printf(stderr, "missing FILENAME argument on .backup\n");
      return 1;
    }
    if( zDb==0 ) zDb = "main";
    rc = sqlite3_open_v2(zDestFile, &pDest, 
                  SQLITE_OPEN_READWRITE|SQLITE_OPEN_CREATE, zVfs);
    if( rc!=SQLITE_OK ){
      utf8_printf(stderr, "Error: cannot open \"%s\"\n", zDestFile);
      close_db(pDest);
      return 1;
    }
    if( bAsync ){
      sqlite3_exec(pDest, "PRAGMA synchronous=OFF; PRAGMA journal_mode=OFF;",
                   0, 0, 0);
    }
    open_db(p, 0);
    pBackup = sqlite3_backup_init(pDest, "main", p->db, zDb);
    if( pBackup==0 ){
      utf8_printf(stderr, "Error: %s\n", sqlite3_errmsg(pDest));
      close_db(pDest);
      return 1;
    }
    while(  (rc = sqlite3_backup_step(pBackup,100))==SQLITE_OK ){}
    sqlite3_backup_finish(pBackup);
    if( rc==SQLITE_DONE ){
      rc = 0;
    }else{
      utf8_printf(stderr, "Error: %s\n", sqlite3_errmsg(pDest));
      rc = 1;
    }
    close_db(pDest);
  }else
#endif /* !defined(SQLITE_SHELL_WASM_MODE) */

  if( c=='b' && n>=3 && strncmp(azArg[0], "bail", n)==0 ){
    if( nArg==2 ){
      bail_on_error = booleanValue(azArg[1]);
    }else{
      raw_printf(stderr, "Usage: .bail on|off\n");
      rc = 1;
    }
  }else

  if( c=='b' && n>=3 && strncmp(azArg[0], "binary", n)==0 ){
    if( nArg==2 ){
      if( booleanValue(azArg[1]) ){
        setBinaryMode(p->out, 1);
      }else{
        setTextMode(p->out, 1);
      }
    }else{
      raw_printf(stderr, "Usage: .binary on|off\n");
      rc = 1;
    }
  }else

  /* The undocumented ".breakpoint" command causes a call to the no-op
  ** routine named test_breakpoint().
  */
  if( c=='b' && n>=3 && strncmp(azArg[0], "breakpoint", n)==0 ){
    test_breakpoint();
  }else

#ifndef SQLITE_SHELL_WASM_MODE
  if( c=='c' && strcmp(azArg[0],"cd")==0 ){
    failIfSafeMode(p, "cannot run .cd in safe mode");
    if( nArg==2 ){
#if defined(_WIN32) || defined(WIN32)
      wchar_t *z = sqlite3_win32_utf8_to_unicode(azArg[1]);
      rc = !SetCurrentDirectoryW(z);
      sqlite3_free(z);
#else
      rc = chdir(azArg[1]);
#endif
      if( rc ){
        utf8_printf(stderr, "Cannot change to directory \"%s\"\n", azArg[1]);
        rc = 1;
      }
    }else{
      raw_printf(stderr, "Usage: .cd DIRECTORY\n");
      rc = 1;
    }
  }else
#endif /* !defined(SQLITE_SHELL_WASM_MODE) */

  if( c=='c' && n>=3 && strncmp(azArg[0], "changes", n)==0 ){
    if( nArg==2 ){
      setOrClearFlag(p, SHFLG_CountChanges, azArg[1]);
    }else{
      raw_printf(stderr, "Usage: .changes on|off\n");
      rc = 1;
    }
  }else

#ifndef SQLITE_SHELL_WASM_MODE
  /* Cancel output redirection, if it is currently set (by .testcase)
  ** Then read the content of the testcase-out.txt file and compare against
  ** azArg[1].  If there are differences, report an error and exit.
  */
  if( c=='c' && n>=3 && strncmp(azArg[0], "check", n)==0 ){
    char *zRes = 0;
    output_reset(p);
    if( nArg!=2 ){
      raw_printf(stderr, "Usage: .check GLOB-PATTERN\n");
      rc = 2;
    }else if( (zRes = readFile("testcase-out.txt", 0))==0 ){
      raw_printf(stderr, "Error: cannot read 'testcase-out.txt'\n");
      rc = 2;
    }else if( testcase_glob(azArg[1],zRes)==0 ){
      utf8_printf(stderr,
                 "testcase-%s FAILED\n Expected: [%s]\n      Got: [%s]\n",
                 p->zTestcase, azArg[1], zRes);
      rc = 1;
    }else{
      utf8_printf(stdout, "testcase-%s ok\n", p->zTestcase);
      p->nCheck++;
    }
    sqlite3_free(zRes);
  }else
#endif /* !defined(SQLITE_SHELL_WASM_MODE) */

#ifndef SQLITE_SHELL_WASM_MODE
  if( c=='c' && strncmp(azArg[0], "clone", n)==0 ){
    failIfSafeMode(p, "cannot run .clone in safe mode");
    if( nArg==2 ){
      tryToClone(p, azArg[1]);
    }else{
      raw_printf(stderr, "Usage: .clone FILENAME\n");
      rc = 1;
    }
  }else
#endif /* !defined(SQLITE_SHELL_WASM_MODE) */

  if( c=='c' && strncmp(azArg[0], "connection", n)==0 ){
    if( nArg==1 ){
      /* List available connections */
      int i;
      for(i=0; i<ArraySize(p->aAuxDb); i++){
        const char *zFile = p->aAuxDb[i].zDbFilename;
        if( p->aAuxDb[i].db==0 && p->pAuxDb!=&p->aAuxDb[i] ){
          zFile = "(not open)";
        }else if( zFile==0 ){
          zFile = "(memory)";
        }else if( zFile[0]==0 ){
          zFile = "(temporary-file)";
        }
        if( p->pAuxDb == &p->aAuxDb[i] ){
          utf8_printf(stdout, "ACTIVE %d: %s\n", i, zFile);
        }else if( p->aAuxDb[i].db!=0 ){
          utf8_printf(stdout, "       %d: %s\n", i, zFile);
        }
      }
    }else if( nArg==2 && IsDigit(azArg[1][0]) && azArg[1][1]==0 ){
      int i = azArg[1][0] - '0';
      if( p->pAuxDb != &p->aAuxDb[i] && i>=0 && i<ArraySize(p->aAuxDb) ){
        p->pAuxDb->db = p->db;
        p->pAuxDb = &p->aAuxDb[i];
        globalDb = p->db = p->pAuxDb->db;
        p->pAuxDb->db = 0;
      }
    }else if( nArg==3 && strcmp(azArg[1], "close")==0
           && IsDigit(azArg[2][0]) && azArg[2][1]==0 ){
      int i = azArg[2][0] - '0';
      if( i<0 || i>=ArraySize(p->aAuxDb) ){
        /* No-op */
      }else if( p->pAuxDb == &p->aAuxDb[i] ){
        raw_printf(stderr, "cannot close the active database connection\n");
        rc = 1;
      }else if( p->aAuxDb[i].db ){
        session_close_all(p, i);
        close_db(p->aAuxDb[i].db);
        p->aAuxDb[i].db = 0;
      }
    }else{
      raw_printf(stderr, "Usage: .connection [close] [CONNECTION-NUMBER]\n");
      rc = 1;
    }
  }else

  if( c=='d' && n>1 && strncmp(azArg[0], "databases", n)==0 ){
    char **azName = 0;
    int nName = 0;
    sqlite3_stmt *pStmt;
    int i;
    open_db(p, 0);
    rc = sqlite3_prepare_v2(p->db, "PRAGMA database_list", -1, &pStmt, 0);
    if( rc ){
      utf8_printf(stderr, "Error: %s\n", sqlite3_errmsg(p->db));
      rc = 1;
    }else{
      while( sqlite3_step(pStmt)==SQLITE_ROW ){
        const char *zSchema = (const char *)sqlite3_column_text(pStmt,1);
        const char *zFile = (const char*)sqlite3_column_text(pStmt,2);
        if( zSchema==0 || zFile==0 ) continue;
        azName = sqlite3_realloc(azName, (nName+1)*2*sizeof(char*));
        shell_check_oom(azName);
        azName[nName*2] = strdup(zSchema);
        azName[nName*2+1] = strdup(zFile);
        nName++;
      }
    }
    sqlite3_finalize(pStmt);
    for(i=0; i<nName; i++){
      int eTxn = sqlite3_txn_state(p->db, azName[i*2]);
      int bRdonly = sqlite3_db_readonly(p->db, azName[i*2]);
      const char *z = azName[i*2+1];
      utf8_printf(p->out, "%s: %s %s%s\n",
         azName[i*2],
         z && z[0] ? z : "\"\"",
         bRdonly ? "r/o" : "r/w",
         eTxn==SQLITE_TXN_NONE ? "" :
            eTxn==SQLITE_TXN_READ ? " read-txn" : " write-txn");
      free(azName[i*2]);
      free(azName[i*2+1]);
    }
    sqlite3_free(azName);
  }else

  if( c=='d' && n>=3 && strncmp(azArg[0], "dbconfig", n)==0 ){
    static const struct DbConfigChoices {
      const char *zName;
      int op;
    } aDbConfig[] = {
        { "defensive",          SQLITE_DBCONFIG_DEFENSIVE             },
        { "dqs_ddl",            SQLITE_DBCONFIG_DQS_DDL               },
        { "dqs_dml",            SQLITE_DBCONFIG_DQS_DML               },
        { "enable_fkey",        SQLITE_DBCONFIG_ENABLE_FKEY           },
        { "enable_qpsg",        SQLITE_DBCONFIG_ENABLE_QPSG           },
        { "enable_trigger",     SQLITE_DBCONFIG_ENABLE_TRIGGER        },
        { "enable_view",        SQLITE_DBCONFIG_ENABLE_VIEW           },
        { "fts3_tokenizer",     SQLITE_DBCONFIG_ENABLE_FTS3_TOKENIZER },
        { "legacy_alter_table", SQLITE_DBCONFIG_LEGACY_ALTER_TABLE    },
        { "legacy_file_format", SQLITE_DBCONFIG_LEGACY_FILE_FORMAT    },
        { "load_extension",     SQLITE_DBCONFIG_ENABLE_LOAD_EXTENSION },
        { "no_ckpt_on_close",   SQLITE_DBCONFIG_NO_CKPT_ON_CLOSE      },
        { "reset_database",     SQLITE_DBCONFIG_RESET_DATABASE        },
        { "trigger_eqp",        SQLITE_DBCONFIG_TRIGGER_EQP           },
        { "trusted_schema",     SQLITE_DBCONFIG_TRUSTED_SCHEMA        },
        { "writable_schema",    SQLITE_DBCONFIG_WRITABLE_SCHEMA       },
    };
    int ii, v;
    open_db(p, 0);
    for(ii=0; ii<ArraySize(aDbConfig); ii++){
      if( nArg>1 && strcmp(azArg[1], aDbConfig[ii].zName)!=0 ) continue;
      if( nArg>=3 ){
        sqlite3_db_config(p->db, aDbConfig[ii].op, booleanValue(azArg[2]), 0);
      }
      sqlite3_db_config(p->db, aDbConfig[ii].op, -1, &v);
      utf8_printf(p->out, "%19s %s\n", aDbConfig[ii].zName, v ? "on" : "off");
      if( nArg>1 ) break;
    }
    if( nArg>1 && ii==ArraySize(aDbConfig) ){
      utf8_printf(stderr, "Error: unknown dbconfig \"%s\"\n", azArg[1]);
      utf8_printf(stderr, "Enter \".dbconfig\" with no arguments for a list\n");
    }   
  }else

  if( c=='d' && n>=3 && strncmp(azArg[0], "dbinfo", n)==0 ){
    rc = shell_dbinfo_command(p, nArg, azArg);
  }else

#if !defined(SQLITE_OMIT_VIRTUALTABLE) && defined(SQLITE_ENABLE_DBPAGE_VTAB)
  if( c=='r' && strncmp(azArg[0], "recover", n)==0 ){
    open_db(p, 0);
    rc = recoverDatabaseCmd(p, nArg, azArg);
  }else
#endif /* !(SQLITE_OMIT_VIRTUALTABLE) && defined(SQLITE_ENABLE_DBPAGE_VTAB) */

  if( c=='d' && strncmp(azArg[0], "dump", n)==0 ){
    char *zLike = 0;
    char *zSql;
    int i;
    int savedShowHeader = p->showHeader;
    int savedShellFlags = p->shellFlgs;
    ShellClearFlag(p,
       SHFLG_PreserveRowid|SHFLG_Newlines|SHFLG_Echo
       |SHFLG_DumpDataOnly|SHFLG_DumpNoSys);
    for(i=1; i<nArg; i++){
      if( azArg[i][0]=='-' ){
        const char *z = azArg[i]+1;
        if( z[0]=='-' ) z++;
        if( strcmp(z,"preserve-rowids")==0 ){
#ifdef SQLITE_OMIT_VIRTUALTABLE
          raw_printf(stderr, "The --preserve-rowids option is not compatible"
                             " with SQLITE_OMIT_VIRTUALTABLE\n");
          rc = 1;
          sqlite3_free(zLike);
          goto meta_command_exit;
#else
          ShellSetFlag(p, SHFLG_PreserveRowid);
#endif
        }else
        if( strcmp(z,"newlines")==0 ){
          ShellSetFlag(p, SHFLG_Newlines);
        }else
        if( strcmp(z,"data-only")==0 ){
          ShellSetFlag(p, SHFLG_DumpDataOnly);
        }else
        if( strcmp(z,"nosys")==0 ){
          ShellSetFlag(p, SHFLG_DumpNoSys);
        }else
        {
          raw_printf(stderr, "Unknown option \"%s\" on \".dump\"\n", azArg[i]);
          rc = 1;
          sqlite3_free(zLike);
          goto meta_command_exit;
        }
      }else{
        /* azArg[i] contains a LIKE pattern. This ".dump" request should
        ** only dump data for tables for which either the table name matches
        ** the LIKE pattern, or the table appears to be a shadow table of
        ** a virtual table for which the name matches the LIKE pattern.
        */
        char *zExpr = sqlite3_mprintf(
            "name LIKE %Q ESCAPE '\\' OR EXISTS ("
            "  SELECT 1 FROM sqlite_schema WHERE "
            "    name LIKE %Q ESCAPE '\\' AND"
            "    sql LIKE 'CREATE VIRTUAL TABLE%%' AND"
            "    substr(o.name, 1, length(name)+1) == (name||'_')"
            ")", azArg[i], azArg[i]
        );
      
        if( zLike ){
          zLike = sqlite3_mprintf("%z OR %z", zLike, zExpr);
        }else{
          zLike = zExpr;
        }
      }
    }

    open_db(p, 0);

    if( (p->shellFlgs & SHFLG_DumpDataOnly)==0 ){
      /* When playing back a "dump", the content might appear in an order
      ** which causes immediate foreign key constraints to be violated.
      ** So disable foreign-key constraint enforcement to prevent problems. */
      raw_printf(p->out, "PRAGMA foreign_keys=OFF;\n");
      raw_printf(p->out, "BEGIN TRANSACTION;\n");
    }
    p->writableSchema = 0;
    p->showHeader = 0;
    /* Set writable_schema=ON since doing so forces SQLite to initialize
    ** as much of the schema as it can even if the sqlite_schema table is
    ** corrupt. */
    sqlite3_exec(p->db, "SAVEPOINT dump; PRAGMA writable_schema=ON", 0, 0, 0);
    p->nErr = 0;
    if( zLike==0 ) zLike = sqlite3_mprintf("true");
    zSql = sqlite3_mprintf(
      "SELECT name, type, sql FROM sqlite_schema AS o "
      "WHERE (%s) AND type=='table'"
      "  AND sql NOT NULL"
      " ORDER BY tbl_name='sqlite_sequence', rowid",
      zLike
    );
    run_schema_dump_query(p,zSql);
    sqlite3_free(zSql);
    if( (p->shellFlgs & SHFLG_DumpDataOnly)==0 ){
      zSql = sqlite3_mprintf(
        "SELECT sql FROM sqlite_schema AS o "
        "WHERE (%s) AND sql NOT NULL"
        "  AND type IN ('index','trigger','view')",
        zLike
      );
      run_table_dump_query(p, zSql);
      sqlite3_free(zSql);
    }
    sqlite3_free(zLike);
    if( p->writableSchema ){
      raw_printf(p->out, "PRAGMA writable_schema=OFF;\n");
      p->writableSchema = 0;
    }
    sqlite3_exec(p->db, "PRAGMA writable_schema=OFF;", 0, 0, 0);
    sqlite3_exec(p->db, "RELEASE dump;", 0, 0, 0);
    if( (p->shellFlgs & SHFLG_DumpDataOnly)==0 ){
      raw_printf(p->out, p->nErr?"ROLLBACK; -- due to errors\n":"COMMIT;\n");
    }
    p->showHeader = savedShowHeader;
    p->shellFlgs = savedShellFlags;
  }else

  if( c=='e' && strncmp(azArg[0], "echo", n)==0 ){
    if( nArg==2 ){
      setOrClearFlag(p, SHFLG_Echo, azArg[1]);
    }else{
      raw_printf(stderr, "Usage: .echo on|off\n");
      rc = 1;
    }
  }else

  if( c=='e' && strncmp(azArg[0], "eqp", n)==0 ){
    if( nArg==2 ){
      p->autoEQPtest = 0;
      if( p->autoEQPtrace ){
        if( p->db ) sqlite3_exec(p->db, "PRAGMA vdbe_trace=OFF;", 0, 0, 0);
        p->autoEQPtrace = 0;
      }
      if( strcmp(azArg[1],"full")==0 ){
        p->autoEQP = AUTOEQP_full;
      }else if( strcmp(azArg[1],"trigger")==0 ){
        p->autoEQP = AUTOEQP_trigger;
#ifdef SQLITE_DEBUG
      }else if( strcmp(azArg[1],"test")==0 ){
        p->autoEQP = AUTOEQP_on;
        p->autoEQPtest = 1;
      }else if( strcmp(azArg[1],"trace")==0 ){
        p->autoEQP = AUTOEQP_full;
        p->autoEQPtrace = 1;
        open_db(p, 0);
        sqlite3_exec(p->db, "SELECT name FROM sqlite_schema LIMIT 1", 0, 0, 0);
        sqlite3_exec(p->db, "PRAGMA vdbe_trace=ON;", 0, 0, 0);
#endif
      }else{
        p->autoEQP = (u8)booleanValue(azArg[1]);
      }
    }else{
      raw_printf(stderr, "Usage: .eqp off|on|trace|trigger|full\n");
      rc = 1;
    }
  }else

#ifndef SQLITE_SHELL_WASM_MODE
  if( c=='e' && strncmp(azArg[0], "exit", n)==0 ){
    if( nArg>1 && (rc = (int)integerValue(azArg[1]))!=0 ) exit(rc);
    rc = 2;
  }else
#endif

  /* The ".explain" command is automatic now.  It is largely pointless.  It
  ** retained purely for backwards compatibility */
  if( c=='e' && strncmp(azArg[0], "explain", n)==0 ){
    int val = 1;
    if( nArg>=2 ){
      if( strcmp(azArg[1],"auto")==0 ){
        val = 99;
      }else{
        val =  booleanValue(azArg[1]);
      }
    }
    if( val==1 && p->mode!=MODE_Explain ){
      p->normalMode = p->mode;
      p->mode = MODE_Explain;
      p->autoExplain = 0;
    }else if( val==0 ){
      if( p->mode==MODE_Explain ) p->mode = p->normalMode;
      p->autoExplain = 0;
    }else if( val==99 ){
      if( p->mode==MODE_Explain ) p->mode = p->normalMode;
      p->autoExplain = 1;
    }
  }else

#ifndef SQLITE_OMIT_VIRTUALTABLE
  if( c=='e' && strncmp(azArg[0], "expert", n)==0 ){
    if( p->bSafeMode ){
      raw_printf(stderr, 
        "Cannot run experimental commands such as \"%s\" in safe mode\n",
        azArg[0]);
      rc = 1;
    }else{
      open_db(p, 0);
      expertDotCommand(p, azArg, nArg);
    }
  }else
#endif

  if( c=='f' && strncmp(azArg[0], "filectrl", n)==0 ){
    static const struct {
       const char *zCtrlName;   /* Name of a test-control option */
       int ctrlCode;            /* Integer code for that option */
       const char *zUsage;      /* Usage notes */
    } aCtrl[] = {
      { "chunk_size",     SQLITE_FCNTL_CHUNK_SIZE,      "SIZE"           },
      { "data_version",   SQLITE_FCNTL_DATA_VERSION,    ""               },
      { "has_moved",      SQLITE_FCNTL_HAS_MOVED,       ""               },  
      { "lock_timeout",   SQLITE_FCNTL_LOCK_TIMEOUT,    "MILLISEC"       },
      { "persist_wal",    SQLITE_FCNTL_PERSIST_WAL,     "[BOOLEAN]"      },
   /* { "pragma",         SQLITE_FCNTL_PRAGMA,          "NAME ARG"       },*/
      { "psow",       SQLITE_FCNTL_POWERSAFE_OVERWRITE, "[BOOLEAN]"      },
      { "reserve_bytes",  SQLITE_FCNTL_RESERVE_BYTES,   "[N]"            },
      { "size_limit",     SQLITE_FCNTL_SIZE_LIMIT,      "[LIMIT]"        },
      { "tempfilename",   SQLITE_FCNTL_TEMPFILENAME,    ""               },
   /* { "win32_av_retry", SQLITE_FCNTL_WIN32_AV_RETRY,  "COUNT DELAY"    },*/
    };
    int filectrl = -1;
    int iCtrl = -1;
    sqlite3_int64 iRes = 0;  /* Integer result to display if rc2==1 */
    int isOk = 0;            /* 0: usage  1: %lld  2: no-result */
    int n2, i;
    const char *zCmd = 0;
    const char *zSchema = 0;

    open_db(p, 0);
    zCmd = nArg>=2 ? azArg[1] : "help";

    if( zCmd[0]=='-' 
     && (strcmp(zCmd,"--schema")==0 || strcmp(zCmd,"-schema")==0)
     && nArg>=4
    ){
      zSchema = azArg[2];
      for(i=3; i<nArg; i++) azArg[i-2] = azArg[i];
      nArg -= 2;
      zCmd = azArg[1];
    }

    /* The argument can optionally begin with "-" or "--" */
    if( zCmd[0]=='-' && zCmd[1] ){
      zCmd++;
      if( zCmd[0]=='-' && zCmd[1] ) zCmd++;
    }

    /* --help lists all file-controls */
    if( strcmp(zCmd,"help")==0 ){
      utf8_printf(p->out, "Available file-controls:\n");
      for(i=0; i<ArraySize(aCtrl); i++){
        utf8_printf(p->out, "  .filectrl %s %s\n",
                    aCtrl[i].zCtrlName, aCtrl[i].zUsage);
      }
      rc = 1;
      goto meta_command_exit;
    }

    /* convert filectrl text option to value. allow any unique prefix
    ** of the option name, or a numerical value. */
    n2 = strlen30(zCmd);
    for(i=0; i<ArraySize(aCtrl); i++){
      if( strncmp(zCmd, aCtrl[i].zCtrlName, n2)==0 ){
        if( filectrl<0 ){
          filectrl = aCtrl[i].ctrlCode;
          iCtrl = i;
        }else{
          utf8_printf(stderr, "Error: ambiguous file-control: \"%s\"\n"
                              "Use \".filectrl --help\" for help\n", zCmd);
          rc = 1;
          goto meta_command_exit;
        }
      }
    }
    if( filectrl<0 ){
      utf8_printf(stderr,"Error: unknown file-control: %s\n"
                         "Use \".filectrl --help\" for help\n", zCmd);
    }else{
      switch(filectrl){
        case SQLITE_FCNTL_SIZE_LIMIT: {
          if( nArg!=2 && nArg!=3 ) break;
          iRes = nArg==3 ? integerValue(azArg[2]) : -1;
          sqlite3_file_control(p->db, zSchema, SQLITE_FCNTL_SIZE_LIMIT, &iRes);
          isOk = 1;
          break;
        }
        case SQLITE_FCNTL_LOCK_TIMEOUT:
        case SQLITE_FCNTL_CHUNK_SIZE: {
          int x;
          if( nArg!=3 ) break;
          x = (int)integerValue(azArg[2]);
          sqlite3_file_control(p->db, zSchema, filectrl, &x);
          isOk = 2;
          break;
        }
        case SQLITE_FCNTL_PERSIST_WAL:
        case SQLITE_FCNTL_POWERSAFE_OVERWRITE: {
          int x;
          if( nArg!=2 && nArg!=3 ) break;
          x = nArg==3 ? booleanValue(azArg[2]) : -1;
          sqlite3_file_control(p->db, zSchema, filectrl, &x);
          iRes = x;
          isOk = 1;
          break;
        }
        case SQLITE_FCNTL_DATA_VERSION:
        case SQLITE_FCNTL_HAS_MOVED: {
          int x;
          if( nArg!=2 ) break;
          sqlite3_file_control(p->db, zSchema, filectrl, &x);
          iRes = x;
          isOk = 1;
          break;
        }
        case SQLITE_FCNTL_TEMPFILENAME: {
          char *z = 0;
          if( nArg!=2 ) break;
          sqlite3_file_control(p->db, zSchema, filectrl, &z);
          if( z ){
            utf8_printf(p->out, "%s\n", z);
            sqlite3_free(z);
          }
          isOk = 2;
          break;
        }
        case SQLITE_FCNTL_RESERVE_BYTES: {
          int x;
          if( nArg>=3 ){
            x = atoi(azArg[2]);
            sqlite3_file_control(p->db, zSchema, filectrl, &x);
          }
          x = -1;
          sqlite3_file_control(p->db, zSchema, filectrl, &x);
          utf8_printf(p->out,"%d\n", x);
          isOk = 2;
          break;
        }
      }
    }
    if( isOk==0 && iCtrl>=0 ){
      utf8_printf(p->out, "Usage: .filectrl %s %s\n", zCmd,aCtrl[iCtrl].zUsage);
      rc = 1;
    }else if( isOk==1 ){
      char zBuf[100];
      sqlite3_snprintf(sizeof(zBuf), zBuf, "%lld", iRes);
      raw_printf(p->out, "%s\n", zBuf);
    }
  }else

  if( c=='f' && strncmp(azArg[0], "fullschema", n)==0 ){
    ShellState data;
    int doStats = 0;
    memcpy(&data, p, sizeof(data));
    data.showHeader = 0;
    data.cMode = data.mode = MODE_Semi;
    if( nArg==2 && optionMatch(azArg[1], "indent") ){
      data.cMode = data.mode = MODE_Pretty;
      nArg = 1;
    }
    if( nArg!=1 ){
      raw_printf(stderr, "Usage: .fullschema ?--indent?\n");
      rc = 1;
      goto meta_command_exit;
    }
    open_db(p, 0);
    rc = sqlite3_exec(p->db,
       "SELECT sql FROM"
       "  (SELECT sql sql, type type, tbl_name tbl_name, name name, rowid x"
       "     FROM sqlite_schema UNION ALL"
       "   SELECT sql, type, tbl_name, name, rowid FROM sqlite_temp_schema) "
       "WHERE type!='meta' AND sql NOTNULL AND name NOT LIKE 'sqlite_%' "
       "ORDER BY x",
       callback, &data, 0
    );
    if( rc==SQLITE_OK ){
      sqlite3_stmt *pStmt;
      rc = sqlite3_prepare_v2(p->db,
               "SELECT rowid FROM sqlite_schema"
               " WHERE name GLOB 'sqlite_stat[134]'",
               -1, &pStmt, 0);
      doStats = sqlite3_step(pStmt)==SQLITE_ROW;
      sqlite3_finalize(pStmt);
    }
    if( doStats==0 ){
      raw_printf(p->out, "/* No STAT tables available */\n");
    }else{
      raw_printf(p->out, "ANALYZE sqlite_schema;\n");
      data.cMode = data.mode = MODE_Insert;
      data.zDestTable = "sqlite_stat1";
      shell_exec(&data, "SELECT * FROM sqlite_stat1", 0);
      data.zDestTable = "sqlite_stat4";
      shell_exec(&data, "SELECT * FROM sqlite_stat4", 0);
      raw_printf(p->out, "ANALYZE sqlite_schema;\n");
    }
  }else

  if( c=='h' && strncmp(azArg[0], "headers", n)==0 ){
    if( nArg==2 ){
      p->showHeader = booleanValue(azArg[1]);
      p->shellFlgs |= SHFLG_HeaderSet;
    }else{
      raw_printf(stderr, "Usage: .headers on|off\n");
      rc = 1;
    }
  }else

  if( c=='h' && strncmp(azArg[0], "help", n)==0 ){
    if( nArg>=2 ){
      n = showHelp(p->out, azArg[1]);
      if( n==0 ){
        utf8_printf(p->out, "Nothing matches '%s'\n", azArg[1]);
      }
    }else{
      showHelp(p->out, 0);
    }
  }else

#ifndef SQLITE_SHELL_WASM_MODE
  if( c=='i' && strncmp(azArg[0], "import", n)==0 ){
    char *zTable = 0;           /* Insert data into this table */
    char *zSchema = 0;          /* within this schema (may default to "main") */
    char *zFile = 0;            /* Name of file to extra content from */
    sqlite3_stmt *pStmt = NULL; /* A statement */
    int nCol;                   /* Number of columns in the table */
    int nByte;                  /* Number of bytes in an SQL string */
    int i, j;                   /* Loop counters */
    int needCommit;             /* True to COMMIT or ROLLBACK at end */
    int nSep;                   /* Number of bytes in p->colSeparator[] */
    char *zSql;                 /* An SQL statement */
    char *zFullTabName;         /* Table name with schema if applicable */
    ImportCtx sCtx;             /* Reader context */
    char *(SQLITE_CDECL *xRead)(ImportCtx*); /* Func to read one value */
    int eVerbose = 0;           /* Larger for more console output */
    int nSkip = 0;              /* Initial lines to skip */
    int useOutputMode = 1;      /* Use output mode to determine separators */
    char *zCreate = 0;          /* CREATE TABLE statement text */

    failIfSafeMode(p, "cannot run .import in safe mode");
    memset(&sCtx, 0, sizeof(sCtx));
    if( p->mode==MODE_Ascii ){
      xRead = ascii_read_one_field;
    }else{
      xRead = csv_read_one_field;
    }
    rc = 1;
    for(i=1; i<nArg; i++){
      char *z = azArg[i];
      if( z[0]=='-' && z[1]=='-' ) z++;
      if( z[0]!='-' ){
        if( zFile==0 ){
          zFile = z;
        }else if( zTable==0 ){
          zTable = z;
        }else{
          utf8_printf(p->out, "ERROR: extra argument: \"%s\".  Usage:\n", z);
          showHelp(p->out, "import");
          goto meta_command_exit;
        }
      }else if( strcmp(z,"-v")==0 ){
        eVerbose++;
      }else if( strcmp(z,"-schema")==0 && i<nArg-1 ){
        zSchema = azArg[++i];
      }else if( strcmp(z,"-skip")==0 && i<nArg-1 ){
        nSkip = integerValue(azArg[++i]);
      }else if( strcmp(z,"-ascii")==0 ){
        sCtx.cColSep = SEP_Unit[0];
        sCtx.cRowSep = SEP_Record[0];
        xRead = ascii_read_one_field;
        useOutputMode = 0;
      }else if( strcmp(z,"-csv")==0 ){
        sCtx.cColSep = ',';
        sCtx.cRowSep = '\n';
        xRead = csv_read_one_field;
        useOutputMode = 0;
      }else{
        utf8_printf(p->out, "ERROR: unknown option: \"%s\".  Usage:\n", z);
        showHelp(p->out, "import");
        goto meta_command_exit;
      }
    }
    if( zTable==0 ){
      utf8_printf(p->out, "ERROR: missing %s argument. Usage:\n",
                  zFile==0 ? "FILE" : "TABLE");
      showHelp(p->out, "import");
      goto meta_command_exit;
    }
    seenInterrupt = 0;
    open_db(p, 0);
    if( useOutputMode ){
      /* If neither the --csv or --ascii options are specified, then set
      ** the column and row separator characters from the output mode. */
      nSep = strlen30(p->colSeparator);
      if( nSep==0 ){
        raw_printf(stderr,
                   "Error: non-null column separator required for import\n");
        goto meta_command_exit;
      }
      if( nSep>1 ){
        raw_printf(stderr,
              "Error: multi-character column separators not allowed"
              " for import\n");
        goto meta_command_exit;
      }
      nSep = strlen30(p->rowSeparator);
      if( nSep==0 ){
        raw_printf(stderr,
            "Error: non-null row separator required for import\n");
        goto meta_command_exit;
      }
      if( nSep==2 && p->mode==MODE_Csv && strcmp(p->rowSeparator,SEP_CrLf)==0 ){
        /* When importing CSV (only), if the row separator is set to the
        ** default output row separator, change it to the default input
        ** row separator.  This avoids having to maintain different input
        ** and output row separators. */
        sqlite3_snprintf(sizeof(p->rowSeparator), p->rowSeparator, SEP_Row);
        nSep = strlen30(p->rowSeparator);
      }
      if( nSep>1 ){
        raw_printf(stderr, "Error: multi-character row separators not allowed"
                           " for import\n");
        goto meta_command_exit;
      }
      sCtx.cColSep = p->colSeparator[0];
      sCtx.cRowSep = p->rowSeparator[0];
    }
    sCtx.zFile = zFile;
    sCtx.nLine = 1;
    if( sCtx.zFile[0]=='|' ){
#ifdef SQLITE_OMIT_POPEN
      raw_printf(stderr, "Error: pipes are not supported in this OS\n");
      goto meta_command_exit;
#else
      sCtx.in = popen(sCtx.zFile+1, "r");
      sCtx.zFile = "<pipe>";
      sCtx.xCloser = pclose;
#endif
    }else{
      sCtx.in = fopen(sCtx.zFile, "rb");
      sCtx.xCloser = fclose;
    }
    if( sCtx.in==0 ){
      utf8_printf(stderr, "Error: cannot open \"%s\"\n", zFile);
      goto meta_command_exit;
    }
    if( eVerbose>=2 || (eVerbose>=1 && useOutputMode) ){
      char zSep[2];
      zSep[1] = 0;
      zSep[0] = sCtx.cColSep;
      utf8_printf(p->out, "Column separator ");
      output_c_string(p->out, zSep);
      utf8_printf(p->out, ", row separator ");
      zSep[0] = sCtx.cRowSep;
      output_c_string(p->out, zSep);
      utf8_printf(p->out, "\n");
    }
    sCtx.z = sqlite3_malloc64(120);
    if( sCtx.z==0 ){
      import_cleanup(&sCtx);
      shell_out_of_memory();
    }
    /* Below, resources must be freed before exit. */
    while( (nSkip--)>0 ){
      while( xRead(&sCtx) && sCtx.cTerm==sCtx.cColSep ){}
    }
    if( zSchema!=0 ){
      zFullTabName = sqlite3_mprintf("\"%w\".\"%w\"", zSchema, zTable);
    }else{
      zFullTabName = sqlite3_mprintf("\"%w\"", zTable);
    }
    zSql = sqlite3_mprintf("SELECT * FROM %s", zFullTabName);
    if( zSql==0 || zFullTabName==0 ){
      import_cleanup(&sCtx);
      shell_out_of_memory();
    }
    nByte = strlen30(zSql);
    rc = sqlite3_prepare_v2(p->db, zSql, -1, &pStmt, 0);
    import_append_char(&sCtx, 0);    /* To ensure sCtx.z is allocated */
    if( rc && sqlite3_strglob("no such table: *", sqlite3_errmsg(p->db))==0 ){
      sqlite3 *dbCols = 0;
      char *zRenames = 0;
      char *zColDefs;
      zCreate = sqlite3_mprintf("CREATE TABLE %s", zFullTabName);
      while( xRead(&sCtx) ){
        zAutoColumn(sCtx.z, &dbCols, 0);
        if( sCtx.cTerm!=sCtx.cColSep ) break;
      }
      zColDefs = zAutoColumn(0, &dbCols, &zRenames);
      if( zRenames!=0 ){
        utf8_printf((stdin_is_interactive && p->in==stdin)? p->out : stderr,
                    "Columns renamed during .import %s due to duplicates:\n"
                    "%s\n", sCtx.zFile, zRenames);
        sqlite3_free(zRenames);
      }
      assert(dbCols==0);
      if( zColDefs==0 ){
        utf8_printf(stderr,"%s: empty file\n", sCtx.zFile);
      import_fail:
        sqlite3_free(zCreate);
        sqlite3_free(zSql);
        sqlite3_free(zFullTabName);
        import_cleanup(&sCtx);
        rc = 1;
        goto meta_command_exit;
      }
      zCreate = sqlite3_mprintf("%z%z\n", zCreate, zColDefs);
      if( eVerbose>=1 ){
        utf8_printf(p->out, "%s\n", zCreate);
      }
      rc = sqlite3_exec(p->db, zCreate, 0, 0, 0);
      if( rc ){
        utf8_printf(stderr, "%s failed:\n%s\n", zCreate, sqlite3_errmsg(p->db));
        goto import_fail;
      }
      sqlite3_free(zCreate);
      zCreate = 0;
      rc = sqlite3_prepare_v2(p->db, zSql, -1, &pStmt, 0);
    }
    if( rc ){
      if (pStmt) sqlite3_finalize(pStmt);
      utf8_printf(stderr,"Error: %s\n", sqlite3_errmsg(p->db));
      goto import_fail;
    }
    sqlite3_free(zSql);
    nCol = sqlite3_column_count(pStmt);
    sqlite3_finalize(pStmt);
    pStmt = 0;
    if( nCol==0 ) return 0; /* no columns, no error */
    zSql = sqlite3_malloc64( nByte*2 + 20 + nCol*2 );
    if( zSql==0 ){
      import_cleanup(&sCtx);
      shell_out_of_memory();
    }
    sqlite3_snprintf(nByte+20, zSql, "INSERT INTO %s VALUES(?", zFullTabName);
    j = strlen30(zSql);
    for(i=1; i<nCol; i++){
      zSql[j++] = ',';
      zSql[j++] = '?';
    }
    zSql[j++] = ')';
    zSql[j] = 0;
    if( eVerbose>=2 ){
      utf8_printf(p->out, "Insert using: %s\n", zSql);
    }
    rc = sqlite3_prepare_v2(p->db, zSql, -1, &pStmt, 0);
    if( rc ){
      utf8_printf(stderr, "Error: %s\n", sqlite3_errmsg(p->db));
      if (pStmt) sqlite3_finalize(pStmt);
      goto import_fail;
    }
    sqlite3_free(zSql);
    sqlite3_free(zFullTabName);
    needCommit = sqlite3_get_autocommit(p->db);
    if( needCommit ) sqlite3_exec(p->db, "BEGIN", 0, 0, 0);
    do{
      int startLine = sCtx.nLine;
      for(i=0; i<nCol; i++){
        char *z = xRead(&sCtx);
        /*
        ** Did we reach end-of-file before finding any columns?
        ** If so, stop instead of NULL filling the remaining columns.
        */
        if( z==0 && i==0 ) break;
        /*
        ** Did we reach end-of-file OR end-of-line before finding any
        ** columns in ASCII mode?  If so, stop instead of NULL filling
        ** the remaining columns.
        */
        if( p->mode==MODE_Ascii && (z==0 || z[0]==0) && i==0 ) break;
        sqlite3_bind_text(pStmt, i+1, z, -1, SQLITE_TRANSIENT);
        if( i<nCol-1 && sCtx.cTerm!=sCtx.cColSep ){
          utf8_printf(stderr, "%s:%d: expected %d columns but found %d - "
                          "filling the rest with NULL\n",
                          sCtx.zFile, startLine, nCol, i+1);
          i += 2;
          while( i<=nCol ){ sqlite3_bind_null(pStmt, i); i++; }
        }
      }
      if( sCtx.cTerm==sCtx.cColSep ){
        do{
          xRead(&sCtx);
          i++;
        }while( sCtx.cTerm==sCtx.cColSep );
        utf8_printf(stderr, "%s:%d: expected %d columns but found %d - "
                        "extras ignored\n",
                        sCtx.zFile, startLine, nCol, i);
      }
      if( i>=nCol ){
        sqlite3_step(pStmt);
        rc = sqlite3_reset(pStmt);
        if( rc!=SQLITE_OK ){
          utf8_printf(stderr, "%s:%d: INSERT failed: %s\n", sCtx.zFile,
                      startLine, sqlite3_errmsg(p->db));
          sCtx.nErr++;
        }else{
          sCtx.nRow++;
        }
      }
    }while( sCtx.cTerm!=EOF );

    import_cleanup(&sCtx);
    sqlite3_finalize(pStmt);
    if( needCommit ) sqlite3_exec(p->db, "COMMIT", 0, 0, 0);
    if( eVerbose>0 ){
      utf8_printf(p->out,
          "Added %d rows with %d errors using %d lines of input\n",
          sCtx.nRow, sCtx.nErr, sCtx.nLine-1);
    }
  }else
#endif /* !defined(SQLITE_SHELL_WASM_MODE) */

#ifndef SQLITE_UNTESTABLE
  if( c=='i' && strncmp(azArg[0], "imposter", n)==0 ){
    char *zSql;
    char *zCollist = 0;
    sqlite3_stmt *pStmt;
    int tnum = 0;
    int isWO = 0;  /* True if making an imposter of a WITHOUT ROWID table */
    int lenPK = 0; /* Length of the PRIMARY KEY string for isWO tables */
    int i;
    if( !(nArg==3 || (nArg==2 && sqlite3_stricmp(azArg[1],"off")==0)) ){
      utf8_printf(stderr, "Usage: .imposter INDEX IMPOSTER\n"
                          "       .imposter off\n");
      /* Also allowed, but not documented:
      **
      **    .imposter TABLE IMPOSTER
      **
      ** where TABLE is a WITHOUT ROWID table.  In that case, the
      ** imposter is another WITHOUT ROWID table with the columns in
      ** storage order. */
      rc = 1;
      goto meta_command_exit;
    }
    open_db(p, 0);
    if( nArg==2 ){
      sqlite3_test_control(SQLITE_TESTCTRL_IMPOSTER, p->db, "main", 0, 1);
      goto meta_command_exit;
    }
    zSql = sqlite3_mprintf(
      "SELECT rootpage, 0 FROM sqlite_schema"
      " WHERE name='%q' AND type='index'"
      "UNION ALL "
      "SELECT rootpage, 1 FROM sqlite_schema"
      " WHERE name='%q' AND type='table'"
      "   AND sql LIKE '%%without%%rowid%%'",
      azArg[1], azArg[1]
    );
    sqlite3_prepare_v2(p->db, zSql, -1, &pStmt, 0);
    sqlite3_free(zSql);
    if( sqlite3_step(pStmt)==SQLITE_ROW ){
      tnum = sqlite3_column_int(pStmt, 0);
      isWO = sqlite3_column_int(pStmt, 1);
    }
    sqlite3_finalize(pStmt);
    zSql = sqlite3_mprintf("PRAGMA index_xinfo='%q'", azArg[1]);
    rc = sqlite3_prepare_v2(p->db, zSql, -1, &pStmt, 0);
    sqlite3_free(zSql);
    i = 0;
    while( rc==SQLITE_OK && sqlite3_step(pStmt)==SQLITE_ROW ){
      char zLabel[20];
      const char *zCol = (const char*)sqlite3_column_text(pStmt,2);
      i++;
      if( zCol==0 ){
        if( sqlite3_column_int(pStmt,1)==-1 ){
          zCol = "_ROWID_";
        }else{
          sqlite3_snprintf(sizeof(zLabel),zLabel,"expr%d",i);
          zCol = zLabel;
        }
      }
      if( isWO && lenPK==0 && sqlite3_column_int(pStmt,5)==0 && zCollist ){
        lenPK = (int)strlen(zCollist);
      }
      if( zCollist==0 ){
        zCollist = sqlite3_mprintf("\"%w\"", zCol);
      }else{
        zCollist = sqlite3_mprintf("%z,\"%w\"", zCollist, zCol);
      }
    }
    sqlite3_finalize(pStmt);
    if( i==0 || tnum==0 ){
      utf8_printf(stderr, "no such index: \"%s\"\n", azArg[1]);
      rc = 1;
      sqlite3_free(zCollist);
      goto meta_command_exit;
    }
    if( lenPK==0 ) lenPK = 100000;
    zSql = sqlite3_mprintf(
          "CREATE TABLE \"%w\"(%s,PRIMARY KEY(%.*s))WITHOUT ROWID",
          azArg[2], zCollist, lenPK, zCollist);
    sqlite3_free(zCollist);
    rc = sqlite3_test_control(SQLITE_TESTCTRL_IMPOSTER, p->db, "main", 1, tnum);
    if( rc==SQLITE_OK ){
      rc = sqlite3_exec(p->db, zSql, 0, 0, 0);
      sqlite3_test_control(SQLITE_TESTCTRL_IMPOSTER, p->db, "main", 0, 0);
      if( rc ){
        utf8_printf(stderr, "Error in [%s]: %s\n", zSql, sqlite3_errmsg(p->db));
      }else{
        utf8_printf(stdout, "%s;\n", zSql);
        raw_printf(stdout,
          "WARNING: writing to an imposter table will corrupt the \"%s\" %s!\n",
          azArg[1], isWO ? "table" : "index"
        );
      }
    }else{
      raw_printf(stderr, "SQLITE_TESTCTRL_IMPOSTER returns %d\n", rc);
      rc = 1;
    }
    sqlite3_free(zSql);
  }else
#endif /* !defined(SQLITE_OMIT_TEST_CONTROL) */

#ifdef SQLITE_ENABLE_IOTRACE
  if( c=='i' && strncmp(azArg[0], "iotrace", n)==0 ){
    SQLITE_API extern void (SQLITE_CDECL *sqlite3IoTrace)(const char*, ...);
    if( iotrace && iotrace!=stdout ) fclose(iotrace);
    iotrace = 0;
    if( nArg<2 ){
      sqlite3IoTrace = 0;
    }else if( strcmp(azArg[1], "-")==0 ){
      sqlite3IoTrace = iotracePrintf;
      iotrace = stdout;
    }else{
      iotrace = fopen(azArg[1], "w");
      if( iotrace==0 ){
        utf8_printf(stderr, "Error: cannot open \"%s\"\n", azArg[1]);
        sqlite3IoTrace = 0;
        rc = 1;
      }else{
        sqlite3IoTrace = iotracePrintf;
      }
    }
  }else
#endif

  if( c=='l' && n>=5 && strncmp(azArg[0], "limits", n)==0 ){
    static const struct {
       const char *zLimitName;   /* Name of a limit */
       int limitCode;            /* Integer code for that limit */
    } aLimit[] = {
      { "length",                SQLITE_LIMIT_LENGTH                    },
      { "sql_length",            SQLITE_LIMIT_SQL_LENGTH                },
      { "column",                SQLITE_LIMIT_COLUMN                    },
      { "expr_depth",            SQLITE_LIMIT_EXPR_DEPTH                },
      { "compound_select",       SQLITE_LIMIT_COMPOUND_SELECT           },
      { "vdbe_op",               SQLITE_LIMIT_VDBE_OP                   },
      { "function_arg",          SQLITE_LIMIT_FUNCTION_ARG              },
      { "attached",              SQLITE_LIMIT_ATTACHED                  },
      { "like_pattern_length",   SQLITE_LIMIT_LIKE_PATTERN_LENGTH       },
      { "variable_number",       SQLITE_LIMIT_VARIABLE_NUMBER           },
      { "trigger_depth",         SQLITE_LIMIT_TRIGGER_DEPTH             },
      { "worker_threads",        SQLITE_LIMIT_WORKER_THREADS            },
    };
    int i, n2;
    open_db(p, 0);
    if( nArg==1 ){
      for(i=0; i<ArraySize(aLimit); i++){
        printf("%20s %d\n", aLimit[i].zLimitName,
               sqlite3_limit(p->db, aLimit[i].limitCode, -1));
      }
    }else if( nArg>3 ){
      raw_printf(stderr, "Usage: .limit NAME ?NEW-VALUE?\n");
      rc = 1;
      goto meta_command_exit;
    }else{
      int iLimit = -1;
      n2 = strlen30(azArg[1]);
      for(i=0; i<ArraySize(aLimit); i++){
        if( sqlite3_strnicmp(aLimit[i].zLimitName, azArg[1], n2)==0 ){
          if( iLimit<0 ){
            iLimit = i;
          }else{
            utf8_printf(stderr, "ambiguous limit: \"%s\"\n", azArg[1]);
            rc = 1;
            goto meta_command_exit;
          }
        }
      }
      if( iLimit<0 ){
        utf8_printf(stderr, "unknown limit: \"%s\"\n"
                        "enter \".limits\" with no arguments for a list.\n",
                         azArg[1]);
        rc = 1;
        goto meta_command_exit;
      }
      if( nArg==3 ){
        sqlite3_limit(p->db, aLimit[iLimit].limitCode,
                      (int)integerValue(azArg[2]));
      }
      printf("%20s %d\n", aLimit[iLimit].zLimitName,
             sqlite3_limit(p->db, aLimit[iLimit].limitCode, -1));
    }
  }else

  if( c=='l' && n>2 && strncmp(azArg[0], "lint", n)==0 ){
    open_db(p, 0);
    lintDotCommand(p, azArg, nArg);
  }else

#if !defined(SQLITE_OMIT_LOAD_EXTENSION) && !defined(SQLITE_SHELL_WASM_MODE)
  if( c=='l' && strncmp(azArg[0], "load", n)==0 ){
    const char *zFile, *zProc;
    char *zErrMsg = 0;
    failIfSafeMode(p, "cannot run .load in safe mode");
    if( nArg<2 ){
      raw_printf(stderr, "Usage: .load FILE ?ENTRYPOINT?\n");
      rc = 1;
      goto meta_command_exit;
    }
    zFile = azArg[1];
    zProc = nArg>=3 ? azArg[2] : 0;
    open_db(p, 0);
    rc = sqlite3_load_extension(p->db, zFile, zProc, &zErrMsg);
    if( rc!=SQLITE_OK ){
      utf8_printf(stderr, "Error: %s\n", zErrMsg);
      sqlite3_free(zErrMsg);
      rc = 1;
    }
  }else
#endif

#ifndef SQLITE_SHELL_WASM_MODE
  if( c=='l' && strncmp(azArg[0], "log", n)==0 ){
    failIfSafeMode(p, "cannot run .log in safe mode");
    if( nArg!=2 ){
      raw_printf(stderr, "Usage: .log FILENAME\n");
      rc = 1;
    }else{
      const char *zFile = azArg[1];
      output_file_close(p->pLog);
      p->pLog = output_file_open(zFile, 0);
    }
  }else
#endif

  if( c=='m' && strncmp(azArg[0], "mode", n)==0 ){
    const char *zMode = 0;
    const char *zTabname = 0;
    int i, n2;
    ColModeOpts cmOpts = ColModeOpts_default;
    for(i=1; i<nArg; i++){
      const char *z = azArg[i];
      if( optionMatch(z,"wrap") && i+1<nArg ){
        cmOpts.iWrap = integerValue(azArg[++i]);
      }else if( optionMatch(z,"ww") ){
        cmOpts.bWordWrap = 1;
      }else if( optionMatch(z,"wordwrap") && i+1<nArg ){
        cmOpts.bWordWrap = (u8)booleanValue(azArg[++i]);
      }else if( optionMatch(z,"quote") ){
        cmOpts.bQuote = 1;
      }else if( optionMatch(z,"noquote") ){
        cmOpts.bQuote = 0;
      }else if( zMode==0 ){
        zMode = z;
        /* Apply defaults for qbox pseudo-mods. If that
         * overwrites already-set values, user was informed of this.
         */
        if( strcmp(z, "qbox")==0 ){
          ColModeOpts cmo = ColModeOpts_default_qbox;
          zMode = "box";
          cmOpts = cmo;
        }
      }else if( zTabname==0 ){
        zTabname = z;
      }else if( z[0]=='-' ){
        utf8_printf(stderr, "unknown option: %s\n", z);
        utf8_printf(stderr, "options:\n"
                            "  --noquote\n"
                            "  --quote\n"
                            "  --wordwrap on/off\n"
                            "  --wrap N\n"
                            "  --ww\n");
        rc = 1;
        goto meta_command_exit;
      }else{
        utf8_printf(stderr, "extra argument: \"%s\"\n", z);
        rc = 1;
        goto meta_command_exit;
      }
    }
    if( zMode==0 ){
      if( p->mode==MODE_Column
       || (p->mode>=MODE_Markdown && p->mode<=MODE_Box)
      ){
        raw_printf
          (p->out,
           "current output mode: %s --wrap %d --wordwrap %s --%squote\n",
           modeDescr[p->mode], p->cmOpts.iWrap,
           p->cmOpts.bWordWrap ? "on" : "off",
           p->cmOpts.bQuote ? "" : "no");
      }else{
        raw_printf(p->out, "current output mode: %s\n", modeDescr[p->mode]);
      }
      zMode = modeDescr[p->mode];
    }
    n2 = strlen30(zMode);
    if( strncmp(zMode,"lines",n2)==0 ){
      p->mode = MODE_Line;
      sqlite3_snprintf(sizeof(p->rowSeparator), p->rowSeparator, SEP_Row);
    }else if( strncmp(zMode,"columns",n2)==0 ){
      p->mode = MODE_Column;
      if( (p->shellFlgs & SHFLG_HeaderSet)==0 ){
        p->showHeader = 1;
      }
      sqlite3_snprintf(sizeof(p->rowSeparator), p->rowSeparator, SEP_Row);
      p->cmOpts = cmOpts;
    }else if( strncmp(zMode,"list",n2)==0 ){
      p->mode = MODE_List;
      sqlite3_snprintf(sizeof(p->colSeparator), p->colSeparator, SEP_Column);
      sqlite3_snprintf(sizeof(p->rowSeparator), p->rowSeparator, SEP_Row);
    }else if( strncmp(zMode,"html",n2)==0 ){
      p->mode = MODE_Html;
    }else if( strncmp(zMode,"tcl",n2)==0 ){
      p->mode = MODE_Tcl;
      sqlite3_snprintf(sizeof(p->colSeparator), p->colSeparator, SEP_Space);
      sqlite3_snprintf(sizeof(p->rowSeparator), p->rowSeparator, SEP_Row);
    }else if( strncmp(zMode,"csv",n2)==0 ){
      p->mode = MODE_Csv;
      sqlite3_snprintf(sizeof(p->colSeparator), p->colSeparator, SEP_Comma);
      sqlite3_snprintf(sizeof(p->rowSeparator), p->rowSeparator, SEP_CrLf);
    }else if( strncmp(zMode,"tabs",n2)==0 ){
      p->mode = MODE_List;
      sqlite3_snprintf(sizeof(p->colSeparator), p->colSeparator, SEP_Tab);
    }else if( strncmp(zMode,"insert",n2)==0 ){
      p->mode = MODE_Insert;
      set_table_name(p, zTabname ? zTabname : "table");
    }else if( strncmp(zMode,"quote",n2)==0 ){
      p->mode = MODE_Quote;
      sqlite3_snprintf(sizeof(p->colSeparator), p->colSeparator, SEP_Comma);
      sqlite3_snprintf(sizeof(p->rowSeparator), p->rowSeparator, SEP_Row);
    }else if( strncmp(zMode,"ascii",n2)==0 ){
      p->mode = MODE_Ascii;
      sqlite3_snprintf(sizeof(p->colSeparator), p->colSeparator, SEP_Unit);
      sqlite3_snprintf(sizeof(p->rowSeparator), p->rowSeparator, SEP_Record);
    }else if( strncmp(zMode,"markdown",n2)==0 ){
      p->mode = MODE_Markdown;
      p->cmOpts = cmOpts;
    }else if( strncmp(zMode,"table",n2)==0 ){
      p->mode = MODE_Table;
      p->cmOpts = cmOpts;
    }else if( strncmp(zMode,"box",n2)==0 ){
      p->mode = MODE_Box;
      p->cmOpts = cmOpts;
    }else if( strncmp(zMode,"count",n2)==0 ){
      p->mode = MODE_Count;
    }else if( strncmp(zMode,"off",n2)==0 ){
      p->mode = MODE_Off;
    }else if( strncmp(zMode,"json",n2)==0 ){
      p->mode = MODE_Json;
    }else{
      raw_printf(stderr, "Error: mode should be one of: "
         "ascii box column csv html insert json line list markdown "
         "qbox quote table tabs tcl\n");
      rc = 1;
    }
    p->cMode = p->mode;
  }else

#ifndef SQLITE_SHELL_WASM_MODE
  if( c=='n' && strcmp(azArg[0], "nonce")==0 ){
    if( nArg!=2 ){
      raw_printf(stderr, "Usage: .nonce NONCE\n");
      rc = 1;
    }else if( p->zNonce==0 || strcmp(azArg[1],p->zNonce)!=0 ){
      raw_printf(stderr, "line %d: incorrect nonce: \"%s\"\n",
                 p->lineno, azArg[1]);
      exit(1);
    }else{
      p->bSafeMode = 0;
      return 0;  /* Return immediately to bypass the safe mode reset
                 ** at the end of this procedure */
    }
  }else
#endif /* !defined(SQLITE_SHELL_WASM_MODE) */

  if( c=='n' && strncmp(azArg[0], "nullvalue", n)==0 ){
    if( nArg==2 ){
      sqlite3_snprintf(sizeof(p->nullValue), p->nullValue,
                       "%.*s", (int)ArraySize(p->nullValue)-1, azArg[1]);
    }else{
      raw_printf(stderr, "Usage: .nullvalue STRING\n");
      rc = 1;
    }
  }else

  if( c=='o' && strncmp(azArg[0], "open", n)==0 && n>=2 ){
    const char *zFN = 0;     /* Pointer to constant filename */
    char *zNewFilename = 0;  /* Name of the database file to open */
    int iName = 1;           /* Index in azArg[] of the filename */
    int newFlag = 0;         /* True to delete file before opening */
    int openMode = SHELL_OPEN_UNSPEC;

    /* Check for command-line arguments */
    for(iName=1; iName<nArg; iName++){
      const char *z = azArg[iName];
#ifndef SQLITE_SHELL_WASM_MODE
      if( optionMatch(z,"new") ){
        newFlag = 1;
#ifdef SQLITE_HAVE_ZLIB
      }else if( optionMatch(z, "zip") ){
        openMode = SHELL_OPEN_ZIPFILE;
#endif
      }else if( optionMatch(z, "append") ){
        openMode = SHELL_OPEN_APPENDVFS;
      }else if( optionMatch(z, "readonly") ){
        openMode = SHELL_OPEN_READONLY;
      }else if( optionMatch(z, "nofollow") ){
        p->openFlags |= SQLITE_OPEN_NOFOLLOW;
#ifndef SQLITE_OMIT_DESERIALIZE
      }else if( optionMatch(z, "deserialize") ){
        openMode = SHELL_OPEN_DESERIALIZE;
      }else if( optionMatch(z, "hexdb") ){
        openMode = SHELL_OPEN_HEXDB;
      }else if( optionMatch(z, "maxsize") && iName+1<nArg ){
        p->szMax = integerValue(azArg[++iName]);
#endif /* SQLITE_OMIT_DESERIALIZE */
      }else
#endif /* !SQLITE_SHELL_WASM_MODE */
      if( z[0]=='-' ){
        utf8_printf(stderr, "unknown option: %s\n", z);
        rc = 1;
        goto meta_command_exit;
      }else if( zFN ){
        utf8_printf(stderr, "extra argument: \"%s\"\n", z);
        rc = 1;
        goto meta_command_exit;
      }else{
        zFN = z;
      }
    }

    /* Close the existing database */
    session_close_all(p, -1);
    close_db(p->db);
    p->db = 0;
    p->pAuxDb->zDbFilename = 0;
    sqlite3_free(p->pAuxDb->zFreeOnClose);
    p->pAuxDb->zFreeOnClose = 0;
    p->openMode = openMode;
    p->openFlags = 0;
    p->szMax = 0;

    /* If a filename is specified, try to open it first */
    if( zFN || p->openMode==SHELL_OPEN_HEXDB ){
      if( newFlag && zFN && !p->bSafeMode ) shellDeleteFile(zFN);
#ifndef SQLITE_SHELL_WASM_MODE
      if( p->bSafeMode
       && p->openMode!=SHELL_OPEN_HEXDB
       && zFN
       && strcmp(zFN,":memory:")!=0
      ){
        failIfSafeMode(p, "cannot open disk-based database files in safe mode");
      }
#else
      /* WASM mode has its own sandboxed pseudo-filesystem. */
#endif
      if( zFN ){
        zNewFilename = sqlite3_mprintf("%s", zFN);
        shell_check_oom(zNewFilename);
      }else{
        zNewFilename = 0;
      }
      p->pAuxDb->zDbFilename = zNewFilename;
      open_db(p, OPEN_DB_KEEPALIVE);
      if( p->db==0 ){
        utf8_printf(stderr, "Error: cannot open '%s'\n", zNewFilename);
        sqlite3_free(zNewFilename);
      }else{
        p->pAuxDb->zFreeOnClose = zNewFilename;
      }
    }
    if( p->db==0 ){
      /* As a fall-back open a TEMP database */
      p->pAuxDb->zDbFilename = 0;
      open_db(p, 0);
    }
  }else

#ifndef SQLITE_SHELL_WASM_MODE
  if( (c=='o'
        && (strncmp(azArg[0], "output", n)==0||strncmp(azArg[0], "once", n)==0))
   || (c=='e' && n==5 && strcmp(azArg[0],"excel")==0)
  ){
    char *zFile = 0;
    int bTxtMode = 0;
    int i;
    int eMode = 0;
    int bOnce = 0;            /* 0: .output, 1: .once, 2: .excel */
    unsigned char zBOM[4];    /* Byte-order mark to using if --bom is present */

    zBOM[0] = 0;
    failIfSafeMode(p, "cannot run .%s in safe mode", azArg[0]);
    if( c=='e' ){
      eMode = 'x';
      bOnce = 2;
    }else if( strncmp(azArg[0],"once",n)==0 ){
      bOnce = 1;
    }
    for(i=1; i<nArg; i++){
      char *z = azArg[i];
      if( z[0]=='-' ){
        if( z[1]=='-' ) z++;
        if( strcmp(z,"-bom")==0 ){
          zBOM[0] = 0xef;
          zBOM[1] = 0xbb;
          zBOM[2] = 0xbf;
          zBOM[3] = 0;
        }else if( c!='e' && strcmp(z,"-x")==0 ){
          eMode = 'x';  /* spreadsheet */
        }else if( c!='e' && strcmp(z,"-e")==0 ){
          eMode = 'e';  /* text editor */
        }else{
          utf8_printf(p->out, "ERROR: unknown option: \"%s\".  Usage:\n",
                      azArg[i]);
          showHelp(p->out, azArg[0]);
          rc = 1;
          goto meta_command_exit;
        }
      }else if( zFile==0 && eMode!='e' && eMode!='x' ){
        zFile = sqlite3_mprintf("%s", z);
        if( zFile && zFile[0]=='|' ){
          while( i+1<nArg ) zFile = sqlite3_mprintf("%z %s", zFile, azArg[++i]);
          break;
        }
      }else{
        utf8_printf(p->out,"ERROR: extra parameter: \"%s\".  Usage:\n",
                    azArg[i]);
        showHelp(p->out, azArg[0]);
        rc = 1;
        sqlite3_free(zFile);
        goto meta_command_exit;
      }
    }
    if( zFile==0 ){
      zFile = sqlite3_mprintf("stdout");
    }
    if( bOnce ){
      p->outCount = 2;
    }else{
      p->outCount = 0;
    }
    output_reset(p);
#ifndef SQLITE_NOHAVE_SYSTEM
    if( eMode=='e' || eMode=='x' ){
      p->doXdgOpen = 1;
      outputModePush(p);
      if( eMode=='x' ){
        /* spreadsheet mode.  Output as CSV. */
        newTempFile(p, "csv");
        ShellClearFlag(p, SHFLG_Echo);
        p->mode = MODE_Csv;
        sqlite3_snprintf(sizeof(p->colSeparator), p->colSeparator, SEP_Comma);
        sqlite3_snprintf(sizeof(p->rowSeparator), p->rowSeparator, SEP_CrLf);
      }else{
        /* text editor mode */
        newTempFile(p, "txt");
        bTxtMode = 1;
      }
      sqlite3_free(zFile);
      zFile = sqlite3_mprintf("%s", p->zTempFile);
    }
#endif /* SQLITE_NOHAVE_SYSTEM */
    shell_check_oom(zFile);
    if( zFile[0]=='|' ){
#ifdef SQLITE_OMIT_POPEN
      raw_printf(stderr, "Error: pipes are not supported in this OS\n");
      rc = 1;
      p->out = stdout;
#else
      p->out = popen(zFile + 1, "w");
      if( p->out==0 ){
        utf8_printf(stderr,"Error: cannot open pipe \"%s\"\n", zFile + 1);
        p->out = stdout;
        rc = 1;
      }else{
        if( zBOM[0] ) fwrite(zBOM, 1, 3, p->out);
        sqlite3_snprintf(sizeof(p->outfile), p->outfile, "%s", zFile);
      }
#endif
    }else{
      p->out = output_file_open(zFile, bTxtMode);
      if( p->out==0 ){
        if( strcmp(zFile,"off")!=0 ){
          utf8_printf(stderr,"Error: cannot write to \"%s\"\n", zFile);
        }
        p->out = stdout;
        rc = 1;
      } else {
        if( zBOM[0] ) fwrite(zBOM, 1, 3, p->out);
        sqlite3_snprintf(sizeof(p->outfile), p->outfile, "%s", zFile);
      }
    }
    sqlite3_free(zFile);
  }else
#endif /* !defined(SQLITE_SHELL_WASM_MODE) */

  if( c=='p' && n>=3 && strncmp(azArg[0], "parameter", n)==0 ){
    open_db(p,0);
    if( nArg<=1 ) goto parameter_syntax_error;

    /* .parameter clear
    ** Clear all bind parameters by dropping the TEMP table that holds them.
    */
    if( nArg==2 && strcmp(azArg[1],"clear")==0 ){
      sqlite3_exec(p->db, "DROP TABLE IF EXISTS temp.sqlite_parameters;",
                   0, 0, 0);
    }else

    /* .parameter list
    ** List all bind parameters.
    */
    if( nArg==2 && strcmp(azArg[1],"list")==0 ){
      sqlite3_stmt *pStmt = 0;
      int rx;
      int len = 0;
      rx = sqlite3_prepare_v2(p->db,
             "SELECT max(length(key)) "
             "FROM temp.sqlite_parameters;", -1, &pStmt, 0);
      if( rx==SQLITE_OK && sqlite3_step(pStmt)==SQLITE_ROW ){
        len = sqlite3_column_int(pStmt, 0);
        if( len>40 ) len = 40;
      }
      sqlite3_finalize(pStmt);
      pStmt = 0;
      if( len ){
        rx = sqlite3_prepare_v2(p->db,
             "SELECT key, quote(value) "
             "FROM temp.sqlite_parameters;", -1, &pStmt, 0);
        while( rx==SQLITE_OK && sqlite3_step(pStmt)==SQLITE_ROW ){
          utf8_printf(p->out, "%-*s %s\n", len, sqlite3_column_text(pStmt,0),
                      sqlite3_column_text(pStmt,1));
        }
        sqlite3_finalize(pStmt);
      }
    }else

    /* .parameter init
    ** Make sure the TEMP table used to hold bind parameters exists.
    ** Create it if necessary.
    */
    if( nArg==2 && strcmp(azArg[1],"init")==0 ){
      bind_table_init(p);
    }else

    /* .parameter set NAME VALUE
    ** Set or reset a bind parameter.  NAME should be the full parameter
    ** name exactly as it appears in the query.  (ex: $abc, @def).  The
    ** VALUE can be in either SQL literal notation, or if not it will be
    ** understood to be a text string.
    */
    if( nArg==4 && strcmp(azArg[1],"set")==0 ){
      int rx;
      char *zSql;
      sqlite3_stmt *pStmt;
      const char *zKey = azArg[2];
      const char *zValue = azArg[3];
      bind_table_init(p);
      zSql = sqlite3_mprintf(
                  "REPLACE INTO temp.sqlite_parameters(key,value)"
                  "VALUES(%Q,%s);", zKey, zValue);
      shell_check_oom(zSql);
      pStmt = 0;
      rx = sqlite3_prepare_v2(p->db, zSql, -1, &pStmt, 0);
      sqlite3_free(zSql);
      if( rx!=SQLITE_OK ){
        sqlite3_finalize(pStmt);
        pStmt = 0;
        zSql = sqlite3_mprintf(
                   "REPLACE INTO temp.sqlite_parameters(key,value)"
                   "VALUES(%Q,%Q);", zKey, zValue);
        shell_check_oom(zSql);
        rx = sqlite3_prepare_v2(p->db, zSql, -1, &pStmt, 0);
        sqlite3_free(zSql);
        if( rx!=SQLITE_OK ){
          utf8_printf(p->out, "Error: %s\n", sqlite3_errmsg(p->db));
          sqlite3_finalize(pStmt);
          pStmt = 0;
          rc = 1;
        }
      }
      sqlite3_step(pStmt);
      sqlite3_finalize(pStmt);
    }else

    /* .parameter unset NAME
    ** Remove the NAME binding from the parameter binding table, if it
    ** exists.
    */
    if( nArg==3 && strcmp(azArg[1],"unset")==0 ){
      char *zSql = sqlite3_mprintf(
          "DELETE FROM temp.sqlite_parameters WHERE key=%Q", azArg[2]);
      shell_check_oom(zSql);
      sqlite3_exec(p->db, zSql, 0, 0, 0);
      sqlite3_free(zSql);
    }else
    /* If no command name matches, show a syntax error */
    parameter_syntax_error:
    showHelp(p->out, "parameter");
  }else

  if( c=='p' && n>=3 && strncmp(azArg[0], "print", n)==0 ){
    int i;
    for(i=1; i<nArg; i++){
      if( i>1 ) raw_printf(p->out, " ");
      utf8_printf(p->out, "%s", azArg[i]);
    }
    raw_printf(p->out, "\n");
  }else

#ifndef SQLITE_OMIT_PROGRESS_CALLBACK
  if( c=='p' && n>=3 && strncmp(azArg[0], "progress", n)==0 ){
    int i;
    int nn = 0;
    p->flgProgress = 0;
    p->mxProgress = 0;
    p->nProgress = 0;
    for(i=1; i<nArg; i++){
      const char *z = azArg[i];
      if( z[0]=='-' ){
        z++;
        if( z[0]=='-' ) z++;
        if( strcmp(z,"quiet")==0 || strcmp(z,"q")==0 ){
          p->flgProgress |= SHELL_PROGRESS_QUIET;
          continue;
        }
        if( strcmp(z,"reset")==0 ){
          p->flgProgress |= SHELL_PROGRESS_RESET;
          continue;
        }
        if( strcmp(z,"once")==0 ){
          p->flgProgress |= SHELL_PROGRESS_ONCE;
          continue;
        }
        if( strcmp(z,"limit")==0 ){
          if( i+1>=nArg ){
            utf8_printf(stderr, "Error: missing argument on --limit\n");
            rc = 1;
            goto meta_command_exit;
          }else{
            p->mxProgress = (int)integerValue(azArg[++i]);
          }
          continue;
        }
        utf8_printf(stderr, "Error: unknown option: \"%s\"\n", azArg[i]);
        rc = 1;
        goto meta_command_exit;
      }else{
        nn = (int)integerValue(z);
      }
    }
    open_db(p, 0);
    sqlite3_progress_handler(p->db, nn, progress_handler, p);
  }else
#endif /* SQLITE_OMIT_PROGRESS_CALLBACK */

  if( c=='p' && strncmp(azArg[0], "prompt", n)==0 ){
    if( nArg >= 2) {
      strncpy(mainPrompt,azArg[1],(int)ArraySize(mainPrompt)-1);
    }
    if( nArg >= 3) {
      strncpy(continuePrompt,azArg[2],(int)ArraySize(continuePrompt)-1);
    }
  }else

#ifndef SQLITE_SHELL_WASM_MODE
  if( c=='q' && strncmp(azArg[0], "quit", n)==0 ){
    rc = 2;
  }else
#endif

#ifndef SQLITE_SHELL_WASM_MODE
  if( c=='r' && n>=3 && strncmp(azArg[0], "read", n)==0 ){
    FILE *inSaved = p->in;
    int savedLineno = p->lineno;
    failIfSafeMode(p, "cannot run .read in safe mode");
    if( nArg!=2 ){
      raw_printf(stderr, "Usage: .read FILE\n");
      rc = 1;
      goto meta_command_exit;
    }
    if( azArg[1][0]=='|' ){
#ifdef SQLITE_OMIT_POPEN
      raw_printf(stderr, "Error: pipes are not supported in this OS\n");
      rc = 1;
      p->out = stdout;
#else
      p->in = popen(azArg[1]+1, "r");
      if( p->in==0 ){
        utf8_printf(stderr, "Error: cannot open \"%s\"\n", azArg[1]);
        rc = 1;
      }else{
        rc = process_input(p);
        pclose(p->in);
      }
#endif
    }else if( (p->in = openChrSource(azArg[1]))==0 ){
      utf8_printf(stderr,"Error: cannot open \"%s\"\n", azArg[1]);
      rc = 1;
    }else{
      rc = process_input(p);
      fclose(p->in);
    }
    p->in = inSaved;
    p->lineno = savedLineno;
  }else
#endif /* !defined(SQLITE_SHELL_WASM_MODE) */

#ifndef SQLITE_SHELL_WASM_MODE
  if( c=='r' && n>=3 && strncmp(azArg[0], "restore", n)==0 ){
    const char *zSrcFile;
    const char *zDb;
    sqlite3 *pSrc;
    sqlite3_backup *pBackup;
    int nTimeout = 0;

    failIfSafeMode(p, "cannot run .restore in safe mode");
    if( nArg==2 ){
      zSrcFile = azArg[1];
      zDb = "main";
    }else if( nArg==3 ){
      zSrcFile = azArg[2];
      zDb = azArg[1];
    }else{
      raw_printf(stderr, "Usage: .restore ?DB? FILE\n");
      rc = 1;
      goto meta_command_exit;
    }
    rc = sqlite3_open(zSrcFile, &pSrc);
    if( rc!=SQLITE_OK ){
      utf8_printf(stderr, "Error: cannot open \"%s\"\n", zSrcFile);
      close_db(pSrc);
      return 1;
    }
    open_db(p, 0);
    pBackup = sqlite3_backup_init(p->db, zDb, pSrc, "main");
    if( pBackup==0 ){
      utf8_printf(stderr, "Error: %s\n", sqlite3_errmsg(p->db));
      close_db(pSrc);
      return 1;
    }
    while( (rc = sqlite3_backup_step(pBackup,100))==SQLITE_OK
          || rc==SQLITE_BUSY  ){
      if( rc==SQLITE_BUSY ){
        if( nTimeout++ >= 3 ) break;
        sqlite3_sleep(100);
      }
    }
    sqlite3_backup_finish(pBackup);
    if( rc==SQLITE_DONE ){
      rc = 0;
    }else if( rc==SQLITE_BUSY || rc==SQLITE_LOCKED ){
      raw_printf(stderr, "Error: source database is busy\n");
      rc = 1;
    }else{
      utf8_printf(stderr, "Error: %s\n", sqlite3_errmsg(p->db));
      rc = 1;
    }
    close_db(pSrc);
  }else
#endif /* !defined(SQLITE_SHELL_WASM_MODE) */

  if( c=='s' && strncmp(azArg[0], "scanstats", n)==0 ){
    if( nArg==2 ){
      p->scanstatsOn = (u8)booleanValue(azArg[1]);
#ifndef SQLITE_ENABLE_STMT_SCANSTATUS
      raw_printf(stderr, "Warning: .scanstats not available in this build.\n");
#endif
    }else{
      raw_printf(stderr, "Usage: .scanstats on|off\n");
      rc = 1;
    }
  }else

  if( c=='s' && strncmp(azArg[0], "schema", n)==0 ){
    ShellText sSelect;
    ShellState data;
    char *zErrMsg = 0;
    const char *zDiv = "(";
    const char *zName = 0;
    int iSchema = 0;
    int bDebug = 0;
    int bNoSystemTabs = 0;
    int ii;

    open_db(p, 0);
    memcpy(&data, p, sizeof(data));
    data.showHeader = 0;
    data.cMode = data.mode = MODE_Semi;
    initText(&sSelect);
    for(ii=1; ii<nArg; ii++){
      if( optionMatch(azArg[ii],"indent") ){
        data.cMode = data.mode = MODE_Pretty;
      }else if( optionMatch(azArg[ii],"debug") ){
        bDebug = 1;
      }else if( optionMatch(azArg[ii],"nosys") ){
        bNoSystemTabs = 1;
      }else if( azArg[ii][0]=='-' ){
        utf8_printf(stderr, "Unknown option: \"%s\"\n", azArg[ii]);
        rc = 1;
        goto meta_command_exit;
      }else if( zName==0 ){
        zName = azArg[ii];
      }else{
        raw_printf(stderr, "Usage: .schema ?--indent? ?--nosys? ?LIKE-PATTERN?\n");
        rc = 1;
        goto meta_command_exit;
      }
    }
    if( zName!=0 ){
      int isSchema = sqlite3_strlike(zName, "sqlite_master", '\\')==0
                  || sqlite3_strlike(zName, "sqlite_schema", '\\')==0
                  || sqlite3_strlike(zName,"sqlite_temp_master", '\\')==0
                  || sqlite3_strlike(zName,"sqlite_temp_schema", '\\')==0;
      if( isSchema ){
        char *new_argv[2], *new_colv[2];
        new_argv[0] = sqlite3_mprintf(
                      "CREATE TABLE %s (\n"
                      "  type text,\n"
                      "  name text,\n"
                      "  tbl_name text,\n"
                      "  rootpage integer,\n"
                      "  sql text\n"
                      ")", zName);
        shell_check_oom(new_argv[0]);
        new_argv[1] = 0;
        new_colv[0] = "sql";
        new_colv[1] = 0;
        callback(&data, 1, new_argv, new_colv);
        sqlite3_free(new_argv[0]);
      }
    }
    if( zDiv ){
      sqlite3_stmt *pStmt = 0;
      rc = sqlite3_prepare_v2(p->db, "SELECT name FROM pragma_database_list",
                              -1, &pStmt, 0);
      if( rc ){
        utf8_printf(stderr, "Error: %s\n", sqlite3_errmsg(p->db));
        sqlite3_finalize(pStmt);
        rc = 1;
        goto meta_command_exit;
      }
      appendText(&sSelect, "SELECT sql FROM", 0);
      iSchema = 0;
      while( sqlite3_step(pStmt)==SQLITE_ROW ){
        const char *zDb = (const char*)sqlite3_column_text(pStmt, 0);
        char zScNum[30];
        sqlite3_snprintf(sizeof(zScNum), zScNum, "%d", ++iSchema);
        appendText(&sSelect, zDiv, 0);
        zDiv = " UNION ALL ";
        appendText(&sSelect, "SELECT shell_add_schema(sql,", 0);
        if( sqlite3_stricmp(zDb, "main")!=0 ){
          appendText(&sSelect, zDb, '\'');
        }else{
          appendText(&sSelect, "NULL", 0);
        }
        appendText(&sSelect, ",name) AS sql, type, tbl_name, name, rowid,", 0);
        appendText(&sSelect, zScNum, 0);
        appendText(&sSelect, " AS snum, ", 0);
        appendText(&sSelect, zDb, '\'');
        appendText(&sSelect, " AS sname FROM ", 0);
        appendText(&sSelect, zDb, quoteChar(zDb));
        appendText(&sSelect, ".sqlite_schema", 0);
      }
      sqlite3_finalize(pStmt);
#ifndef SQLITE_OMIT_INTROSPECTION_PRAGMAS
      if( zName ){
        appendText(&sSelect,
           " UNION ALL SELECT shell_module_schema(name),"
           " 'table', name, name, name, 9e+99, 'main' FROM pragma_module_list",
        0);
      }
#endif
      appendText(&sSelect, ") WHERE ", 0);
      if( zName ){
        char *zQarg = sqlite3_mprintf("%Q", zName);
        int bGlob;
        shell_check_oom(zQarg);
        bGlob = strchr(zName, '*') != 0 || strchr(zName, '?') != 0 ||
                strchr(zName, '[') != 0;
        if( strchr(zName, '.') ){
          appendText(&sSelect, "lower(printf('%s.%s',sname,tbl_name))", 0);
        }else{
          appendText(&sSelect, "lower(tbl_name)", 0);
        }
        appendText(&sSelect, bGlob ? " GLOB " : " LIKE ", 0);
        appendText(&sSelect, zQarg, 0);
        if( !bGlob ){
          appendText(&sSelect, " ESCAPE '\\' ", 0);
        }
        appendText(&sSelect, " AND ", 0);
        sqlite3_free(zQarg);
      }
      if( bNoSystemTabs ){
        appendText(&sSelect, "name NOT LIKE 'sqlite_%%' AND ", 0);
      }
      appendText(&sSelect, "sql IS NOT NULL"
                           " ORDER BY snum, rowid", 0);
      if( bDebug ){
        utf8_printf(p->out, "SQL: %s;\n", sSelect.z);
      }else{
        rc = sqlite3_exec(p->db, sSelect.z, callback, &data, &zErrMsg);
      }
      freeText(&sSelect);
    }
    if( zErrMsg ){
      utf8_printf(stderr,"Error: %s\n", zErrMsg);
      sqlite3_free(zErrMsg);
      rc = 1;
    }else if( rc != SQLITE_OK ){
      raw_printf(stderr,"Error: querying schema information\n");
      rc = 1;
    }else{
      rc = 0;
    }
  }else

  if( (c=='s' && n==11 && strncmp(azArg[0], "selecttrace", n)==0)
   || (c=='t' && n==9  && strncmp(azArg[0], "treetrace", n)==0)
  ){
    unsigned int x = nArg>=2 ? (unsigned int)integerValue(azArg[1]) : 0xffffffff;
    sqlite3_test_control(SQLITE_TESTCTRL_TRACEFLAGS, 1, &x);
  }else

#if defined(SQLITE_ENABLE_SESSION)
  if( c=='s' && strncmp(azArg[0],"session",n)==0 && n>=3 ){
    struct AuxDb *pAuxDb = p->pAuxDb;
    OpenSession *pSession = &pAuxDb->aSession[0];
    char **azCmd = &azArg[1];
    int iSes = 0;
    int nCmd = nArg - 1;
    int i;
    if( nArg<=1 ) goto session_syntax_error;
    open_db(p, 0);
    if( nArg>=3 ){
      for(iSes=0; iSes<pAuxDb->nSession; iSes++){
        if( strcmp(pAuxDb->aSession[iSes].zName, azArg[1])==0 ) break;
      }
      if( iSes<pAuxDb->nSession ){
        pSession = &pAuxDb->aSession[iSes];
        azCmd++;
        nCmd--;
      }else{
        pSession = &pAuxDb->aSession[0];
        iSes = 0;
      }
    }

    /* .session attach TABLE
    ** Invoke the sqlite3session_attach() interface to attach a particular
    ** table so that it is never filtered.
    */
    if( strcmp(azCmd[0],"attach")==0 ){
      if( nCmd!=2 ) goto session_syntax_error;
      if( pSession->p==0 ){
        session_not_open:
        raw_printf(stderr, "ERROR: No sessions are open\n");
      }else{
        rc = sqlite3session_attach(pSession->p, azCmd[1]);
        if( rc ){
          raw_printf(stderr, "ERROR: sqlite3session_attach() returns %d\n", rc);
          rc = 0;
        }
      }
    }else

    /* .session changeset FILE
    ** .session patchset FILE
    ** Write a changeset or patchset into a file.  The file is overwritten.
    */
    if( strcmp(azCmd[0],"changeset")==0 || strcmp(azCmd[0],"patchset")==0 ){
      FILE *out = 0;
      failIfSafeMode(p, "cannot run \".session %s\" in safe mode", azCmd[0]);
      if( nCmd!=2 ) goto session_syntax_error;
      if( pSession->p==0 ) goto session_not_open;
      out = fopen(azCmd[1], "wb");
      if( out==0 ){
        utf8_printf(stderr, "ERROR: cannot open \"%s\" for writing\n",
                    azCmd[1]);
      }else{
        int szChng;
        void *pChng;
        if( azCmd[0][0]=='c' ){
          rc = sqlite3session_changeset(pSession->p, &szChng, &pChng);
        }else{
          rc = sqlite3session_patchset(pSession->p, &szChng, &pChng);
        }
        if( rc ){
          printf("Error: error code %d\n", rc);
          rc = 0;
        }
        if( pChng
          && fwrite(pChng, szChng, 1, out)!=1 ){
          raw_printf(stderr, "ERROR: Failed to write entire %d-byte output\n",
                  szChng);
        }
        sqlite3_free(pChng);
        fclose(out);
      }
    }else

    /* .session close
    ** Close the identified session
    */
    if( strcmp(azCmd[0], "close")==0 ){
      if( nCmd!=1 ) goto session_syntax_error;
      if( pAuxDb->nSession ){
        session_close(pSession);
        pAuxDb->aSession[iSes] = pAuxDb->aSession[--pAuxDb->nSession];
      }
    }else

    /* .session enable ?BOOLEAN?
    ** Query or set the enable flag
    */
    if( strcmp(azCmd[0], "enable")==0 ){
      int ii;
      if( nCmd>2 ) goto session_syntax_error;
      ii = nCmd==1 ? -1 : booleanValue(azCmd[1]);
      if( pAuxDb->nSession ){
        ii = sqlite3session_enable(pSession->p, ii);
        utf8_printf(p->out, "session %s enable flag = %d\n",
                    pSession->zName, ii);
      }
    }else

    /* .session filter GLOB ....
    ** Set a list of GLOB patterns of table names to be excluded.
    */
    if( strcmp(azCmd[0], "filter")==0 ){
      int ii, nByte;
      if( nCmd<2 ) goto session_syntax_error;
      if( pAuxDb->nSession ){
        for(ii=0; ii<pSession->nFilter; ii++){
          sqlite3_free(pSession->azFilter[ii]);
        }
        sqlite3_free(pSession->azFilter);
        nByte = sizeof(pSession->azFilter[0])*(nCmd-1);
        pSession->azFilter = sqlite3_malloc( nByte );
        if( pSession->azFilter==0 ){
          raw_printf(stderr, "Error: out or memory\n");
          exit(1);
        }
        for(ii=1; ii<nCmd; ii++){
          char *x = pSession->azFilter[ii-1] = sqlite3_mprintf("%s", azCmd[ii]);
          shell_check_oom(x);
        }
        pSession->nFilter = ii-1;
      }
    }else

    /* .session indirect ?BOOLEAN?
    ** Query or set the indirect flag
    */
    if( strcmp(azCmd[0], "indirect")==0 ){
      int ii;
      if( nCmd>2 ) goto session_syntax_error;
      ii = nCmd==1 ? -1 : booleanValue(azCmd[1]);
      if( pAuxDb->nSession ){
        ii = sqlite3session_indirect(pSession->p, ii);
        utf8_printf(p->out, "session %s indirect flag = %d\n",
                    pSession->zName, ii);
      }
    }else

    /* .session isempty
    ** Determine if the session is empty
    */
    if( strcmp(azCmd[0], "isempty")==0 ){
      int ii;
      if( nCmd!=1 ) goto session_syntax_error;
      if( pAuxDb->nSession ){
        ii = sqlite3session_isempty(pSession->p);
        utf8_printf(p->out, "session %s isempty flag = %d\n",
                    pSession->zName, ii);
      }
    }else

    /* .session list
    ** List all currently open sessions
    */
    if( strcmp(azCmd[0],"list")==0 ){
      for(i=0; i<pAuxDb->nSession; i++){
        utf8_printf(p->out, "%d %s\n", i, pAuxDb->aSession[i].zName);
      }
    }else

    /* .session open DB NAME
    ** Open a new session called NAME on the attached database DB.
    ** DB is normally "main".
    */
    if( strcmp(azCmd[0],"open")==0 ){
      char *zName;
      if( nCmd!=3 ) goto session_syntax_error;
      zName = azCmd[2];
      if( zName[0]==0 ) goto session_syntax_error;
      for(i=0; i<pAuxDb->nSession; i++){
        if( strcmp(pAuxDb->aSession[i].zName,zName)==0 ){
          utf8_printf(stderr, "Session \"%s\" already exists\n", zName);
          goto meta_command_exit;
        }
      }
      if( pAuxDb->nSession>=ArraySize(pAuxDb->aSession) ){
        raw_printf(stderr, "Maximum of %d sessions\n", ArraySize(pAuxDb->aSession));
        goto meta_command_exit;
      }
      pSession = &pAuxDb->aSession[pAuxDb->nSession];
      rc = sqlite3session_create(p->db, azCmd[1], &pSession->p);
      if( rc ){
        raw_printf(stderr, "Cannot open session: error code=%d\n", rc);
        rc = 0;
        goto meta_command_exit;
      }
      pSession->nFilter = 0;
      sqlite3session_table_filter(pSession->p, session_filter, pSession);
      pAuxDb->nSession++;
      pSession->zName = sqlite3_mprintf("%s", zName);
      shell_check_oom(pSession->zName);
    }else
    /* If no command name matches, show a syntax error */
    session_syntax_error:
    showHelp(p->out, "session");
  }else
#endif

#ifdef SQLITE_DEBUG
  /* Undocumented commands for internal testing.  Subject to change
  ** without notice. */
  if( c=='s' && n>=10 && strncmp(azArg[0], "selftest-", 9)==0 ){
    if( strncmp(azArg[0]+9, "boolean", n-9)==0 ){
      int i, v;
      for(i=1; i<nArg; i++){
        v = booleanValue(azArg[i]);
        utf8_printf(p->out, "%s: %d 0x%x\n", azArg[i], v, v);
      }
    }
    if( strncmp(azArg[0]+9, "integer", n-9)==0 ){
      int i; sqlite3_int64 v;
      for(i=1; i<nArg; i++){
        char zBuf[200];
        v = integerValue(azArg[i]);
        sqlite3_snprintf(sizeof(zBuf),zBuf,"%s: %lld 0x%llx\n", azArg[i],v,v);
        utf8_printf(p->out, "%s", zBuf);
      }
    }
  }else
#endif

  if( c=='s' && n>=4 && strncmp(azArg[0],"selftest",n)==0 ){
    int bIsInit = 0;         /* True to initialize the SELFTEST table */
    int bVerbose = 0;        /* Verbose output */
    int bSelftestExists;     /* True if SELFTEST already exists */
    int i, k;                /* Loop counters */
    int nTest = 0;           /* Number of tests runs */
    int nErr = 0;            /* Number of errors seen */
    ShellText str;           /* Answer for a query */
    sqlite3_stmt *pStmt = 0; /* Query against the SELFTEST table */

    open_db(p,0);
    for(i=1; i<nArg; i++){
      const char *z = azArg[i];
      if( z[0]=='-' && z[1]=='-' ) z++;
      if( strcmp(z,"-init")==0 ){
        bIsInit = 1;
      }else
      if( strcmp(z,"-v")==0 ){
        bVerbose++;
      }else
      {
        utf8_printf(stderr, "Unknown option \"%s\" on \"%s\"\n",
                    azArg[i], azArg[0]);
        raw_printf(stderr, "Should be one of: --init -v\n");
        rc = 1;
        goto meta_command_exit;
      }
    }
    if( sqlite3_table_column_metadata(p->db,"main","selftest",0,0,0,0,0,0)
           != SQLITE_OK ){
      bSelftestExists = 0;
    }else{
      bSelftestExists = 1;
    }
    if( bIsInit ){
      createSelftestTable(p);
      bSelftestExists = 1;
    }
    initText(&str);
    appendText(&str, "x", 0);
    for(k=bSelftestExists; k>=0; k--){
      if( k==1 ){
        rc = sqlite3_prepare_v2(p->db,
            "SELECT tno,op,cmd,ans FROM selftest ORDER BY tno",
            -1, &pStmt, 0);
      }else{
        rc = sqlite3_prepare_v2(p->db,
          "VALUES(0,'memo','Missing SELFTEST table - default checks only',''),"
          "      (1,'run','PRAGMA integrity_check','ok')",
          -1, &pStmt, 0);
      }
      if( rc ){
        raw_printf(stderr, "Error querying the selftest table\n");
        rc = 1;
        sqlite3_finalize(pStmt);
        goto meta_command_exit;
      }
      for(i=1; sqlite3_step(pStmt)==SQLITE_ROW; i++){
        int tno = sqlite3_column_int(pStmt, 0);
        const char *zOp = (const char*)sqlite3_column_text(pStmt, 1);
        const char *zSql = (const char*)sqlite3_column_text(pStmt, 2);
        const char *zAns = (const char*)sqlite3_column_text(pStmt, 3);

        if( zOp==0 ) continue;
        if( zSql==0 ) continue;
        if( zAns==0 ) continue;
        k = 0;
        if( bVerbose>0 ){
          printf("%d: %s %s\n", tno, zOp, zSql);
        }
        if( strcmp(zOp,"memo")==0 ){
          utf8_printf(p->out, "%s\n", zSql);
        }else
        if( strcmp(zOp,"run")==0 ){
          char *zErrMsg = 0;
          str.n = 0;
          str.z[0] = 0;
          rc = sqlite3_exec(p->db, zSql, captureOutputCallback, &str, &zErrMsg);
          nTest++;
          if( bVerbose ){
            utf8_printf(p->out, "Result: %s\n", str.z);
          }
          if( rc || zErrMsg ){
            nErr++;
            rc = 1;
            utf8_printf(p->out, "%d: error-code-%d: %s\n", tno, rc, zErrMsg);
            sqlite3_free(zErrMsg);
          }else if( strcmp(zAns,str.z)!=0 ){
            nErr++;
            rc = 1;
            utf8_printf(p->out, "%d: Expected: [%s]\n", tno, zAns);
            utf8_printf(p->out, "%d:      Got: [%s]\n", tno, str.z);
          }
        }else
        {
          utf8_printf(stderr,
            "Unknown operation \"%s\" on selftest line %d\n", zOp, tno);
          rc = 1;
          break;
        }
      } /* End loop over rows of content from SELFTEST */
      sqlite3_finalize(pStmt);
    } /* End loop over k */
    freeText(&str);
    utf8_printf(p->out, "%d errors out of %d tests\n", nErr, nTest);
  }else

  if( c=='s' && strncmp(azArg[0], "separator", n)==0 ){
    if( nArg<2 || nArg>3 ){
      raw_printf(stderr, "Usage: .separator COL ?ROW?\n");
      rc = 1;
    }
    if( nArg>=2 ){
      sqlite3_snprintf(sizeof(p->colSeparator), p->colSeparator,
                       "%.*s", (int)ArraySize(p->colSeparator)-1, azArg[1]);
    }
    if( nArg>=3 ){
      sqlite3_snprintf(sizeof(p->rowSeparator), p->rowSeparator,
                       "%.*s", (int)ArraySize(p->rowSeparator)-1, azArg[2]);
    }
  }else

  if( c=='s' && n>=4 && strncmp(azArg[0],"sha3sum",n)==0 ){
    const char *zLike = 0;   /* Which table to checksum. 0 means everything */
    int i;                   /* Loop counter */
    int bSchema = 0;         /* Also hash the schema */
    int bSeparate = 0;       /* Hash each table separately */
    int iSize = 224;         /* Hash algorithm to use */
    int bDebug = 0;          /* Only show the query that would have run */
    sqlite3_stmt *pStmt;     /* For querying tables names */
    char *zSql;              /* SQL to be run */
    char *zSep;              /* Separator */
    ShellText sSql;          /* Complete SQL for the query to run the hash */
    ShellText sQuery;        /* Set of queries used to read all content */
    open_db(p, 0);
    for(i=1; i<nArg; i++){
      const char *z = azArg[i];
      if( z[0]=='-' ){
        z++;
        if( z[0]=='-' ) z++;
        if( strcmp(z,"schema")==0 ){
          bSchema = 1;
        }else
        if( strcmp(z,"sha3-224")==0 || strcmp(z,"sha3-256")==0
         || strcmp(z,"sha3-384")==0 || strcmp(z,"sha3-512")==0
        ){
          iSize = atoi(&z[5]);
        }else
        if( strcmp(z,"debug")==0 ){
          bDebug = 1;
        }else
        {
          utf8_printf(stderr, "Unknown option \"%s\" on \"%s\"\n",
                      azArg[i], azArg[0]);
          showHelp(p->out, azArg[0]);
          rc = 1;
          goto meta_command_exit;
        }
      }else if( zLike ){
        raw_printf(stderr, "Usage: .sha3sum ?OPTIONS? ?LIKE-PATTERN?\n");
        rc = 1;
        goto meta_command_exit;
      }else{
        zLike = z;
        bSeparate = 1;
        if( sqlite3_strlike("sqlite\\_%", zLike, '\\')==0 ) bSchema = 1;
      }
    }
    if( bSchema ){
      zSql = "SELECT lower(name) FROM sqlite_schema"
             " WHERE type='table' AND coalesce(rootpage,0)>1"
             " UNION ALL SELECT 'sqlite_schema'"
             " ORDER BY 1 collate nocase";
    }else{
      zSql = "SELECT lower(name) FROM sqlite_schema"
             " WHERE type='table' AND coalesce(rootpage,0)>1"
             " AND name NOT LIKE 'sqlite_%'"
             " ORDER BY 1 collate nocase";
    }
    sqlite3_prepare_v2(p->db, zSql, -1, &pStmt, 0);
    initText(&sQuery);
    initText(&sSql);
    appendText(&sSql, "WITH [sha3sum$query](a,b) AS(",0);
    zSep = "VALUES(";
    while( SQLITE_ROW==sqlite3_step(pStmt) ){
      const char *zTab = (const char*)sqlite3_column_text(pStmt,0);
      if( zTab==0 ) continue;
      if( zLike && sqlite3_strlike(zLike, zTab, 0)!=0 ) continue;
      if( strncmp(zTab, "sqlite_",7)!=0 ){
        appendText(&sQuery,"SELECT * FROM ", 0);
        appendText(&sQuery,zTab,'"');
        appendText(&sQuery," NOT INDEXED;", 0);
      }else if( strcmp(zTab, "sqlite_schema")==0 ){
        appendText(&sQuery,"SELECT type,name,tbl_name,sql FROM sqlite_schema"
                           " ORDER BY name;", 0);
      }else if( strcmp(zTab, "sqlite_sequence")==0 ){
        appendText(&sQuery,"SELECT name,seq FROM sqlite_sequence"
                           " ORDER BY name;", 0);
      }else if( strcmp(zTab, "sqlite_stat1")==0 ){
        appendText(&sQuery,"SELECT tbl,idx,stat FROM sqlite_stat1"
                           " ORDER BY tbl,idx;", 0);
      }else if( strcmp(zTab, "sqlite_stat4")==0 ){
        appendText(&sQuery, "SELECT * FROM ", 0);
        appendText(&sQuery, zTab, 0);
        appendText(&sQuery, " ORDER BY tbl, idx, rowid;\n", 0);
      }
      appendText(&sSql, zSep, 0);
      appendText(&sSql, sQuery.z, '\'');
      sQuery.n = 0;
      appendText(&sSql, ",", 0);
      appendText(&sSql, zTab, '\'');
      zSep = "),(";
    }
    sqlite3_finalize(pStmt);
    if( bSeparate ){
      zSql = sqlite3_mprintf(
          "%s))"
          " SELECT lower(hex(sha3_query(a,%d))) AS hash, b AS label"
          "   FROM [sha3sum$query]",
          sSql.z, iSize);
    }else{
      zSql = sqlite3_mprintf(
          "%s))"
          " SELECT lower(hex(sha3_query(group_concat(a,''),%d))) AS hash"
          "   FROM [sha3sum$query]",
          sSql.z, iSize);
    }
    shell_check_oom(zSql);
    freeText(&sQuery);
    freeText(&sSql);
    if( bDebug ){
      utf8_printf(p->out, "%s\n", zSql);
    }else{
      shell_exec(p, zSql, 0);
    }
    sqlite3_free(zSql);
  }else

<<<<<<< HEAD
#if !defined(SQLITE_OMIT_VIRTUALTABLE) && defined(SQLITE_ENABLE_DBPAGE_VTAB)
  if( c=='s' && strncmp(azArg[0], "shared-schema", n)==0 ){
    open_db(p, 0);
    sharedSchemaDotCommand(p, azArg, nArg);
  }else
#endif

#ifndef SQLITE_NOHAVE_SYSTEM
=======
#if !defined(SQLITE_NOHAVE_SYSTEM) && !defined(SQLITE_SHELL_WASM_MODE)
>>>>>>> 1943005f
  if( c=='s'
   && (strncmp(azArg[0], "shell", n)==0 || strncmp(azArg[0],"system",n)==0)
  ){
    char *zCmd;
    int i, x;
    failIfSafeMode(p, "cannot run .%s in safe mode", azArg[0]);
    if( nArg<2 ){
      raw_printf(stderr, "Usage: .system COMMAND\n");
      rc = 1;
      goto meta_command_exit;
    }
    zCmd = sqlite3_mprintf(strchr(azArg[1],' ')==0?"%s":"\"%s\"", azArg[1]);
    for(i=2; i<nArg && zCmd!=0; i++){
      zCmd = sqlite3_mprintf(strchr(azArg[i],' ')==0?"%z %s":"%z \"%s\"",
                             zCmd, azArg[i]);
    }
    x = zCmd!=0 ? system(zCmd) : 1;
    sqlite3_free(zCmd);
    if( x ) raw_printf(stderr, "System command returns %d\n", x);
  }else
#endif /* !defined(SQLITE_NOHAVE_SYSTEM) && !defined(SQLITE_SHELL_WASM_MODE) */

  if( c=='s' && strncmp(azArg[0], "show", n)==0 ){
    static const char *azBool[] = { "off", "on", "trigger", "full"};
    const char *zOut;
    int i;
    if( nArg!=1 ){
      raw_printf(stderr, "Usage: .show\n");
      rc = 1;
      goto meta_command_exit;
    }
    utf8_printf(p->out, "%12.12s: %s\n","echo",
                azBool[ShellHasFlag(p, SHFLG_Echo)]);
    utf8_printf(p->out, "%12.12s: %s\n","eqp", azBool[p->autoEQP&3]);
    utf8_printf(p->out, "%12.12s: %s\n","explain",
         p->mode==MODE_Explain ? "on" : p->autoExplain ? "auto" : "off");
    utf8_printf(p->out,"%12.12s: %s\n","headers", azBool[p->showHeader!=0]);
    if( p->mode==MODE_Column
     || (p->mode>=MODE_Markdown && p->mode<=MODE_Box)
    ){
      utf8_printf
        (p->out, "%12.12s: %s --wrap %d --wordwrap %s --%squote\n", "mode",
         modeDescr[p->mode], p->cmOpts.iWrap,
         p->cmOpts.bWordWrap ? "on" : "off",
         p->cmOpts.bQuote ? "" : "no");
    }else{
      utf8_printf(p->out, "%12.12s: %s\n","mode", modeDescr[p->mode]);
    }
    utf8_printf(p->out, "%12.12s: ", "nullvalue");
      output_c_string(p->out, p->nullValue);
      raw_printf(p->out, "\n");
    utf8_printf(p->out,"%12.12s: %s\n","output",
            strlen30(p->outfile) ? p->outfile : "stdout");
    utf8_printf(p->out,"%12.12s: ", "colseparator");
      output_c_string(p->out, p->colSeparator);
      raw_printf(p->out, "\n");
    utf8_printf(p->out,"%12.12s: ", "rowseparator");
      output_c_string(p->out, p->rowSeparator);
      raw_printf(p->out, "\n");
    switch( p->statsOn ){
      case 0:  zOut = "off";     break;
      default: zOut = "on";      break;
      case 2:  zOut = "stmt";    break;
      case 3:  zOut = "vmstep";  break;
    }
    utf8_printf(p->out, "%12.12s: %s\n","stats", zOut);
    utf8_printf(p->out, "%12.12s: ", "width");
    for (i=0;i<p->nWidth;i++) {
      raw_printf(p->out, "%d ", p->colWidth[i]);
    }
    raw_printf(p->out, "\n");
    utf8_printf(p->out, "%12.12s: %s\n", "filename",
                p->pAuxDb->zDbFilename ? p->pAuxDb->zDbFilename : "");
  }else

  if( c=='s' && strncmp(azArg[0], "stats", n)==0 ){
    if( nArg==2 ){
      if( strcmp(azArg[1],"stmt")==0 ){
        p->statsOn = 2;
      }else if( strcmp(azArg[1],"vmstep")==0 ){
        p->statsOn = 3;
      }else{
        p->statsOn = (u8)booleanValue(azArg[1]);
      }
    }else if( nArg==1 ){
      display_stats(p->db, p, 0);
    }else{
      raw_printf(stderr, "Usage: .stats ?on|off|stmt|vmstep?\n");
      rc = 1;
    }
  }else

  if( (c=='t' && n>1 && strncmp(azArg[0], "tables", n)==0)
   || (c=='i' && (strncmp(azArg[0], "indices", n)==0
                 || strncmp(azArg[0], "indexes", n)==0) )
  ){
    sqlite3_stmt *pStmt;
    char **azResult;
    int nRow, nAlloc;
    int ii;
    ShellText s;
    initText(&s);
    open_db(p, 0);
    rc = sqlite3_prepare_v2(p->db, "PRAGMA database_list", -1, &pStmt, 0);
    if( rc ){
      sqlite3_finalize(pStmt);
      return shellDatabaseError(p->db);
    }

    if( nArg>2 && c=='i' ){
      /* It is an historical accident that the .indexes command shows an error
      ** when called with the wrong number of arguments whereas the .tables
      ** command does not. */
      raw_printf(stderr, "Usage: .indexes ?LIKE-PATTERN?\n");
      rc = 1;
      sqlite3_finalize(pStmt);
      goto meta_command_exit;
    }
    for(ii=0; sqlite3_step(pStmt)==SQLITE_ROW; ii++){
      const char *zDbName = (const char*)sqlite3_column_text(pStmt, 1);
      if( zDbName==0 ) continue;
      if( s.z && s.z[0] ) appendText(&s, " UNION ALL ", 0);
      if( sqlite3_stricmp(zDbName, "main")==0 ){
        appendText(&s, "SELECT name FROM ", 0);
      }else{
        appendText(&s, "SELECT ", 0);
        appendText(&s, zDbName, '\'');
        appendText(&s, "||'.'||name FROM ", 0);
      }
      appendText(&s, zDbName, '"');
      appendText(&s, ".sqlite_schema ", 0);
      if( c=='t' ){
        appendText(&s," WHERE type IN ('table','view')"
                      "   AND name NOT LIKE 'sqlite_%'"
                      "   AND name LIKE ?1", 0);
      }else{
        appendText(&s," WHERE type='index'"
                      "   AND tbl_name LIKE ?1", 0);
      }
    }
    rc = sqlite3_finalize(pStmt);
    if( rc==SQLITE_OK ){
      appendText(&s, " ORDER BY 1", 0);
      rc = sqlite3_prepare_v2(p->db, s.z, -1, &pStmt, 0);
    }
    freeText(&s);
    if( rc ) return shellDatabaseError(p->db);

    /* Run the SQL statement prepared by the above block. Store the results
    ** as an array of nul-terminated strings in azResult[].  */
    nRow = nAlloc = 0;
    azResult = 0;
    if( nArg>1 ){
      sqlite3_bind_text(pStmt, 1, azArg[1], -1, SQLITE_TRANSIENT);
    }else{
      sqlite3_bind_text(pStmt, 1, "%", -1, SQLITE_STATIC);
    }
    while( sqlite3_step(pStmt)==SQLITE_ROW ){
      if( nRow>=nAlloc ){
        char **azNew;
        int n2 = nAlloc*2 + 10;
        azNew = sqlite3_realloc64(azResult, sizeof(azResult[0])*n2);
        shell_check_oom(azNew);
        nAlloc = n2;
        azResult = azNew;
      }
      azResult[nRow] = sqlite3_mprintf("%s", sqlite3_column_text(pStmt, 0));
      shell_check_oom(azResult[nRow]);
      nRow++;
    }
    if( sqlite3_finalize(pStmt)!=SQLITE_OK ){
      rc = shellDatabaseError(p->db);
    }

    /* Pretty-print the contents of array azResult[] to the output */
    if( rc==0 && nRow>0 ){
      int len, maxlen = 0;
      int i, j;
      int nPrintCol, nPrintRow;
      for(i=0; i<nRow; i++){
        len = strlen30(azResult[i]);
        if( len>maxlen ) maxlen = len;
      }
      nPrintCol = 80/(maxlen+2);
      if( nPrintCol<1 ) nPrintCol = 1;
      nPrintRow = (nRow + nPrintCol - 1)/nPrintCol;
      for(i=0; i<nPrintRow; i++){
        for(j=i; j<nRow; j+=nPrintRow){
          char *zSp = j<nPrintRow ? "" : "  ";
          utf8_printf(p->out, "%s%-*s", zSp, maxlen,
                      azResult[j] ? azResult[j]:"");
        }
        raw_printf(p->out, "\n");
      }
    }

    for(ii=0; ii<nRow; ii++) sqlite3_free(azResult[ii]);
    sqlite3_free(azResult);
  }else

#ifndef SQLITE_SHELL_WASM_MODE
  /* Begin redirecting output to the file "testcase-out.txt" */
  if( c=='t' && strcmp(azArg[0],"testcase")==0 ){
    output_reset(p);
    p->out = output_file_open("testcase-out.txt", 0);
    if( p->out==0 ){
      raw_printf(stderr, "Error: cannot open 'testcase-out.txt'\n");
    }
    if( nArg>=2 ){
      sqlite3_snprintf(sizeof(p->zTestcase), p->zTestcase, "%s", azArg[1]);
    }else{
      sqlite3_snprintf(sizeof(p->zTestcase), p->zTestcase, "?");
    }
  }else
#endif /* !defined(SQLITE_SHELL_WASM_MODE) */

#ifndef SQLITE_UNTESTABLE
  if( c=='t' && n>=8 && strncmp(azArg[0], "testctrl", n)==0 ){
    static const struct {
       const char *zCtrlName;   /* Name of a test-control option */
       int ctrlCode;            /* Integer code for that option */
       int unSafe;              /* Not valid for --safe mode */
       const char *zUsage;      /* Usage notes */
    } aCtrl[] = {
      { "always",             SQLITE_TESTCTRL_ALWAYS, 1,     "BOOLEAN"         },
      { "assert",             SQLITE_TESTCTRL_ASSERT, 1,     "BOOLEAN"         },
    /*{ "benign_malloc_hooks",SQLITE_TESTCTRL_BENIGN_MALLOC_HOOKS,1, ""        },*/
    /*{ "bitvec_test",        SQLITE_TESTCTRL_BITVEC_TEST, 1,  ""              },*/
      { "byteorder",          SQLITE_TESTCTRL_BYTEORDER, 0,  ""                },
      { "extra_schema_checks",SQLITE_TESTCTRL_EXTRA_SCHEMA_CHECKS,0,"BOOLEAN"  },
    /*{ "fault_install",      SQLITE_TESTCTRL_FAULT_INSTALL, 1,""              },*/
      { "imposter",         SQLITE_TESTCTRL_IMPOSTER,1,"SCHEMA ON/OFF ROOTPAGE"},
      { "internal_functions", SQLITE_TESTCTRL_INTERNAL_FUNCTIONS,0,""          },
      { "localtime_fault",    SQLITE_TESTCTRL_LOCALTIME_FAULT,0,"BOOLEAN"      },
      { "never_corrupt",      SQLITE_TESTCTRL_NEVER_CORRUPT,1, "BOOLEAN"       },
      { "optimizations",      SQLITE_TESTCTRL_OPTIMIZATIONS,0,"DISABLE-MASK"   },
#ifdef YYCOVERAGE
      { "parser_coverage",    SQLITE_TESTCTRL_PARSER_COVERAGE,0,""             },
#endif
      { "pending_byte",       SQLITE_TESTCTRL_PENDING_BYTE,0, "OFFSET  "       },
      { "prng_restore",       SQLITE_TESTCTRL_PRNG_RESTORE,0, ""               },
      { "prng_save",          SQLITE_TESTCTRL_PRNG_SAVE,   0, ""               },
      { "prng_seed",          SQLITE_TESTCTRL_PRNG_SEED,   0, "SEED ?db?"      },
      { "seek_count",         SQLITE_TESTCTRL_SEEK_COUNT,  0, ""               },
      { "sorter_mmap",        SQLITE_TESTCTRL_SORTER_MMAP, 0, "NMAX"           },
      { "tune",               SQLITE_TESTCTRL_TUNE,        1, "ID VALUE"       },
    };
    int testctrl = -1;
    int iCtrl = -1;
    int rc2 = 0;    /* 0: usage.  1: %d  2: %x  3: no-output */
    int isOk = 0;
    int i, n2;
    const char *zCmd = 0;

    open_db(p, 0);
    zCmd = nArg>=2 ? azArg[1] : "help";

    /* The argument can optionally begin with "-" or "--" */
    if( zCmd[0]=='-' && zCmd[1] ){
      zCmd++;
      if( zCmd[0]=='-' && zCmd[1] ) zCmd++;
    }

    /* --help lists all test-controls */
    if( strcmp(zCmd,"help")==0 ){
      utf8_printf(p->out, "Available test-controls:\n");
      for(i=0; i<ArraySize(aCtrl); i++){
        utf8_printf(p->out, "  .testctrl %s %s\n",
                    aCtrl[i].zCtrlName, aCtrl[i].zUsage);
      }
      rc = 1;
      goto meta_command_exit;
    }

    /* convert testctrl text option to value. allow any unique prefix
    ** of the option name, or a numerical value. */
    n2 = strlen30(zCmd);
    for(i=0; i<ArraySize(aCtrl); i++){
      if( strncmp(zCmd, aCtrl[i].zCtrlName, n2)==0 ){
        if( testctrl<0 ){
          testctrl = aCtrl[i].ctrlCode;
          iCtrl = i;
        }else{
          utf8_printf(stderr, "Error: ambiguous test-control: \"%s\"\n"
                              "Use \".testctrl --help\" for help\n", zCmd);
          rc = 1;
          goto meta_command_exit;
        }
      }
    }
    if( testctrl<0 ){
      utf8_printf(stderr,"Error: unknown test-control: %s\n"
                         "Use \".testctrl --help\" for help\n", zCmd);
    }else if( aCtrl[iCtrl].unSafe && p->bSafeMode ){
      utf8_printf(stderr,
         "line %d: \".testctrl %s\" may not be used in safe mode\n",
         p->lineno, aCtrl[iCtrl].zCtrlName);
      exit(1);
    }else{
      switch(testctrl){

        /* sqlite3_test_control(int, db, int) */
        case SQLITE_TESTCTRL_OPTIMIZATIONS:
          if( nArg==3 ){
            unsigned int opt = (unsigned int)strtol(azArg[2], 0, 0);
            rc2 = sqlite3_test_control(testctrl, p->db, opt);
            isOk = 3;
          }
          break;

        /* sqlite3_test_control(int) */
        case SQLITE_TESTCTRL_PRNG_SAVE:
        case SQLITE_TESTCTRL_PRNG_RESTORE:
        case SQLITE_TESTCTRL_BYTEORDER:
          if( nArg==2 ){
            rc2 = sqlite3_test_control(testctrl);
            isOk = testctrl==SQLITE_TESTCTRL_BYTEORDER ? 1 : 3;
          }
          break;

        /* sqlite3_test_control(int, uint) */
        case SQLITE_TESTCTRL_PENDING_BYTE:
          if( nArg==3 ){
            unsigned int opt = (unsigned int)integerValue(azArg[2]);
            rc2 = sqlite3_test_control(testctrl, opt);
            isOk = 3;
          }
          break;

        /* sqlite3_test_control(int, int, sqlite3*) */
        case SQLITE_TESTCTRL_PRNG_SEED:
          if( nArg==3 || nArg==4 ){
            int ii = (int)integerValue(azArg[2]);
            sqlite3 *db;
            if( ii==0 && strcmp(azArg[2],"random")==0 ){
              sqlite3_randomness(sizeof(ii),&ii);
              printf("-- random seed: %d\n", ii);
            }
            if( nArg==3 ){
              db = 0;
            }else{
              db = p->db;
              /* Make sure the schema has been loaded */
              sqlite3_table_column_metadata(db, 0, "x", 0, 0, 0, 0, 0, 0);
            }
            rc2 = sqlite3_test_control(testctrl, ii, db);
            isOk = 3;
          }
          break;

        /* sqlite3_test_control(int, int) */
        case SQLITE_TESTCTRL_ASSERT:
        case SQLITE_TESTCTRL_ALWAYS:
          if( nArg==3 ){
            int opt = booleanValue(azArg[2]);
            rc2 = sqlite3_test_control(testctrl, opt);
            isOk = 1;
          }
          break;

        /* sqlite3_test_control(int, int) */
        case SQLITE_TESTCTRL_LOCALTIME_FAULT:
        case SQLITE_TESTCTRL_NEVER_CORRUPT:
          if( nArg==3 ){
            int opt = booleanValue(azArg[2]);
            rc2 = sqlite3_test_control(testctrl, opt);
            isOk = 3;
          }
          break;

        /* sqlite3_test_control(sqlite3*) */
        case SQLITE_TESTCTRL_INTERNAL_FUNCTIONS:
          rc2 = sqlite3_test_control(testctrl, p->db);
          isOk = 3;
          break;

        case SQLITE_TESTCTRL_IMPOSTER:
          if( nArg==5 ){
            rc2 = sqlite3_test_control(testctrl, p->db,
                          azArg[2],
                          integerValue(azArg[3]),
                          integerValue(azArg[4]));
            isOk = 3;
          }
          break;

        case SQLITE_TESTCTRL_SEEK_COUNT: {
          u64 x = 0;
          rc2 = sqlite3_test_control(testctrl, p->db, &x);
          utf8_printf(p->out, "%llu\n", x);
          isOk = 3;
          break;
        }

#ifdef YYCOVERAGE
        case SQLITE_TESTCTRL_PARSER_COVERAGE: {
          if( nArg==2 ){
            sqlite3_test_control(testctrl, p->out);
            isOk = 3;
          }
          break;
        }
#endif
#ifdef SQLITE_DEBUG
        case SQLITE_TESTCTRL_TUNE: {
          if( nArg==4 ){
            int id = (int)integerValue(azArg[2]);
            int val = (int)integerValue(azArg[3]);
            sqlite3_test_control(testctrl, id, &val);
            isOk = 3;
          }else if( nArg==3 ){
            int id = (int)integerValue(azArg[2]);
            sqlite3_test_control(testctrl, -id, &rc2);
            isOk = 1;
          }else if( nArg==2 ){
            int id = 1;
            while(1){
              int val = 0;
              rc2 = sqlite3_test_control(testctrl, -id, &val);
              if( rc2!=SQLITE_OK ) break;
              if( id>1 ) utf8_printf(p->out, "  ");
              utf8_printf(p->out, "%d: %d", id, val);
              id++;
            }
            if( id>1 ) utf8_printf(p->out, "\n");
            isOk = 3;
          }
          break;
        }
#endif
        case SQLITE_TESTCTRL_SORTER_MMAP:
          if( nArg==3 ){
            int opt = (unsigned int)integerValue(azArg[2]);
            rc2 = sqlite3_test_control(testctrl, p->db, opt);
            isOk = 3;
          }
          break;
      }
    }
    if( isOk==0 && iCtrl>=0 ){
      utf8_printf(p->out, "Usage: .testctrl %s %s\n", zCmd,aCtrl[iCtrl].zUsage);
      rc = 1;
    }else if( isOk==1 ){
      raw_printf(p->out, "%d\n", rc2);
    }else if( isOk==2 ){
      raw_printf(p->out, "0x%08x\n", rc2);
    }
  }else
#endif /* !defined(SQLITE_UNTESTABLE) */

  if( c=='t' && n>4 && strncmp(azArg[0], "timeout", n)==0 ){
    open_db(p, 0);
    sqlite3_busy_timeout(p->db, nArg>=2 ? (int)integerValue(azArg[1]) : 0);
  }else

  if( c=='t' && n>=5 && strncmp(azArg[0], "timer", n)==0 ){
    if( nArg==2 ){
      enableTimer = booleanValue(azArg[1]);
      if( enableTimer && !HAS_TIMER ){
        raw_printf(stderr, "Error: timer not available on this system.\n");
        enableTimer = 0;
      }
    }else{
      raw_printf(stderr, "Usage: .timer on|off\n");
      rc = 1;
    }
  }else

#ifndef SQLITE_OMIT_TRACE
  if( c=='t' && strncmp(azArg[0], "trace", n)==0 ){
    int mType = 0;
    int jj;
    open_db(p, 0);
    for(jj=1; jj<nArg; jj++){
      const char *z = azArg[jj];
      if( z[0]=='-' ){
        if( optionMatch(z, "expanded") ){
          p->eTraceType = SHELL_TRACE_EXPANDED;
        }
#ifdef SQLITE_ENABLE_NORMALIZE
        else if( optionMatch(z, "normalized") ){
          p->eTraceType = SHELL_TRACE_NORMALIZED;
        }
#endif
        else if( optionMatch(z, "plain") ){
          p->eTraceType = SHELL_TRACE_PLAIN;
        }
        else if( optionMatch(z, "profile") ){
          mType |= SQLITE_TRACE_PROFILE;
        }
        else if( optionMatch(z, "row") ){
          mType |= SQLITE_TRACE_ROW;
        }
        else if( optionMatch(z, "stmt") ){
          mType |= SQLITE_TRACE_STMT;
        }
        else if( optionMatch(z, "close") ){
          mType |= SQLITE_TRACE_CLOSE;
        }
        else {
          raw_printf(stderr, "Unknown option \"%s\" on \".trace\"\n", z);
          rc = 1;
          goto meta_command_exit;
        }
      }else{
        output_file_close(p->traceOut);
        p->traceOut = output_file_open(azArg[1], 0);
      }
    }
    if( p->traceOut==0 ){
      sqlite3_trace_v2(p->db, 0, 0, 0);
    }else{
      if( mType==0 ) mType = SQLITE_TRACE_STMT;
      sqlite3_trace_v2(p->db, mType, sql_trace_callback, p);
    }
  }else
#endif /* !defined(SQLITE_OMIT_TRACE) */

#if defined(SQLITE_DEBUG) && !defined(SQLITE_OMIT_VIRTUALTABLE)
  if( c=='u' && strncmp(azArg[0], "unmodule", n)==0 ){
    int ii;
    int lenOpt;
    char *zOpt;
    if( nArg<2 ){
      raw_printf(stderr, "Usage: .unmodule [--allexcept] NAME ...\n");
      rc = 1;
      goto meta_command_exit;
    }
    open_db(p, 0);
    zOpt = azArg[1];
    if( zOpt[0]=='-' && zOpt[1]=='-' && zOpt[2]!=0 ) zOpt++;
    lenOpt = (int)strlen(zOpt);
    if( lenOpt>=3 && strncmp(zOpt, "-allexcept",lenOpt)==0 ){
      assert( azArg[nArg]==0 );
      sqlite3_drop_modules(p->db, nArg>2 ? (const char**)(azArg+2) : 0);
    }else{
      for(ii=1; ii<nArg; ii++){
        sqlite3_create_module(p->db, azArg[ii], 0, 0);
      }
    }
  }else
#endif

#if SQLITE_USER_AUTHENTICATION
  if( c=='u' && strncmp(azArg[0], "user", n)==0 ){
    if( nArg<2 ){
      raw_printf(stderr, "Usage: .user SUBCOMMAND ...\n");
      rc = 1;
      goto meta_command_exit;
    }
    open_db(p, 0);
    if( strcmp(azArg[1],"login")==0 ){
      if( nArg!=4 ){
        raw_printf(stderr, "Usage: .user login USER PASSWORD\n");
        rc = 1;
        goto meta_command_exit;
      }
      rc = sqlite3_user_authenticate(p->db, azArg[2], azArg[3],
                                     strlen30(azArg[3]));
      if( rc ){
        utf8_printf(stderr, "Authentication failed for user %s\n", azArg[2]);
        rc = 1;
      }
    }else if( strcmp(azArg[1],"add")==0 ){
      if( nArg!=5 ){
        raw_printf(stderr, "Usage: .user add USER PASSWORD ISADMIN\n");
        rc = 1;
        goto meta_command_exit;
      }
      rc = sqlite3_user_add(p->db, azArg[2], azArg[3], strlen30(azArg[3]),
                            booleanValue(azArg[4]));
      if( rc ){
        raw_printf(stderr, "User-Add failed: %d\n", rc);
        rc = 1;
      }
    }else if( strcmp(azArg[1],"edit")==0 ){
      if( nArg!=5 ){
        raw_printf(stderr, "Usage: .user edit USER PASSWORD ISADMIN\n");
        rc = 1;
        goto meta_command_exit;
      }
      rc = sqlite3_user_change(p->db, azArg[2], azArg[3], strlen30(azArg[3]),
                              booleanValue(azArg[4]));
      if( rc ){
        raw_printf(stderr, "User-Edit failed: %d\n", rc);
        rc = 1;
      }
    }else if( strcmp(azArg[1],"delete")==0 ){
      if( nArg!=3 ){
        raw_printf(stderr, "Usage: .user delete USER\n");
        rc = 1;
        goto meta_command_exit;
      }
      rc = sqlite3_user_delete(p->db, azArg[2]);
      if( rc ){
        raw_printf(stderr, "User-Delete failed: %d\n", rc);
        rc = 1;
      }
    }else{
      raw_printf(stderr, "Usage: .user login|add|edit|delete ...\n");
      rc = 1;
      goto meta_command_exit;
    }
  }else
#endif /* SQLITE_USER_AUTHENTICATION */

  if( c=='v' && strncmp(azArg[0], "version", n)==0 ){
    utf8_printf(p->out, "SQLite %s %s\n" /*extra-version-info*/,
        sqlite3_libversion(), sqlite3_sourceid());
#if SQLITE_HAVE_ZLIB
    utf8_printf(p->out, "zlib version %s\n", zlibVersion());
#endif
#define CTIMEOPT_VAL_(opt) #opt
#define CTIMEOPT_VAL(opt) CTIMEOPT_VAL_(opt)
#if defined(__clang__) && defined(__clang_major__)
    utf8_printf(p->out, "clang-" CTIMEOPT_VAL(__clang_major__) "."
                    CTIMEOPT_VAL(__clang_minor__) "."
                    CTIMEOPT_VAL(__clang_patchlevel__) "\n");
#elif defined(_MSC_VER)
    utf8_printf(p->out, "msvc-" CTIMEOPT_VAL(_MSC_VER) "\n");
#elif defined(__GNUC__) && defined(__VERSION__)
    utf8_printf(p->out, "gcc-" __VERSION__ "\n");
#endif
  }else

  if( c=='v' && strncmp(azArg[0], "vfsinfo", n)==0 ){
    const char *zDbName = nArg==2 ? azArg[1] : "main";
    sqlite3_vfs *pVfs = 0;
    if( p->db ){
      sqlite3_file_control(p->db, zDbName, SQLITE_FCNTL_VFS_POINTER, &pVfs);
      if( pVfs ){
        utf8_printf(p->out, "vfs.zName      = \"%s\"\n", pVfs->zName);
        raw_printf(p->out, "vfs.iVersion   = %d\n", pVfs->iVersion);
        raw_printf(p->out, "vfs.szOsFile   = %d\n", pVfs->szOsFile);
        raw_printf(p->out, "vfs.mxPathname = %d\n", pVfs->mxPathname);
      }
    }
  }else

  if( c=='v' && strncmp(azArg[0], "vfslist", n)==0 ){
    sqlite3_vfs *pVfs;
    sqlite3_vfs *pCurrent = 0;
    if( p->db ){
      sqlite3_file_control(p->db, "main", SQLITE_FCNTL_VFS_POINTER, &pCurrent);
    }
    for(pVfs=sqlite3_vfs_find(0); pVfs; pVfs=pVfs->pNext){
      utf8_printf(p->out, "vfs.zName      = \"%s\"%s\n", pVfs->zName,
           pVfs==pCurrent ? "  <--- CURRENT" : "");
      raw_printf(p->out, "vfs.iVersion   = %d\n", pVfs->iVersion);
      raw_printf(p->out, "vfs.szOsFile   = %d\n", pVfs->szOsFile);
      raw_printf(p->out, "vfs.mxPathname = %d\n", pVfs->mxPathname);
      if( pVfs->pNext ){
        raw_printf(p->out, "-----------------------------------\n");
      }
    }
  }else

  if( c=='v' && strncmp(azArg[0], "vfsname", n)==0 ){
    const char *zDbName = nArg==2 ? azArg[1] : "main";
    char *zVfsName = 0;
    if( p->db ){
      sqlite3_file_control(p->db, zDbName, SQLITE_FCNTL_VFSNAME, &zVfsName);
      if( zVfsName ){
        utf8_printf(p->out, "%s\n", zVfsName);
        sqlite3_free(zVfsName);
      }
    }
  }else

  if( c=='w' && strncmp(azArg[0], "wheretrace", n)==0 ){
    unsigned int x = nArg>=2 ? (unsigned int)integerValue(azArg[1]) : 0xffffffff;
    sqlite3_test_control(SQLITE_TESTCTRL_TRACEFLAGS, 3, &x);
  }else

  if( c=='w' && strncmp(azArg[0], "width", n)==0 ){
    int j;
    assert( nArg<=ArraySize(azArg) );
    p->nWidth = nArg-1;
    p->colWidth = realloc(p->colWidth, (p->nWidth+1)*sizeof(int)*2);
    if( p->colWidth==0 && p->nWidth>0 ) shell_out_of_memory();
    if( p->nWidth ) p->actualWidth = &p->colWidth[p->nWidth];
    for(j=1; j<nArg; j++){
      p->colWidth[j-1] = (int)integerValue(azArg[j]);
    }
  }else

  {
    utf8_printf(stderr, "Error: unknown command or invalid arguments: "
      " \"%s\". Enter \".help\" for help\n", azArg[0]);
    rc = 1;
  }

meta_command_exit:
  if( p->outCount ){
    p->outCount--;
    if( p->outCount==0 ) output_reset(p);
  }
  p->bSafeMode = p->bSafeModePersist;
  return rc;
}

/* Line scan result and intermediate states (supporting scan resumption)
*/
#ifndef CHAR_BIT
# define CHAR_BIT 8
#endif
typedef enum {
  QSS_HasDark = 1<<CHAR_BIT, QSS_EndingSemi = 2<<CHAR_BIT,
  QSS_CharMask = (1<<CHAR_BIT)-1, QSS_ScanMask = 3<<CHAR_BIT,
  QSS_Start = 0
} QuickScanState;
#define QSS_SETV(qss, newst) ((newst) | ((qss) & QSS_ScanMask))
#define QSS_INPLAIN(qss) (((qss)&QSS_CharMask)==QSS_Start)
#define QSS_PLAINWHITE(qss) (((qss)&~QSS_EndingSemi)==QSS_Start)
#define QSS_PLAINDARK(qss) (((qss)&~QSS_EndingSemi)==QSS_HasDark)
#define QSS_SEMITERM(qss) (((qss)&~QSS_HasDark)==QSS_EndingSemi)

/*
** Scan line for classification to guide shell's handling.
** The scan is resumable for subsequent lines when prior
** return values are passed as the 2nd argument.
*/
static QuickScanState quickscan(char *zLine, QuickScanState qss){
  char cin;
  char cWait = (char)qss; /* intentional narrowing loss */
  if( cWait==0 ){
  PlainScan:
    assert( cWait==0 );
    while( (cin = *zLine++)!=0 ){
      if( IsSpace(cin) )
        continue;
      switch (cin){
      case '-':
        if( *zLine!='-' )
          break;
        while((cin = *++zLine)!=0 )
          if( cin=='\n')
            goto PlainScan;
        return qss;
      case ';':
        qss |= QSS_EndingSemi;
        continue;
      case '/':
        if( *zLine=='*' ){
          ++zLine;
          cWait = '*';
          qss = QSS_SETV(qss, cWait);
          goto TermScan;
        }
        break;
      case '[':
        cin = ']';
        /* fall thru */
      case '`': case '\'': case '"':
        cWait = cin;
        qss = QSS_HasDark | cWait;
        goto TermScan;
      default:
        break;
      }
      qss = (qss & ~QSS_EndingSemi) | QSS_HasDark;
    }
  }else{
  TermScan:
    while( (cin = *zLine++)!=0 ){
      if( cin==cWait ){
        switch( cWait ){
        case '*':
          if( *zLine != '/' )
            continue;
          ++zLine;
          cWait = 0;
          qss = QSS_SETV(qss, 0);
          goto PlainScan;
        case '`': case '\'': case '"':
          if(*zLine==cWait){
            ++zLine;
            continue;
          }
          /* fall thru */
        case ']':
          cWait = 0;
          qss = QSS_SETV(qss, 0);
          goto PlainScan;
        default: assert(0);
        }
      }
    }
  }
  return qss;
}

/*
** Return TRUE if the line typed in is an SQL command terminator other
** than a semi-colon.  The SQL Server style "go" command is understood
** as is the Oracle "/".
*/
static int line_is_command_terminator(char *zLine){
  while( IsSpace(zLine[0]) ){ zLine++; };
  if( zLine[0]=='/' )
    zLine += 1; /* Oracle */
  else if ( ToLower(zLine[0])=='g' && ToLower(zLine[1])=='o' )
    zLine += 2; /* SQL Server */
  else
    return 0;
  return quickscan(zLine, QSS_Start)==QSS_Start;
}

/*
** We need a default sqlite3_complete() implementation to use in case
** the shell is compiled with SQLITE_OMIT_COMPLETE.  The default assumes
** any arbitrary text is a complete SQL statement.  This is not very
** user-friendly, but it does seem to work.
*/
#ifdef SQLITE_OMIT_COMPLETE
#define sqlite3_complete(x) 1
#endif

/*
** Return true if zSql is a complete SQL statement.  Return false if it
** ends in the middle of a string literal or C-style comment.
*/
static int line_is_complete(char *zSql, int nSql){
  int rc;
  if( zSql==0 ) return 1;
  zSql[nSql] = ';';
  zSql[nSql+1] = 0;
  rc = sqlite3_complete(zSql);
  zSql[nSql] = 0;
  return rc;
}

/*
** Run a single line of SQL.  Return the number of errors.
*/
static int runOneSqlLine(ShellState *p, char *zSql, FILE *in, int startline){
  int rc;
  char *zErrMsg = 0;

  open_db(p, 0);
  if( ShellHasFlag(p,SHFLG_Backslash) ) resolve_backslashes(zSql);
  if( p->flgProgress & SHELL_PROGRESS_RESET ) p->nProgress = 0;
  BEGIN_TIMER;
  rc = shell_exec(p, zSql, &zErrMsg);
  END_TIMER;
  if( rc || zErrMsg ){
    char zPrefix[100];
    const char *zErrorTail;
    const char *zErrorType;
    if( zErrMsg==0 ){
      zErrorType = "Error";
      zErrorTail = sqlite3_errmsg(p->db);
    }else if( strncmp(zErrMsg, "in prepare, ",12)==0 ){
      zErrorType = "Parse error";
      zErrorTail = &zErrMsg[12];
    }else if( strncmp(zErrMsg, "stepping, ", 10)==0 ){
      zErrorType = "Runtime error";
      zErrorTail = &zErrMsg[10];
    }else{
      zErrorType = "Error";
      zErrorTail = zErrMsg;
    }
    if( in!=0 || !stdin_is_interactive ){
      sqlite3_snprintf(sizeof(zPrefix), zPrefix,
                       "%s near line %d:", zErrorType, startline);
    }else{
      sqlite3_snprintf(sizeof(zPrefix), zPrefix, "%s:", zErrorType);
    }
    utf8_printf(stderr, "%s %s\n", zPrefix, zErrorTail);
    sqlite3_free(zErrMsg);
    zErrMsg = 0;
    return 1;
  }else if( ShellHasFlag(p, SHFLG_CountChanges) ){
    char zLineBuf[2000];
    sqlite3_snprintf(sizeof(zLineBuf), zLineBuf,
            "changes: %lld   total_changes: %lld",
            sqlite3_changes64(p->db), sqlite3_total_changes64(p->db));
    raw_printf(p->out, "%s\n", zLineBuf);
  }
  return 0;
}

static void echo_group_input(ShellState *p, const char *zDo){
  if( ShellHasFlag(p, SHFLG_Echo) ) utf8_printf(p->out, "%s\n", zDo);
}

#ifdef SQLITE_SHELL_WASM_MODE
/*
** Alternate one_input_line() impl for wasm mode. This is not in the primary impl
** because we need the global shellState and cannot access it from that function
** without moving lots of code around (creating a larger/messier diff).
*/
static char *one_input_line(FILE *in, char *zPrior, int isContinuation){
  /* Parse the next line from shellState.wasm.zInput. */
  const char *zBegin = shellState.wasm.zPos;
  const char *z = zBegin;
  char *zLine = 0;
  int nZ = 0;

  UNUSED_PARAMETER(in);
  UNUSED_PARAMETER(isContinuation);
  if(!z || !*z){
    return 0;
  }
  while(*z && isspace(*z)) ++z;
  zBegin = z;
  for(; *z && '\n'!=*z; ++nZ, ++z){}
  if(nZ>0 && '\r'==zBegin[nZ-1]){
    --nZ;
  }
  shellState.wasm.zPos = z;
  zLine = realloc(zPrior, nZ+1);
  shell_check_oom(zLine);
  memcpy(zLine, zBegin, (size_t)nZ);
  zLine[nZ] = 0;
  return zLine;
}
#endif /* SQLITE_SHELL_WASM_MODE */

/*
** Read input from *in and process it.  If *in==0 then input
** is interactive - the user is typing it it.  Otherwise, input
** is coming from a file or device.  A prompt is issued and history
** is saved only if input is interactive.  An interrupt signal will
** cause this routine to exit immediately, unless input is interactive.
**
** Return the number of errors.
*/
static int process_input(ShellState *p){
  char *zLine = 0;          /* A single input line */
  char *zSql = 0;           /* Accumulated SQL text */
  int nLine;                /* Length of current line */
  int nSql = 0;             /* Bytes of zSql[] used */
  int nAlloc = 0;           /* Allocated zSql[] space */
  int rc;                   /* Error code */
  int errCnt = 0;           /* Number of errors seen */
  int startline = 0;        /* Line number for start of current input */
  QuickScanState qss = QSS_Start; /* Accumulated line status (so far) */

  if( p->inputNesting==MAX_INPUT_NESTING ){
    /* This will be more informative in a later version. */
    utf8_printf(stderr,"Input nesting limit (%d) reached at line %d."
                " Check recursion.\n", MAX_INPUT_NESTING, p->lineno);
    return 1;
  }
  ++p->inputNesting;
  p->lineno = 0;
  while( errCnt==0 || !bail_on_error || (p->in==0 && stdin_is_interactive) ){
    fflush(p->out);
    zLine = one_input_line(p->in, zLine, nSql>0);
    if( zLine==0 ){
      /* End of input */
      if( p->in==0 && stdin_is_interactive ) printf("\n");
      break;
    }
    if( seenInterrupt ){
      if( p->in!=0 ) break;
      seenInterrupt = 0;
    }
    p->lineno++;
    if( QSS_INPLAIN(qss)
        && line_is_command_terminator(zLine)
        && line_is_complete(zSql, nSql) ){
      memcpy(zLine,";",2);
    }
    qss = quickscan(zLine, qss);
    if( QSS_PLAINWHITE(qss) && nSql==0 ){
      /* Just swallow single-line whitespace */
      echo_group_input(p, zLine);
      qss = QSS_Start;
      continue;
    }
    if( zLine && (zLine[0]=='.' || zLine[0]=='#') && nSql==0 ){
      echo_group_input(p, zLine);
      if( zLine[0]=='.' ){
        rc = do_meta_command(zLine, p);
        if( rc==2 ){ /* exit requested */
          break;
        }else if( rc ){
          errCnt++;
        }
      }
      qss = QSS_Start;
      continue;
    }
    /* No single-line dispositions remain; accumulate line(s). */
    nLine = strlen30(zLine);
    if( nSql+nLine+2>=nAlloc ){
      /* Grow buffer by half-again increments when big. */
      nAlloc = nSql+(nSql>>1)+nLine+100;
      zSql = realloc(zSql, nAlloc);
      shell_check_oom(zSql);
    }
    if( nSql==0 ){
      int i;
      for(i=0; zLine[i] && IsSpace(zLine[i]); i++){}
      assert( nAlloc>0 && zSql!=0 );
      memcpy(zSql, zLine+i, nLine+1-i);
      startline = p->lineno;
      nSql = nLine-i;
    }else{
      zSql[nSql++] = '\n';
      memcpy(zSql+nSql, zLine, nLine+1);
      nSql += nLine;
    }
    if( nSql && QSS_SEMITERM(qss) && sqlite3_complete(zSql) ){
      echo_group_input(p, zSql);
      errCnt += runOneSqlLine(p, zSql, p->in, startline);
      nSql = 0;
      if( p->outCount ){
        output_reset(p);
        p->outCount = 0;
      }else{
        clearTempFile(p);
      }
      p->bSafeMode = p->bSafeModePersist;
      qss = QSS_Start;
    }else if( nSql && QSS_PLAINWHITE(qss) ){
      echo_group_input(p, zSql);
      nSql = 0;
      qss = QSS_Start;
    }
  }
  if( nSql ){
    /* This may be incomplete. Let the SQL parser deal with that. */
    echo_group_input(p, zSql);
    errCnt += runOneSqlLine(p, zSql, p->in, startline);
  }
  free(zSql);
  free(zLine);
  --p->inputNesting;
  return errCnt>0;
}

/*
** Return a pathname which is the user's home directory.  A
** 0 return indicates an error of some kind.
*/
static char *find_home_dir(int clearFlag){
  static char *home_dir = NULL;
  if( clearFlag ){
    free(home_dir);
    home_dir = 0;
    return 0;
  }
  if( home_dir ) return home_dir;

#if !defined(_WIN32) && !defined(WIN32) && !defined(_WIN32_WCE) \
     && !defined(__RTP__) && !defined(_WRS_KERNEL)
  {
    struct passwd *pwent;
    uid_t uid = getuid();
    if( (pwent=getpwuid(uid)) != NULL) {
      home_dir = pwent->pw_dir;
    }
  }
#endif

#if defined(_WIN32_WCE)
  /* Windows CE (arm-wince-mingw32ce-gcc) does not provide getenv()
   */
  home_dir = "/";
#else

#if defined(_WIN32) || defined(WIN32)
  if (!home_dir) {
    home_dir = getenv("USERPROFILE");
  }
#endif

  if (!home_dir) {
    home_dir = getenv("HOME");
  }

#if defined(_WIN32) || defined(WIN32)
  if (!home_dir) {
    char *zDrive, *zPath;
    int n;
    zDrive = getenv("HOMEDRIVE");
    zPath = getenv("HOMEPATH");
    if( zDrive && zPath ){
      n = strlen30(zDrive) + strlen30(zPath) + 1;
      home_dir = malloc( n );
      if( home_dir==0 ) return 0;
      sqlite3_snprintf(n, home_dir, "%s%s", zDrive, zPath);
      return home_dir;
    }
    home_dir = "c:\\";
  }
#endif

#endif /* !_WIN32_WCE */

  if( home_dir ){
    int n = strlen30(home_dir) + 1;
    char *z = malloc( n );
    if( z ) memcpy(z, home_dir, n);
    home_dir = z;
  }

  return home_dir;
}

/*
** Read input from the file given by sqliterc_override.  Or if that
** parameter is NULL, take input from ~/.sqliterc
**
** Returns the number of errors.
*/
static void process_sqliterc(
  ShellState *p,                  /* Configuration data */
  const char *sqliterc_override   /* Name of config file. NULL to use default */
){
  char *home_dir = NULL;
  const char *sqliterc = sqliterc_override;
  char *zBuf = 0;
  FILE *inSaved = p->in;
  int savedLineno = p->lineno;

  if (sqliterc == NULL) {
    home_dir = find_home_dir(0);
    if( home_dir==0 ){
      raw_printf(stderr, "-- warning: cannot find home directory;"
                      " cannot read ~/.sqliterc\n");
      return;
    }
    zBuf = sqlite3_mprintf("%s/.sqliterc",home_dir);
    shell_check_oom(zBuf);
    sqliterc = zBuf;
  }
  p->in = fopen(sqliterc,"rb");
  if( p->in ){
    if( stdin_is_interactive ){
      utf8_printf(stderr,"-- Loading resources from %s\n",sqliterc);
    }
    if( process_input(p) && bail_on_error ) exit(1);
    fclose(p->in);
  }else if( sqliterc_override!=0 ){
    utf8_printf(stderr,"cannot open: \"%s\"\n", sqliterc);
    if( bail_on_error ) exit(1);
  }
  p->in = inSaved;
  p->lineno = savedLineno;
  sqlite3_free(zBuf);
}

/*
** Show available command line options
*/
static const char zOptions[] =
#if defined(SQLITE_HAVE_ZLIB) && !defined(SQLITE_OMIT_VIRTUALTABLE)
  "   -A ARGS...           run \".archive ARGS\" and exit\n"
#endif
  "   -append              append the database to the end of the file\n"
  "   -ascii               set output mode to 'ascii'\n"
  "   -bail                stop after hitting an error\n"
  "   -batch               force batch I/O\n"
  "   -box                 set output mode to 'box'\n"
  "   -column              set output mode to 'column'\n"
  "   -cmd COMMAND         run \"COMMAND\" before reading stdin\n"
  "   -csv                 set output mode to 'csv'\n"
#if !defined(SQLITE_OMIT_DESERIALIZE)
  "   -deserialize         open the database using sqlite3_deserialize()\n"
#endif
  "   -echo                print inputs before execution\n"
  "   -init FILENAME       read/process named file\n"
  "   -[no]header          turn headers on or off\n"
#if defined(SQLITE_ENABLE_MEMSYS3) || defined(SQLITE_ENABLE_MEMSYS5)
  "   -heap SIZE           Size of heap for memsys3 or memsys5\n"
#endif
  "   -help                show this message\n"
  "   -html                set output mode to HTML\n"
  "   -interactive         force interactive I/O\n"
  "   -json                set output mode to 'json'\n"
  "   -line                set output mode to 'line'\n"
  "   -list                set output mode to 'list'\n"
  "   -lookaside SIZE N    use N entries of SZ bytes for lookaside memory\n"
  "   -markdown            set output mode to 'markdown'\n"
#if !defined(SQLITE_OMIT_DESERIALIZE)
  "   -maxsize N           maximum size for a --deserialize database\n"
#endif
  "   -memtrace            trace all memory allocations and deallocations\n"
  "   -mmap N              default mmap size set to N\n"
#ifdef SQLITE_ENABLE_MULTIPLEX
  "   -multiplex           enable the multiplexor VFS\n"
#endif
  "   -newline SEP         set output row separator. Default: '\\n'\n"
  "   -nofollow            refuse to open symbolic links to database files\n"
  "   -nonce STRING        set the safe-mode escape nonce\n"
  "   -nullvalue TEXT      set text string for NULL values. Default ''\n"
  "   -pagecache SIZE N    use N slots of SZ bytes each for page cache memory\n"
  "   -quote               set output mode to 'quote'\n"
  "   -readonly            open the database read-only\n"
  "   -safe                enable safe-mode\n"
  "   -separator SEP       set output column separator. Default: '|'\n"
#ifdef SQLITE_ENABLE_SORTER_REFERENCES
  "   -sorterref SIZE      sorter references threshold size\n"
#endif
  "   -stats               print memory stats before each finalize\n"
  "   -table               set output mode to 'table'\n"
  "   -tabs                set output mode to 'tabs'\n"
  "   -version             show SQLite version\n"
  "   -vfs NAME            use NAME as the default VFS\n"
#ifdef SQLITE_ENABLE_VFSTRACE
  "   -vfstrace            enable tracing of all VFS calls\n"
#endif
#ifdef SQLITE_HAVE_ZLIB
  "   -zip                 open the file as a ZIP Archive\n"
#endif
;
static void usage(int showDetail){
  utf8_printf(stderr,
      "Usage: %s [OPTIONS] FILENAME [SQL]\n"
      "FILENAME is the name of an SQLite database. A new database is created\n"
      "if the file does not previously exist.\n", Argv0);
  if( showDetail ){
    utf8_printf(stderr, "OPTIONS include:\n%s", zOptions);
  }else{
    raw_printf(stderr, "Use the -help option for additional information\n");
  }
  exit(1);
}

/*
** Internal check:  Verify that the SQLite is uninitialized.  Print a
** error message if it is initialized.
*/
static void verify_uninitialized(void){
  if( sqlite3_config(-1)==SQLITE_MISUSE ){
    utf8_printf(stdout, "WARNING: attempt to configure SQLite after"
                        " initialization.\n");
  }
}

/*
** Initialize the state information in data
*/
static void main_init(ShellState *data) {
  memset(data, 0, sizeof(*data));
  data->normalMode = data->cMode = data->mode = MODE_List;
  data->autoExplain = 1;
  data->pAuxDb = &data->aAuxDb[0];
  memcpy(data->colSeparator,SEP_Column, 2);
  memcpy(data->rowSeparator,SEP_Row, 2);
  data->showHeader = 0;
  data->shellFlgs = SHFLG_Lookaside;
  verify_uninitialized();
  sqlite3_config(SQLITE_CONFIG_URI, 1);
  sqlite3_config(SQLITE_CONFIG_LOG, shellLog, data);
  sqlite3_config(SQLITE_CONFIG_MULTITHREAD);
  sqlite3_snprintf(sizeof(mainPrompt), mainPrompt,"sqlite> ");
  sqlite3_snprintf(sizeof(continuePrompt), continuePrompt,"   ...> ");
}

/*
** Output text to the console in a font that attracts extra attention.
*/
#ifdef _WIN32
static void printBold(const char *zText){
#if !SQLITE_OS_WINRT
  HANDLE out = GetStdHandle(STD_OUTPUT_HANDLE);
  CONSOLE_SCREEN_BUFFER_INFO defaultScreenInfo;
  GetConsoleScreenBufferInfo(out, &defaultScreenInfo);
  SetConsoleTextAttribute(out,
         FOREGROUND_RED|FOREGROUND_INTENSITY
  );
#endif
  printf("%s", zText);
#if !SQLITE_OS_WINRT
  SetConsoleTextAttribute(out, defaultScreenInfo.wAttributes);
#endif
}
#else
static void printBold(const char *zText){
  printf("\033[1m%s\033[0m", zText);
}
#endif

/*
** Get the argument to an --option.  Throw an error and die if no argument
** is available.
*/
static char *cmdline_option_value(int argc, char **argv, int i){
  if( i==argc ){
    utf8_printf(stderr, "%s: Error: missing argument to %s\n",
            argv[0], argv[argc-1]);
    exit(1);
  }
  return argv[i];
}

#ifndef SQLITE_SHELL_IS_UTF8
#  if (defined(_WIN32) || defined(WIN32)) \
   && (defined(_MSC_VER) || (defined(UNICODE) && defined(__GNUC__)))
#    define SQLITE_SHELL_IS_UTF8          (0)
#  else
#    define SQLITE_SHELL_IS_UTF8          (1)
#  endif
#endif

#ifdef SQLITE_SHELL_WASM_MODE
#  define main fiddle_main
#endif

#if SQLITE_SHELL_IS_UTF8
int SQLITE_CDECL main(int argc, char **argv){
#else
int SQLITE_CDECL wmain(int argc, wchar_t **wargv){
  char **argv;
#endif
#ifdef SQLITE_DEBUG
  sqlite3_uint64 mem_main_enter = sqlite3_memory_used();
#endif
  char *zErrMsg = 0;
#ifdef SQLITE_SHELL_WASM_MODE
#  define data shellState
#else
  ShellState data;
#endif
  const char *zInitFile = 0;
  int i;
  int rc = 0;
  int warnInmemoryDb = 0;
  int readStdin = 1;
  int nCmd = 0;
  char **azCmd = 0;
  const char *zVfs = 0;           /* Value of -vfs command-line option */
#if !SQLITE_SHELL_IS_UTF8
  char **argvToFree = 0;
  int argcToFree = 0;
#endif

  setBinaryMode(stdin, 0);
  setvbuf(stderr, 0, _IONBF, 0); /* Make sure stderr is unbuffered */
#ifdef SQLITE_SHELL_WASM_MODE
  stdin_is_interactive = 0;
  stdout_is_console = 1;
#else
  stdin_is_interactive = isatty(0);
  stdout_is_console = isatty(1);
#endif

#if !defined(_WIN32_WCE)
  if( getenv("SQLITE_DEBUG_BREAK") ){
    if( isatty(0) && isatty(2) ){
      fprintf(stderr,
          "attach debugger to process %d and press any key to continue.\n",
          GETPID());
      fgetc(stdin);
    }else{
#if defined(_WIN32) || defined(WIN32)
#if SQLITE_OS_WINRT
      __debugbreak();
#else
      DebugBreak();
#endif
#elif defined(SIGTRAP)
      raise(SIGTRAP);
#endif
    }
  }
#endif

#if USE_SYSTEM_SQLITE+0!=1
  if( strncmp(sqlite3_sourceid(),SQLITE_SOURCE_ID,60)!=0 ){
    utf8_printf(stderr, "SQLite header and source version mismatch\n%s\n%s\n",
            sqlite3_sourceid(), SQLITE_SOURCE_ID);
    exit(1);
  }
#endif
  main_init(&data);

  /* On Windows, we must translate command-line arguments into UTF-8.
  ** The SQLite memory allocator subsystem has to be enabled in order to
  ** do this.  But we want to run an sqlite3_shutdown() afterwards so that
  ** subsequent sqlite3_config() calls will work.  So copy all results into
  ** memory that does not come from the SQLite memory allocator.
  */
#if !SQLITE_SHELL_IS_UTF8
  sqlite3_initialize();
  argvToFree = malloc(sizeof(argv[0])*argc*2);
  shell_check_oom(argvToFree);
  argcToFree = argc;
  argv = argvToFree + argc;
  for(i=0; i<argc; i++){
    char *z = sqlite3_win32_unicode_to_utf8(wargv[i]);
    int n;
    shell_check_oom(z);
    n = (int)strlen(z);
    argv[i] = malloc( n+1 );
    shell_check_oom(argv[i]);
    memcpy(argv[i], z, n+1);
    argvToFree[i] = argv[i];
    sqlite3_free(z);
  }
  sqlite3_shutdown();
#endif

  assert( argc>=1 && argv && argv[0] );
  Argv0 = argv[0];

  /* Make sure we have a valid signal handler early, before anything
  ** else is done.
  */
#ifdef SIGINT
  signal(SIGINT, interrupt_handler);
#elif (defined(_WIN32) || defined(WIN32)) && !defined(_WIN32_WCE)
  SetConsoleCtrlHandler(ConsoleCtrlHandler, TRUE);
#endif

#ifdef SQLITE_SHELL_DBNAME_PROC
  {
    /* If the SQLITE_SHELL_DBNAME_PROC macro is defined, then it is the name
    ** of a C-function that will provide the name of the database file.  Use
    ** this compile-time option to embed this shell program in larger
    ** applications. */
    extern void SQLITE_SHELL_DBNAME_PROC(const char**);
    SQLITE_SHELL_DBNAME_PROC(&data.pAuxDb->zDbFilename);
    warnInmemoryDb = 0;
  }
#endif

  /* Do an initial pass through the command-line argument to locate
  ** the name of the database file, the name of the initialization file,
  ** the size of the alternative malloc heap,
  ** and the first command to execute.
  */
  verify_uninitialized();
  for(i=1; i<argc; i++){
    char *z;
    z = argv[i];
    if( z[0]!='-' ){
      if( data.aAuxDb->zDbFilename==0 ){
        data.aAuxDb->zDbFilename = z;
      }else{
        /* Excesss arguments are interpreted as SQL (or dot-commands) and
        ** mean that nothing is read from stdin */
        readStdin = 0;
        nCmd++;
        azCmd = realloc(azCmd, sizeof(azCmd[0])*nCmd);
        shell_check_oom(azCmd);
        azCmd[nCmd-1] = z;
      }
    }
    if( z[1]=='-' ) z++;
    if( strcmp(z,"-separator")==0
     || strcmp(z,"-nullvalue")==0
     || strcmp(z,"-newline")==0
     || strcmp(z,"-cmd")==0
    ){
      (void)cmdline_option_value(argc, argv, ++i);
    }else if( strcmp(z,"-init")==0 ){
      zInitFile = cmdline_option_value(argc, argv, ++i);
    }else if( strcmp(z,"-batch")==0 ){
      /* Need to check for batch mode here to so we can avoid printing
      ** informational messages (like from process_sqliterc) before
      ** we do the actual processing of arguments later in a second pass.
      */
      stdin_is_interactive = 0;
    }else if( strcmp(z,"-heap")==0 ){
#if defined(SQLITE_ENABLE_MEMSYS3) || defined(SQLITE_ENABLE_MEMSYS5)
      const char *zSize;
      sqlite3_int64 szHeap;

      zSize = cmdline_option_value(argc, argv, ++i);
      szHeap = integerValue(zSize);
      if( szHeap>0x7fff0000 ) szHeap = 0x7fff0000;
      sqlite3_config(SQLITE_CONFIG_HEAP, malloc((int)szHeap), (int)szHeap, 64);
#else
      (void)cmdline_option_value(argc, argv, ++i);
#endif
    }else if( strcmp(z,"-pagecache")==0 ){
      sqlite3_int64 n, sz;
      sz = integerValue(cmdline_option_value(argc,argv,++i));
      if( sz>70000 ) sz = 70000;
      if( sz<0 ) sz = 0;
      n = integerValue(cmdline_option_value(argc,argv,++i));
      if( sz>0 && n>0 && 0xffffffffffffLL/sz<n ){
        n = 0xffffffffffffLL/sz;
      }
      sqlite3_config(SQLITE_CONFIG_PAGECACHE,
                    (n>0 && sz>0) ? malloc(n*sz) : 0, sz, n);
      data.shellFlgs |= SHFLG_Pagecache;
    }else if( strcmp(z,"-lookaside")==0 ){
      int n, sz;
      sz = (int)integerValue(cmdline_option_value(argc,argv,++i));
      if( sz<0 ) sz = 0;
      n = (int)integerValue(cmdline_option_value(argc,argv,++i));
      if( n<0 ) n = 0;
      sqlite3_config(SQLITE_CONFIG_LOOKASIDE, sz, n);
      if( sz*n==0 ) data.shellFlgs &= ~SHFLG_Lookaside;
    }else if( strcmp(z,"-threadsafe")==0 ){
      int n;
      n = (int)integerValue(cmdline_option_value(argc,argv,++i));
      switch( n ){
         case 0:  sqlite3_config(SQLITE_CONFIG_SINGLETHREAD);  break;
         case 2:  sqlite3_config(SQLITE_CONFIG_MULTITHREAD);   break;
         default: sqlite3_config(SQLITE_CONFIG_SERIALIZED);    break;
      }
#ifdef SQLITE_ENABLE_VFSTRACE
    }else if( strcmp(z,"-vfstrace")==0 ){
      extern int vfstrace_register(
         const char *zTraceName,
         const char *zOldVfsName,
         int (*xOut)(const char*,void*),
         void *pOutArg,
         int makeDefault
      );
      vfstrace_register("trace",0,(int(*)(const char*,void*))fputs,stderr,1);
#endif
#ifdef SQLITE_ENABLE_MULTIPLEX
    }else if( strcmp(z,"-multiplex")==0 ){
      extern int sqlite3_multiple_initialize(const char*,int);
      sqlite3_multiplex_initialize(0, 1);
#endif
    }else if( strcmp(z,"-mmap")==0 ){
      sqlite3_int64 sz = integerValue(cmdline_option_value(argc,argv,++i));
      sqlite3_config(SQLITE_CONFIG_MMAP_SIZE, sz, sz);
#ifdef SQLITE_ENABLE_SORTER_REFERENCES
    }else if( strcmp(z,"-sorterref")==0 ){
      sqlite3_int64 sz = integerValue(cmdline_option_value(argc,argv,++i));
      sqlite3_config(SQLITE_CONFIG_SORTERREF_SIZE, (int)sz);
#endif
    }else if( strcmp(z,"-vfs")==0 ){
      zVfs = cmdline_option_value(argc, argv, ++i);
#ifdef SQLITE_HAVE_ZLIB
    }else if( strcmp(z,"-zip")==0 ){
      data.openMode = SHELL_OPEN_ZIPFILE;
#endif
    }else if( strcmp(z,"-append")==0 ){
      data.openMode = SHELL_OPEN_APPENDVFS;
#ifndef SQLITE_OMIT_DESERIALIZE
    }else if( strcmp(z,"-deserialize")==0 ){
      data.openMode = SHELL_OPEN_DESERIALIZE;
    }else if( strcmp(z,"-maxsize")==0 && i+1<argc ){
      data.szMax = integerValue(argv[++i]);
#endif
    }else if( strcmp(z,"-readonly")==0 ){
      data.openMode = SHELL_OPEN_READONLY;
    }else if( strcmp(z,"-sharedschema")==0 ){
      data.openMode = SHELL_OPEN_SHAREDSCHEMA;
    }else if( strcmp(z,"-nofollow")==0 ){
      data.openFlags = SQLITE_OPEN_NOFOLLOW;
#if !defined(SQLITE_OMIT_VIRTUALTABLE) && defined(SQLITE_HAVE_ZLIB)
    }else if( strncmp(z, "-A",2)==0 ){
      /* All remaining command-line arguments are passed to the ".archive"
      ** command, so ignore them */
      break;
#endif
    }else if( strcmp(z, "-memtrace")==0 ){
      sqlite3MemTraceActivate(stderr);
    }else if( strcmp(z,"-bail")==0 ){
      bail_on_error = 1;
    }else if( strcmp(z,"-nonce")==0 ){
      free(data.zNonce);
      data.zNonce = strdup(argv[++i]);
    }else if( strcmp(z,"-safe")==0 ){
      /* no-op - catch this on the second pass */
    }
  }
  verify_uninitialized();


#ifdef SQLITE_SHELL_INIT_PROC
  {
    /* If the SQLITE_SHELL_INIT_PROC macro is defined, then it is the name
    ** of a C-function that will perform initialization actions on SQLite that
    ** occur just before or after sqlite3_initialize(). Use this compile-time
    ** option to embed this shell program in larger applications. */
    extern void SQLITE_SHELL_INIT_PROC(void);
    SQLITE_SHELL_INIT_PROC();
  }
#else
  /* All the sqlite3_config() calls have now been made. So it is safe
  ** to call sqlite3_initialize() and process any command line -vfs option. */
  sqlite3_initialize();
#endif

  if( zVfs ){
    sqlite3_vfs *pVfs = sqlite3_vfs_find(zVfs);
    if( pVfs ){
      sqlite3_vfs_register(pVfs, 1);
    }else{
      utf8_printf(stderr, "no such VFS: \"%s\"\n", argv[i]);
      exit(1);
    }
  }

  if( data.pAuxDb->zDbFilename==0 ){
#ifndef SQLITE_OMIT_MEMORYDB
    data.pAuxDb->zDbFilename = ":memory:";
    warnInmemoryDb = argc==1;
#else
    utf8_printf(stderr,"%s: Error: no database filename specified\n", Argv0);
    return 1;
#endif
  }
  data.out = stdout;
#ifndef SQLITE_SHELL_WASM_MODE
  sqlite3_appendvfs_init(0,0,0);
#endif

  /* Go ahead and open the database file if it already exists.  If the
  ** file does not exist, delay opening it.  This prevents empty database
  ** files from being created if a user mistypes the database name argument
  ** to the sqlite command-line tool.
  */
  if( access(data.pAuxDb->zDbFilename, 0)==0 ){
    open_db(&data, 0);
  }

  /* Process the initialization file if there is one.  If no -init option
  ** is given on the command line, look for a file named ~/.sqliterc and
  ** try to process it.
  */
  process_sqliterc(&data,zInitFile);

  /* Make a second pass through the command-line argument and set
  ** options.  This second pass is delayed until after the initialization
  ** file is processed so that the command-line arguments will override
  ** settings in the initialization file.
  */
  for(i=1; i<argc; i++){
    char *z = argv[i];
    if( z[0]!='-' ) continue;
    if( z[1]=='-' ){ z++; }
    if( strcmp(z,"-init")==0 ){
      i++;
    }else if( strcmp(z,"-html")==0 ){
      data.mode = MODE_Html;
    }else if( strcmp(z,"-list")==0 ){
      data.mode = MODE_List;
    }else if( strcmp(z,"-quote")==0 ){
      data.mode = MODE_Quote;
      sqlite3_snprintf(sizeof(data.colSeparator), data.colSeparator, SEP_Comma);
      sqlite3_snprintf(sizeof(data.rowSeparator), data.rowSeparator, SEP_Row);
    }else if( strcmp(z,"-line")==0 ){
      data.mode = MODE_Line;
    }else if( strcmp(z,"-column")==0 ){
      data.mode = MODE_Column;
    }else if( strcmp(z,"-json")==0 ){
      data.mode = MODE_Json;
    }else if( strcmp(z,"-markdown")==0 ){
      data.mode = MODE_Markdown;
    }else if( strcmp(z,"-table")==0 ){
      data.mode = MODE_Table;
    }else if( strcmp(z,"-box")==0 ){
      data.mode = MODE_Box;
    }else if( strcmp(z,"-csv")==0 ){
      data.mode = MODE_Csv;
      memcpy(data.colSeparator,",",2);
#ifdef SQLITE_HAVE_ZLIB
    }else if( strcmp(z,"-zip")==0 ){
      data.openMode = SHELL_OPEN_ZIPFILE;
#endif
    }else if( strcmp(z,"-append")==0 ){
      data.openMode = SHELL_OPEN_APPENDVFS;
#ifndef SQLITE_OMIT_DESERIALIZE
    }else if( strcmp(z,"-deserialize")==0 ){
      data.openMode = SHELL_OPEN_DESERIALIZE;
    }else if( strcmp(z,"-maxsize")==0 && i+1<argc ){
      data.szMax = integerValue(argv[++i]);
#endif
    }else if( strcmp(z,"-readonly")==0 ){
      data.openMode = SHELL_OPEN_READONLY;
    }else if( strcmp(z,"-sharedschema")==0 ){
      data.openMode = SHELL_OPEN_SHAREDSCHEMA;
    }else if( strcmp(z,"-nofollow")==0 ){
      data.openFlags |= SQLITE_OPEN_NOFOLLOW;
    }else if( strcmp(z,"-ascii")==0 ){
      data.mode = MODE_Ascii;
      sqlite3_snprintf(sizeof(data.colSeparator), data.colSeparator, SEP_Unit);
      sqlite3_snprintf(sizeof(data.rowSeparator), data.rowSeparator, SEP_Record);
    }else if( strcmp(z,"-tabs")==0 ){
      data.mode = MODE_List;
      sqlite3_snprintf(sizeof(data.colSeparator), data.colSeparator, SEP_Tab);
      sqlite3_snprintf(sizeof(data.rowSeparator), data.rowSeparator, SEP_Row);
    }else if( strcmp(z,"-separator")==0 ){
      sqlite3_snprintf(sizeof(data.colSeparator), data.colSeparator,
                       "%s",cmdline_option_value(argc,argv,++i));
    }else if( strcmp(z,"-newline")==0 ){
      sqlite3_snprintf(sizeof(data.rowSeparator), data.rowSeparator,
                       "%s",cmdline_option_value(argc,argv,++i));
    }else if( strcmp(z,"-nullvalue")==0 ){
      sqlite3_snprintf(sizeof(data.nullValue), data.nullValue,
                       "%s",cmdline_option_value(argc,argv,++i));
    }else if( strcmp(z,"-header")==0 ){
      data.showHeader = 1;
      ShellSetFlag(&data, SHFLG_HeaderSet);
     }else if( strcmp(z,"-noheader")==0 ){
      data.showHeader = 0;
      ShellSetFlag(&data, SHFLG_HeaderSet);
    }else if( strcmp(z,"-echo")==0 ){
      ShellSetFlag(&data, SHFLG_Echo);
    }else if( strcmp(z,"-eqp")==0 ){
      data.autoEQP = AUTOEQP_on;
    }else if( strcmp(z,"-eqpfull")==0 ){
      data.autoEQP = AUTOEQP_full;
    }else if( strcmp(z,"-stats")==0 ){
      data.statsOn = 1;
    }else if( strcmp(z,"-scanstats")==0 ){
      data.scanstatsOn = 1;
    }else if( strcmp(z,"-backslash")==0 ){
      /* Undocumented command-line option: -backslash
      ** Causes C-style backslash escapes to be evaluated in SQL statements
      ** prior to sending the SQL into SQLite.  Useful for injecting
      ** crazy bytes in the middle of SQL statements for testing and debugging.
      */
      ShellSetFlag(&data, SHFLG_Backslash);
    }else if( strcmp(z,"-bail")==0 ){
      /* No-op.  The bail_on_error flag should already be set. */
    }else if( strcmp(z,"-version")==0 ){
      printf("%s %s\n", sqlite3_libversion(), sqlite3_sourceid());
      return 0;
    }else if( strcmp(z,"-interactive")==0 ){
      stdin_is_interactive = 1;
    }else if( strcmp(z,"-batch")==0 ){
      stdin_is_interactive = 0;
    }else if( strcmp(z,"-heap")==0 ){
      i++;
    }else if( strcmp(z,"-pagecache")==0 ){
      i+=2;
    }else if( strcmp(z,"-lookaside")==0 ){
      i+=2;
    }else if( strcmp(z,"-threadsafe")==0 ){
      i+=2;
    }else if( strcmp(z,"-nonce")==0 ){
      i += 2;
    }else if( strcmp(z,"-mmap")==0 ){
      i++;
    }else if( strcmp(z,"-memtrace")==0 ){
      i++;
#ifdef SQLITE_ENABLE_SORTER_REFERENCES
    }else if( strcmp(z,"-sorterref")==0 ){
      i++;
#endif
    }else if( strcmp(z,"-vfs")==0 ){
      i++;
#ifdef SQLITE_ENABLE_VFSTRACE
    }else if( strcmp(z,"-vfstrace")==0 ){
      i++;
#endif
#ifdef SQLITE_ENABLE_MULTIPLEX
    }else if( strcmp(z,"-multiplex")==0 ){
      i++;
#endif
    }else if( strcmp(z,"-help")==0 ){
      usage(1);
    }else if( strcmp(z,"-cmd")==0 ){
      /* Run commands that follow -cmd first and separately from commands
      ** that simply appear on the command-line.  This seems goofy.  It would
      ** be better if all commands ran in the order that they appear.  But
      ** we retain the goofy behavior for historical compatibility. */
      if( i==argc-1 ) break;
      z = cmdline_option_value(argc,argv,++i);
      if( z[0]=='.' ){
        rc = do_meta_command(z, &data);
        if( rc && bail_on_error ) return rc==2 ? 0 : rc;
      }else{
        open_db(&data, 0);
        rc = shell_exec(&data, z, &zErrMsg);
        if( zErrMsg!=0 ){
          utf8_printf(stderr,"Error: %s\n", zErrMsg);
          if( bail_on_error ) return rc!=0 ? rc : 1;
        }else if( rc!=0 ){
          utf8_printf(stderr,"Error: unable to process SQL \"%s\"\n", z);
          if( bail_on_error ) return rc;
        }
      }
#if !defined(SQLITE_OMIT_VIRTUALTABLE) && defined(SQLITE_HAVE_ZLIB)
    }else if( strncmp(z, "-A", 2)==0 ){
      if( nCmd>0 ){
        utf8_printf(stderr, "Error: cannot mix regular SQL or dot-commands"
                            " with \"%s\"\n", z);
        return 1;
      }
      open_db(&data, OPEN_DB_ZIPFILE);
      if( z[2] ){
        argv[i] = &z[2];
        arDotCommand(&data, 1, argv+(i-1), argc-(i-1));
      }else{
        arDotCommand(&data, 1, argv+i, argc-i);
      }
      readStdin = 0;
      break;
#endif
    }else if( strcmp(z,"-safe")==0 ){
      data.bSafeMode = data.bSafeModePersist = 1;
    }else{
      utf8_printf(stderr,"%s: Error: unknown option: %s\n", Argv0, z);
      raw_printf(stderr,"Use -help for a list of options.\n");
      return 1;
    }
    data.cMode = data.mode;
  }

  if( !readStdin ){
    /* Run all arguments that do not begin with '-' as if they were separate
    ** command-line inputs, except for the argToSkip argument which contains
    ** the database filename.
    */
    for(i=0; i<nCmd; i++){
      if( azCmd[i][0]=='.' ){
        rc = do_meta_command(azCmd[i], &data);
        if( rc ){
          free(azCmd);
          return rc==2 ? 0 : rc;
        }
      }else{
        open_db(&data, 0);
        rc = shell_exec(&data, azCmd[i], &zErrMsg);
        if( zErrMsg || rc ){
          if( zErrMsg!=0 ){
            utf8_printf(stderr,"Error: %s\n", zErrMsg);
          }else{
            utf8_printf(stderr,"Error: unable to process SQL: %s\n", azCmd[i]);
          }
          sqlite3_free(zErrMsg);
          free(azCmd);
          return rc!=0 ? rc : 1;
        }
      }
    }
  }else{
    /* Run commands received from standard input
    */
    if( stdin_is_interactive ){
      char *zHome;
      char *zHistory;
      int nHistory;
      printf(
        "SQLite version %s %.19s\n" /*extra-version-info*/
        "Enter \".help\" for usage hints.\n",
        sqlite3_libversion(), sqlite3_sourceid()
      );
      if( warnInmemoryDb ){
        printf("Connected to a ");
        printBold("transient in-memory database");
        printf(".\nUse \".open FILENAME\" to reopen on a "
               "persistent database.\n");
      }
      zHistory = getenv("SQLITE_HISTORY");
      if( zHistory ){
        zHistory = strdup(zHistory);
      }else if( (zHome = find_home_dir(0))!=0 ){
        nHistory = strlen30(zHome) + 20;
        if( (zHistory = malloc(nHistory))!=0 ){
          sqlite3_snprintf(nHistory, zHistory,"%s/.sqlite_history", zHome);
        }
      }
      if( zHistory ){ shell_read_history(zHistory); }
#if HAVE_READLINE || HAVE_EDITLINE
      rl_attempted_completion_function = readline_completion;
#elif HAVE_LINENOISE
      linenoiseSetCompletionCallback(linenoise_completion);
#endif
      data.in = 0;
      rc = process_input(&data);
      if( zHistory ){
        shell_stifle_history(2000);
        shell_write_history(zHistory);
        free(zHistory);
      }
    }else{
      data.in = stdin;
      rc = process_input(&data);
    }
  }
#ifndef SQLITE_SHELL_WASM_MODE
  /* In WASM mode we have to leave the db state in place so that
  ** client code can "push" SQL into it after this call returns. */
  free(azCmd);
  set_table_name(&data, 0);
  if( data.db ){
    session_close_all(&data, -1);
    close_db(data.db);
  }
  for(i=0; i<ArraySize(data.aAuxDb); i++){
    sqlite3_free(data.aAuxDb[i].zFreeOnClose);
    if( data.aAuxDb[i].db ){
      session_close_all(&data, i);
      close_db(data.aAuxDb[i].db);
    }
  }
  find_home_dir(1);
  output_reset(&data);
  data.doXdgOpen = 0;
  clearTempFile(&data);
#if !SQLITE_SHELL_IS_UTF8
  for(i=0; i<argcToFree; i++) free(argvToFree[i]);
  free(argvToFree);
#endif
  free(data.colWidth);
  free(data.zNonce);
  /* Clear the global data structure so that valgrind will detect memory
  ** leaks */
  memset(&data, 0, sizeof(data));
#ifdef SQLITE_DEBUG
  if( sqlite3_memory_used()>mem_main_enter ){
    utf8_printf(stderr, "Memory leaked: %u bytes\n",
                (unsigned int)(sqlite3_memory_used()-mem_main_enter));
  }
#endif
#endif /* !SQLITE_SHELL_WASM_MODE */
  return rc;
}


#ifdef SQLITE_SHELL_WASM_MODE
/* Only for emcc experimentation purposes. */
int fiddle_experiment(int a,int b){
   return a + b;
}

/* Only for emcc experimentation purposes.

  Define this function in JS using:

  emcc ... --js-library somefile.js

  containing:

mergeInto(LibraryManager.library, {
    my_foo: function(){
        console.debug("my_foo()",arguments);
    }
});
*/
/*extern void my_foo(sqlite3 *);*/
/* Only for emcc experimentation purposes. */
sqlite3 * fiddle_the_db(){
    printf("fiddle_the_db(%p)\n", (const void*)globalDb);
    /*my_foo(globalDb);*/
    return globalDb;
}
/* Only for emcc experimentation purposes. */
sqlite3 * fiddle_db_arg(sqlite3 *arg){
    printf("fiddle_db_arg(%p)\n", (const void*)arg);
    return arg;
}

/*
** Intended to be called via a SharedWorker() while a separate
** SharedWorker() (which manages the wasm module) is performing work
** which should be interrupted. Unfortunately, SharedWorker is not
** portable enough to make real use of.
*/
void fiddle_interrupt(void){
  if(globalDb) sqlite3_interrupt(globalDb);
}

/*
** Returns the filename of the given db name, assuming "main" if
** zDbName is NULL. Returns NULL if globalDb is not opened.
*/
const char * fiddle_db_filename(const char * zDbName){
    return globalDb
      ? sqlite3_db_filename(globalDb, zDbName ? zDbName : "main")
      : NULL;
}

/*
** Closes, unlinks, and reopens the db using its current filename (or
** the default if the db is currently closed). It is assumed, for
** purposes of the fiddle build, that the file is in a transient
** virtual filesystem within the browser.
*/
void fiddle_reset_db(void){
  char *zFilename = 0;
  if(0==globalDb){
    shellState.pAuxDb->zDbFilename = "/fiddle.sqlite3";
  }else{
    zFilename =
      sqlite3_mprintf("%s", sqlite3_db_filename(globalDb, "main"));
    shell_check_oom(zFilename);
    close_db(globalDb);
    shellDeleteFile(zFilename);
    shellState.db = 0;
    shellState.pAuxDb->zDbFilename = zFilename;
  }
  open_db(&shellState, 0);
  sqlite3_free(zFilename);
}

/*
** Trivial exportable function for emscripten. Needs to be exported using:
**
** emcc ..flags... -sEXPORTED_FUNCTIONS=_fiddle_exec -sEXPORTED_RUNTIME_METHODS=ccall,cwrap
**
** (Note the underscore before the function name.) It processes zSql
** as if it were input to the sqlite3 shell and redirects all output
** to the wasm binding.
*/
void fiddle_exec(const char * zSql){
  static int once = 0;
  int rc = 0;
  if(!once){
    /* Simulate an argv array for main() */
    static char * argv[] = {"fiddle",
                            "-bail",
                            "-safe"};
    rc = fiddle_main((int)(sizeof(argv)/sizeof(argv[0])), argv);
    once = rc ? -1 : 1;
    memset(&shellState.wasm, 0, sizeof(shellState.wasm));
    printf(
        "SQLite version %s %.19s\n" /*extra-version-info*/,
        sqlite3_libversion(), sqlite3_sourceid()
    );
    puts("WASM shell");
    puts("Enter \".help\" for usage hints.");
    if(once>0){
      fiddle_reset_db();
    }
    if(shellState.db){
      printf("Connected to %s.\n", fiddle_db_filename(NULL));
    }else{
      fprintf(stderr,"ERROR initializing db!\n");
      return;
    }
  }
  if(once<0){
    puts("DB init failed. Not executing SQL.");
  }else if(zSql && *zSql){
    shellState.wasm.zInput = zSql;
    shellState.wasm.zPos = zSql;
    process_input(&shellState);
    memset(&shellState.wasm, 0, sizeof(shellState.wasm));
  }
}
#endif /* SQLITE_SHELL_WASM_MODE */<|MERGE_RESOLUTION|>--- conflicted
+++ resolved
@@ -4485,17 +4485,13 @@
   "      --sha3-384            Use the sha3-384 algorithm",
   "      --sha3-512            Use the sha3-512 algorithm",
   "    Any other argument is a LIKE pattern for tables to hash",
-<<<<<<< HEAD
 #if !defined(SQLITE_OMIT_VIRTUALTABLE) && defined(SQLITE_ENABLE_DBPAGE_VTAB)
   ".shared-schema CMD DB1 DB2 ...",
   "    Commands:",
   "       check                Determine if DB1, DB2, etc have identical schemas",
   "       fix                  Attempt to make DB1, DB2, etc compatible",
 #endif
-#ifndef SQLITE_NOHAVE_SYSTEM
-=======
 #if !defined(SQLITE_NOHAVE_SYSTEM) && !defined(SQLITE_SHELL_WASM_MODE)
->>>>>>> 1943005f
   ".shell CMD ARGS...       Run CMD ARGS... in a system shell",
 #endif
   ".show                    Show the current values for various settings",
@@ -10916,7 +10912,6 @@
     sqlite3_free(zSql);
   }else
 
-<<<<<<< HEAD
 #if !defined(SQLITE_OMIT_VIRTUALTABLE) && defined(SQLITE_ENABLE_DBPAGE_VTAB)
   if( c=='s' && strncmp(azArg[0], "shared-schema", n)==0 ){
     open_db(p, 0);
@@ -10924,10 +10919,7 @@
   }else
 #endif
 
-#ifndef SQLITE_NOHAVE_SYSTEM
-=======
 #if !defined(SQLITE_NOHAVE_SYSTEM) && !defined(SQLITE_SHELL_WASM_MODE)
->>>>>>> 1943005f
   if( c=='s'
    && (strncmp(azArg[0], "shell", n)==0 || strncmp(azArg[0],"system",n)==0)
   ){
