--- conflicted
+++ resolved
@@ -467,12 +467,8 @@
 ** Prompt strings. Initialized in main. Settable with
 **   .prompt main continue
 */
-<<<<<<< HEAD
-static char mainPrompt[20];     /* First line prompt. default: "libsql> "*/
-static char continuePrompt[20]; /* Continuation prompt. default: "   ...> " */
-=======
 #define PROMPT_LEN_MAX 20
-/* First line prompt.   default: "sqlite> " */
+/* First line prompt.   default: "libsql> " */
 static char mainPrompt[PROMPT_LEN_MAX];
 /* Continuation prompt. default: "   ...> " */
 static char continuePrompt[PROMPT_LEN_MAX];
@@ -560,7 +556,6 @@
   return dynPrompt.dynamicPrompt;
 }
 #endif /* !defined(SQLITE_OMIT_DYNAPROMPT) */
->>>>>>> 73b47196
 
 /*
 ** Render output like fprintf().  Except, if the output is going to the
