/*
** 2001 September 15
**
** The author disclaims copyright to this source code.  In place of
** a legal notice, here is a blessing:
**
**    May you do good and not evil.
**    May you find forgiveness for yourself and forgive others.
**    May you share freely, never taking more than you give.
**
*************************************************************************
** This header file defines the interface that the SQLite library
** presents to client programs.  If a C-function, structure, datatype,
** or constant definition does not appear in this file, then it is
** not a published API of SQLite, is subject to change without
** notice, and should not be referenced by programs that use SQLite.
**
** Some of the definitions that are in this file are marked as
** "experimental".  Experimental interfaces are normally new
** features recently added to SQLite.  We do not anticipate changes
** to experimental interfaces but reserve the right to make minor changes
** if experience from use "in the wild" suggest such changes are prudent.
**
** The official C-language API documentation for SQLite is derived
** from comments in this file.  This file is the authoritative source
** on how SQLite interfaces are suppose to operate.
**
** The name of this file under configuration management is "sqlite.h.in".
** The makefile makes some minor changes to this file (such as inserting
** the version number) and changes its name to "sqlite3.h" as
** part of the build process.
*/
#ifndef _SQLITE3_H_
#define _SQLITE3_H_
#include <stdarg.h>     /* Needed for the definition of va_list */

/*
** Make sure we can call this stuff from C++.
*/
#ifdef __cplusplus
extern "C" {
#endif


/*
** Add the ability to override 'extern'
*/
#ifndef SQLITE_EXTERN
# define SQLITE_EXTERN extern
#endif

/*
** These no-op macros are used in front of interfaces to mark those
** interfaces as either deprecated or experimental.  New applications
** should not use deprecated interfaces - they are supported for backwards
** compatibility only.  Application writers should be aware that
** experimental interfaces are subject to change in point releases.
**
** These macros used to resolve to various kinds of compiler magic that
** would generate warning messages when they were used.  But that
** compiler magic ended up generating such a flurry of bug reports
** that we have taken it all out and gone back to using simple
** noop macros.
*/
#define SQLITE_DEPRECATED
#define SQLITE_EXPERIMENTAL

/*
** Ensure these symbols were not defined by some previous header file.
*/
#ifdef SQLITE_VERSION
# undef SQLITE_VERSION
#endif
#ifdef SQLITE_VERSION_NUMBER
# undef SQLITE_VERSION_NUMBER
#endif

/*
** CAPI3REF: Compile-Time Library Version Numbers
**
** ^(The [SQLITE_VERSION] C preprocessor macro in the sqlite3.h header
** evaluates to a string literal that is the SQLite version in the
** format "X.Y.Z" where X is the major version number (always 3 for
** SQLite3) and Y is the minor version number and Z is the release number.)^
** ^(The [SQLITE_VERSION_NUMBER] C preprocessor macro resolves to an integer
** with the value (X*1000000 + Y*1000 + Z) where X, Y, and Z are the same
** numbers used in [SQLITE_VERSION].)^
** The SQLITE_VERSION_NUMBER for any given release of SQLite will also
** be larger than the release from which it is derived.  Either Y will
** be held constant and Z will be incremented or else Y will be incremented
** and Z will be reset to zero.
**
** Since version 3.6.18, SQLite source code has been stored in the
** <a href="http://www.fossil-scm.org/">Fossil configuration management
** system</a>.  ^The SQLITE_SOURCE_ID macro evaluates to
** a string which identifies a particular check-in of SQLite
** within its configuration management system.  ^The SQLITE_SOURCE_ID
** string contains the date and time of the check-in (UTC) and an SHA1
** hash of the entire source tree.
**
** See also: [sqlite3_libversion()],
** [sqlite3_libversion_number()], [sqlite3_sourceid()],
** [sqlite_version()] and [sqlite_source_id()].
*/
#define SQLITE_VERSION        "--VERS--"
#define SQLITE_VERSION_NUMBER --VERSION-NUMBER--
#define SQLITE_SOURCE_ID      "--SOURCE-ID--"

/*
** CAPI3REF: Run-Time Library Version Numbers
** KEYWORDS: sqlite3_version, sqlite3_sourceid
**
** These interfaces provide the same information as the [SQLITE_VERSION],
** [SQLITE_VERSION_NUMBER], and [SQLITE_SOURCE_ID] C preprocessor macros
** but are associated with the library instead of the header file.  ^(Cautious
** programmers might include assert() statements in their application to
** verify that values returned by these interfaces match the macros in
** the header, and thus insure that the application is
** compiled with matching library and header files.
**
** <blockquote><pre>
** assert( sqlite3_libversion_number()==SQLITE_VERSION_NUMBER );
** assert( strcmp(sqlite3_sourceid(),SQLITE_SOURCE_ID)==0 );
** assert( strcmp(sqlite3_libversion(),SQLITE_VERSION)==0 );
** </pre></blockquote>)^
**
** ^The sqlite3_version[] string constant contains the text of [SQLITE_VERSION]
** macro.  ^The sqlite3_libversion() function returns a pointer to the
** to the sqlite3_version[] string constant.  The sqlite3_libversion()
** function is provided for use in DLLs since DLL users usually do not have
** direct access to string constants within the DLL.  ^The
** sqlite3_libversion_number() function returns an integer equal to
** [SQLITE_VERSION_NUMBER].  ^The sqlite3_sourceid() function returns 
** a pointer to a string constant whose value is the same as the 
** [SQLITE_SOURCE_ID] C preprocessor macro.
**
** See also: [sqlite_version()] and [sqlite_source_id()].
*/
SQLITE_EXTERN const char sqlite3_version[];
const char *sqlite3_libversion(void);
const char *sqlite3_sourceid(void);
int sqlite3_libversion_number(void);

/*
** CAPI3REF: Run-Time Library Compilation Options Diagnostics
**
** ^The sqlite3_compileoption_used() function returns 0 or 1 
** indicating whether the specified option was defined at 
** compile time.  ^The SQLITE_ prefix may be omitted from the 
** option name passed to sqlite3_compileoption_used().  
**
** ^The sqlite3_compileoption_get() function allows iterating
** over the list of options that were defined at compile time by
** returning the N-th compile time option string.  ^If N is out of range,
** sqlite3_compileoption_get() returns a NULL pointer.  ^The SQLITE_ 
** prefix is omitted from any strings returned by 
** sqlite3_compileoption_get().
**
** ^Support for the diagnostic functions sqlite3_compileoption_used()
** and sqlite3_compileoption_get() may be omitted by specifying the 
** [SQLITE_OMIT_COMPILEOPTION_DIAGS] option at compile time.
**
** See also: SQL functions [sqlite_compileoption_used()] and
** [sqlite_compileoption_get()] and the [compile_options pragma].
*/
#ifndef SQLITE_OMIT_COMPILEOPTION_DIAGS
int sqlite3_compileoption_used(const char *zOptName);
const char *sqlite3_compileoption_get(int N);
#endif

/*
** CAPI3REF: Test To See If The Library Is Threadsafe
**
** ^The sqlite3_threadsafe() function returns zero if and only if
** SQLite was compiled with mutexing code omitted due to the
** [SQLITE_THREADSAFE] compile-time option being set to 0.
**
** SQLite can be compiled with or without mutexes.  When
** the [SQLITE_THREADSAFE] C preprocessor macro is 1 or 2, mutexes
** are enabled and SQLite is threadsafe.  When the
** [SQLITE_THREADSAFE] macro is 0, 
** the mutexes are omitted.  Without the mutexes, it is not safe
** to use SQLite concurrently from more than one thread.
**
** Enabling mutexes incurs a measurable performance penalty.
** So if speed is of utmost importance, it makes sense to disable
** the mutexes.  But for maximum safety, mutexes should be enabled.
** ^The default behavior is for mutexes to be enabled.
**
** This interface can be used by an application to make sure that the
** version of SQLite that it is linking against was compiled with
** the desired setting of the [SQLITE_THREADSAFE] macro.
**
** This interface only reports on the compile-time mutex setting
** of the [SQLITE_THREADSAFE] flag.  If SQLite is compiled with
** SQLITE_THREADSAFE=1 or =2 then mutexes are enabled by default but
** can be fully or partially disabled using a call to [sqlite3_config()]
** with the verbs [SQLITE_CONFIG_SINGLETHREAD], [SQLITE_CONFIG_MULTITHREAD],
** or [SQLITE_CONFIG_SERIALIZED].  ^(The return value of the
** sqlite3_threadsafe() function shows only the compile-time setting of
** thread safety, not any run-time changes to that setting made by
** sqlite3_config(). In other words, the return value from sqlite3_threadsafe()
** is unchanged by calls to sqlite3_config().)^
**
** See the [threading mode] documentation for additional information.
*/
int sqlite3_threadsafe(void);

/*
** CAPI3REF: Database Connection Handle
** KEYWORDS: {database connection} {database connections}
**
** Each open SQLite database is represented by a pointer to an instance of
** the opaque structure named "sqlite3".  It is useful to think of an sqlite3
** pointer as an object.  The [sqlite3_open()], [sqlite3_open16()], and
** [sqlite3_open_v2()] interfaces are its constructors, and [sqlite3_close()]
** and [sqlite3_close_v2()] are its destructors.  There are many other
** interfaces (such as
** [sqlite3_prepare_v2()], [sqlite3_create_function()], and
** [sqlite3_busy_timeout()] to name but three) that are methods on an
** sqlite3 object.
*/
typedef struct sqlite3 sqlite3;

/*
** CAPI3REF: 64-Bit Integer Types
** KEYWORDS: sqlite_int64 sqlite_uint64
**
** Because there is no cross-platform way to specify 64-bit integer types
** SQLite includes typedefs for 64-bit signed and unsigned integers.
**
** The sqlite3_int64 and sqlite3_uint64 are the preferred type definitions.
** The sqlite_int64 and sqlite_uint64 types are supported for backwards
** compatibility only.
**
** ^The sqlite3_int64 and sqlite_int64 types can store integer values
** between -9223372036854775808 and +9223372036854775807 inclusive.  ^The
** sqlite3_uint64 and sqlite_uint64 types can store integer values 
** between 0 and +18446744073709551615 inclusive.
*/
#ifdef SQLITE_INT64_TYPE
  typedef SQLITE_INT64_TYPE sqlite_int64;
  typedef unsigned SQLITE_INT64_TYPE sqlite_uint64;
#elif defined(_MSC_VER) || defined(__BORLANDC__)
  typedef __int64 sqlite_int64;
  typedef unsigned __int64 sqlite_uint64;
#else
  typedef long long int sqlite_int64;
  typedef unsigned long long int sqlite_uint64;
#endif
typedef sqlite_int64 sqlite3_int64;
typedef sqlite_uint64 sqlite3_uint64;

/*
** If compiling for a processor that lacks floating point support,
** substitute integer for floating-point.
*/
#ifdef SQLITE_OMIT_FLOATING_POINT
# define double sqlite3_int64
#endif

/*
** CAPI3REF: Closing A Database Connection
**
** ^The sqlite3_close() and sqlite3_close_v2() routines are destructors
** for the [sqlite3] object.
** ^Calls to sqlite3_close() and sqlite3_close_v2() return [SQLITE_OK] if
** the [sqlite3] object is successfully destroyed and all associated
** resources are deallocated.
**
** ^If the database connection is associated with unfinalized prepared
** statements or unfinished sqlite3_backup objects then sqlite3_close()
** will leave the database connection open and return [SQLITE_BUSY].
** ^If sqlite3_close_v2() is called with unfinalized prepared statements
** and/or unfinished sqlite3_backups, then the database connection becomes
** an unusable "zombie" which will automatically be deallocated when the
** last prepared statement is finalized or the last sqlite3_backup is
** finished.  The sqlite3_close_v2() interface is intended for use with
** host languages that are garbage collected, and where the order in which
** destructors are called is arbitrary.
**
** Applications should [sqlite3_finalize | finalize] all [prepared statements],
** [sqlite3_blob_close | close] all [BLOB handles], and 
** [sqlite3_backup_finish | finish] all [sqlite3_backup] objects associated
** with the [sqlite3] object prior to attempting to close the object.  ^If
** sqlite3_close_v2() is called on a [database connection] that still has
** outstanding [prepared statements], [BLOB handles], and/or
** [sqlite3_backup] objects then it returns [SQLITE_OK] and the deallocation
** of resources is deferred until all [prepared statements], [BLOB handles],
** and [sqlite3_backup] objects are also destroyed.
**
** ^If an [sqlite3] object is destroyed while a transaction is open,
** the transaction is automatically rolled back.
**
** The C parameter to [sqlite3_close(C)] and [sqlite3_close_v2(C)]
** must be either a NULL
** pointer or an [sqlite3] object pointer obtained
** from [sqlite3_open()], [sqlite3_open16()], or
** [sqlite3_open_v2()], and not previously closed.
** ^Calling sqlite3_close() or sqlite3_close_v2() with a NULL pointer
** argument is a harmless no-op.
*/
int sqlite3_close(sqlite3*);
int sqlite3_close_v2(sqlite3*);

/*
** The type for a callback function.
** This is legacy and deprecated.  It is included for historical
** compatibility and is not documented.
*/
typedef int (*sqlite3_callback)(void*,int,char**, char**);

/*
** CAPI3REF: One-Step Query Execution Interface
**
** The sqlite3_exec() interface is a convenience wrapper around
** [sqlite3_prepare_v2()], [sqlite3_step()], and [sqlite3_finalize()],
** that allows an application to run multiple statements of SQL
** without having to use a lot of C code. 
**
** ^The sqlite3_exec() interface runs zero or more UTF-8 encoded,
** semicolon-separate SQL statements passed into its 2nd argument,
** in the context of the [database connection] passed in as its 1st
** argument.  ^If the callback function of the 3rd argument to
** sqlite3_exec() is not NULL, then it is invoked for each result row
** coming out of the evaluated SQL statements.  ^The 4th argument to
** sqlite3_exec() is relayed through to the 1st argument of each
** callback invocation.  ^If the callback pointer to sqlite3_exec()
** is NULL, then no callback is ever invoked and result rows are
** ignored.
**
** ^If an error occurs while evaluating the SQL statements passed into
** sqlite3_exec(), then execution of the current statement stops and
** subsequent statements are skipped.  ^If the 5th parameter to sqlite3_exec()
** is not NULL then any error message is written into memory obtained
** from [sqlite3_malloc()] and passed back through the 5th parameter.
** To avoid memory leaks, the application should invoke [sqlite3_free()]
** on error message strings returned through the 5th parameter of
** of sqlite3_exec() after the error message string is no longer needed.
** ^If the 5th parameter to sqlite3_exec() is not NULL and no errors
** occur, then sqlite3_exec() sets the pointer in its 5th parameter to
** NULL before returning.
**
** ^If an sqlite3_exec() callback returns non-zero, the sqlite3_exec()
** routine returns SQLITE_ABORT without invoking the callback again and
** without running any subsequent SQL statements.
**
** ^The 2nd argument to the sqlite3_exec() callback function is the
** number of columns in the result.  ^The 3rd argument to the sqlite3_exec()
** callback is an array of pointers to strings obtained as if from
** [sqlite3_column_text()], one for each column.  ^If an element of a
** result row is NULL then the corresponding string pointer for the
** sqlite3_exec() callback is a NULL pointer.  ^The 4th argument to the
** sqlite3_exec() callback is an array of pointers to strings where each
** entry represents the name of corresponding result column as obtained
** from [sqlite3_column_name()].
**
** ^If the 2nd parameter to sqlite3_exec() is a NULL pointer, a pointer
** to an empty string, or a pointer that contains only whitespace and/or 
** SQL comments, then no SQL statements are evaluated and the database
** is not changed.
**
** Restrictions:
**
** <ul>
** <li> The application must insure that the 1st parameter to sqlite3_exec()
**      is a valid and open [database connection].
** <li> The application must not close the [database connection] specified by
**      the 1st parameter to sqlite3_exec() while sqlite3_exec() is running.
** <li> The application must not modify the SQL statement text passed into
**      the 2nd parameter of sqlite3_exec() while sqlite3_exec() is running.
** </ul>
*/
int sqlite3_exec(
  sqlite3*,                                  /* An open database */
  const char *sql,                           /* SQL to be evaluated */
  int (*callback)(void*,int,char**,char**),  /* Callback function */
  void *,                                    /* 1st argument to callback */
  char **errmsg                              /* Error msg written here */
);

/*
** CAPI3REF: Result Codes
** KEYWORDS: {result code definitions}
**
** Many SQLite functions return an integer result code from the set shown
** here in order to indicate success or failure.
**
** New error codes may be added in future versions of SQLite.
**
** See also: [extended result code definitions]
*/
#define SQLITE_OK           0   /* Successful result */
/* beginning-of-error-codes */
#define SQLITE_ERROR        1   /* SQL error or missing database */
#define SQLITE_INTERNAL     2   /* Internal logic error in SQLite */
#define SQLITE_PERM         3   /* Access permission denied */
#define SQLITE_ABORT        4   /* Callback routine requested an abort */
#define SQLITE_BUSY         5   /* The database file is locked */
#define SQLITE_LOCKED       6   /* A table in the database is locked */
#define SQLITE_NOMEM        7   /* A malloc() failed */
#define SQLITE_READONLY     8   /* Attempt to write a readonly database */
#define SQLITE_INTERRUPT    9   /* Operation terminated by sqlite3_interrupt()*/
#define SQLITE_IOERR       10   /* Some kind of disk I/O error occurred */
#define SQLITE_CORRUPT     11   /* The database disk image is malformed */
#define SQLITE_NOTFOUND    12   /* Unknown opcode in sqlite3_file_control() */
#define SQLITE_FULL        13   /* Insertion failed because database is full */
#define SQLITE_CANTOPEN    14   /* Unable to open the database file */
#define SQLITE_PROTOCOL    15   /* Database lock protocol error */
#define SQLITE_EMPTY       16   /* Database is empty */
#define SQLITE_SCHEMA      17   /* The database schema changed */
#define SQLITE_TOOBIG      18   /* String or BLOB exceeds size limit */
#define SQLITE_CONSTRAINT  19   /* Abort due to constraint violation */
#define SQLITE_MISMATCH    20   /* Data type mismatch */
#define SQLITE_MISUSE      21   /* Library used incorrectly */
#define SQLITE_NOLFS       22   /* Uses OS features not supported on host */
#define SQLITE_AUTH        23   /* Authorization denied */
#define SQLITE_FORMAT      24   /* Auxiliary database format error */
#define SQLITE_RANGE       25   /* 2nd parameter to sqlite3_bind out of range */
#define SQLITE_NOTADB      26   /* File opened that is not a database file */
#define SQLITE_NOTICE      27   /* Notifications from sqlite3_log() */
#define SQLITE_WARNING     28   /* Warnings from sqlite3_log() */
#define SQLITE_ROW         100  /* sqlite3_step() has another row ready */
#define SQLITE_DONE        101  /* sqlite3_step() has finished executing */
/* end-of-error-codes */

/*
** CAPI3REF: Extended Result Codes
** KEYWORDS: {extended result code definitions}
**
** In its default configuration, SQLite API routines return one of 30 integer
** [result codes].  However, experience has shown that many of
** these result codes are too coarse-grained.  They do not provide as
** much information about problems as programmers might like.  In an effort to
** address this, newer versions of SQLite (version 3.3.8 and later) include
** support for additional result codes that provide more detailed information
** about errors. These [extended result codes] are enabled or disabled
** on a per database connection basis using the
** [sqlite3_extended_result_codes()] API.  Or, the extended code for
** the most recent error can be obtained using
** [sqlite3_extended_errcode()].
*/
#define SQLITE_IOERR_READ              (SQLITE_IOERR | (1<<8))
#define SQLITE_IOERR_SHORT_READ        (SQLITE_IOERR | (2<<8))
#define SQLITE_IOERR_WRITE             (SQLITE_IOERR | (3<<8))
#define SQLITE_IOERR_FSYNC             (SQLITE_IOERR | (4<<8))
#define SQLITE_IOERR_DIR_FSYNC         (SQLITE_IOERR | (5<<8))
#define SQLITE_IOERR_TRUNCATE          (SQLITE_IOERR | (6<<8))
#define SQLITE_IOERR_FSTAT             (SQLITE_IOERR | (7<<8))
#define SQLITE_IOERR_UNLOCK            (SQLITE_IOERR | (8<<8))
#define SQLITE_IOERR_RDLOCK            (SQLITE_IOERR | (9<<8))
#define SQLITE_IOERR_DELETE            (SQLITE_IOERR | (10<<8))
#define SQLITE_IOERR_BLOCKED           (SQLITE_IOERR | (11<<8))
#define SQLITE_IOERR_NOMEM             (SQLITE_IOERR | (12<<8))
#define SQLITE_IOERR_ACCESS            (SQLITE_IOERR | (13<<8))
#define SQLITE_IOERR_CHECKRESERVEDLOCK (SQLITE_IOERR | (14<<8))
#define SQLITE_IOERR_LOCK              (SQLITE_IOERR | (15<<8))
#define SQLITE_IOERR_CLOSE             (SQLITE_IOERR | (16<<8))
#define SQLITE_IOERR_DIR_CLOSE         (SQLITE_IOERR | (17<<8))
#define SQLITE_IOERR_SHMOPEN           (SQLITE_IOERR | (18<<8))
#define SQLITE_IOERR_SHMSIZE           (SQLITE_IOERR | (19<<8))
#define SQLITE_IOERR_SHMLOCK           (SQLITE_IOERR | (20<<8))
#define SQLITE_IOERR_SHMMAP            (SQLITE_IOERR | (21<<8))
#define SQLITE_IOERR_SEEK              (SQLITE_IOERR | (22<<8))
#define SQLITE_IOERR_DELETE_NOENT      (SQLITE_IOERR | (23<<8))
#define SQLITE_IOERR_MMAP              (SQLITE_IOERR | (24<<8))
#define SQLITE_IOERR_GETTEMPPATH       (SQLITE_IOERR | (25<<8))
#define SQLITE_IOERR_CONVPATH          (SQLITE_IOERR | (26<<8))
#define SQLITE_LOCKED_SHAREDCACHE      (SQLITE_LOCKED |  (1<<8))
#define SQLITE_BUSY_RECOVERY           (SQLITE_BUSY   |  (1<<8))
#define SQLITE_BUSY_SNAPSHOT           (SQLITE_BUSY   |  (2<<8))
#define SQLITE_CANTOPEN_NOTEMPDIR      (SQLITE_CANTOPEN | (1<<8))
#define SQLITE_CANTOPEN_ISDIR          (SQLITE_CANTOPEN | (2<<8))
#define SQLITE_CANTOPEN_FULLPATH       (SQLITE_CANTOPEN | (3<<8))
#define SQLITE_CANTOPEN_CONVPATH       (SQLITE_CANTOPEN | (4<<8))
#define SQLITE_CORRUPT_VTAB            (SQLITE_CORRUPT | (1<<8))
#define SQLITE_READONLY_RECOVERY       (SQLITE_READONLY | (1<<8))
#define SQLITE_READONLY_CANTLOCK       (SQLITE_READONLY | (2<<8))
#define SQLITE_READONLY_ROLLBACK       (SQLITE_READONLY | (3<<8))
#define SQLITE_READONLY_DBMOVED        (SQLITE_READONLY | (4<<8))
#define SQLITE_ABORT_ROLLBACK          (SQLITE_ABORT | (2<<8))
#define SQLITE_CONSTRAINT_CHECK        (SQLITE_CONSTRAINT | (1<<8))
#define SQLITE_CONSTRAINT_COMMITHOOK   (SQLITE_CONSTRAINT | (2<<8))
#define SQLITE_CONSTRAINT_FOREIGNKEY   (SQLITE_CONSTRAINT | (3<<8))
#define SQLITE_CONSTRAINT_FUNCTION     (SQLITE_CONSTRAINT | (4<<8))
#define SQLITE_CONSTRAINT_NOTNULL      (SQLITE_CONSTRAINT | (5<<8))
#define SQLITE_CONSTRAINT_PRIMARYKEY   (SQLITE_CONSTRAINT | (6<<8))
#define SQLITE_CONSTRAINT_TRIGGER      (SQLITE_CONSTRAINT | (7<<8))
#define SQLITE_CONSTRAINT_UNIQUE       (SQLITE_CONSTRAINT | (8<<8))
#define SQLITE_CONSTRAINT_VTAB         (SQLITE_CONSTRAINT | (9<<8))
#define SQLITE_CONSTRAINT_ROWID        (SQLITE_CONSTRAINT |(10<<8))
#define SQLITE_NOTICE_RECOVER_WAL      (SQLITE_NOTICE | (1<<8))
#define SQLITE_NOTICE_RECOVER_ROLLBACK (SQLITE_NOTICE | (2<<8))
#define SQLITE_WARNING_AUTOINDEX       (SQLITE_WARNING | (1<<8))
#define SQLITE_AUTH_USER               (SQLITE_AUTH | (1<<8))

/*
** CAPI3REF: Flags For File Open Operations
**
** These bit values are intended for use in the
** 3rd parameter to the [sqlite3_open_v2()] interface and
** in the 4th parameter to the [sqlite3_vfs.xOpen] method.
*/
#define SQLITE_OPEN_READONLY         0x00000001  /* Ok for sqlite3_open_v2() */
#define SQLITE_OPEN_READWRITE        0x00000002  /* Ok for sqlite3_open_v2() */
#define SQLITE_OPEN_CREATE           0x00000004  /* Ok for sqlite3_open_v2() */
#define SQLITE_OPEN_DELETEONCLOSE    0x00000008  /* VFS only */
#define SQLITE_OPEN_EXCLUSIVE        0x00000010  /* VFS only */
#define SQLITE_OPEN_AUTOPROXY        0x00000020  /* VFS only */
#define SQLITE_OPEN_URI              0x00000040  /* Ok for sqlite3_open_v2() */
#define SQLITE_OPEN_MEMORY           0x00000080  /* Ok for sqlite3_open_v2() */
#define SQLITE_OPEN_MAIN_DB          0x00000100  /* VFS only */
#define SQLITE_OPEN_TEMP_DB          0x00000200  /* VFS only */
#define SQLITE_OPEN_TRANSIENT_DB     0x00000400  /* VFS only */
#define SQLITE_OPEN_MAIN_JOURNAL     0x00000800  /* VFS only */
#define SQLITE_OPEN_TEMP_JOURNAL     0x00001000  /* VFS only */
#define SQLITE_OPEN_SUBJOURNAL       0x00002000  /* VFS only */
#define SQLITE_OPEN_MASTER_JOURNAL   0x00004000  /* VFS only */
#define SQLITE_OPEN_NOMUTEX          0x00008000  /* Ok for sqlite3_open_v2() */
#define SQLITE_OPEN_FULLMUTEX        0x00010000  /* Ok for sqlite3_open_v2() */
#define SQLITE_OPEN_SHAREDCACHE      0x00020000  /* Ok for sqlite3_open_v2() */
#define SQLITE_OPEN_PRIVATECACHE     0x00040000  /* Ok for sqlite3_open_v2() */
#define SQLITE_OPEN_WAL              0x00080000  /* VFS only */
#define SQLITE_OPEN_FILEPROTECTION_MASK                                 0x00700000

/* Reserved:                         0x00F00000 */

/*
** CAPI3REF: Device Characteristics
**
** The xDeviceCharacteristics method of the [sqlite3_io_methods]
** object returns an integer which is a vector of these
** bit values expressing I/O characteristics of the mass storage
** device that holds the file that the [sqlite3_io_methods]
** refers to.
**
** The SQLITE_IOCAP_ATOMIC property means that all writes of
** any size are atomic.  The SQLITE_IOCAP_ATOMICnnn values
** mean that writes of blocks that are nnn bytes in size and
** are aligned to an address which is an integer multiple of
** nnn are atomic.  The SQLITE_IOCAP_SAFE_APPEND value means
** that when data is appended to a file, the data is appended
** first then the size of the file is extended, never the other
** way around.  The SQLITE_IOCAP_SEQUENTIAL property means that
** information is written to disk in the same order as calls
** to xWrite().  The SQLITE_IOCAP_POWERSAFE_OVERWRITE property means that
** after reboot following a crash or power loss, the only bytes in a
** file that were written at the application level might have changed
** and that adjacent bytes, even bytes within the same sector are
** guaranteed to be unchanged.  The SQLITE_IOCAP_UNDELETABLE_WHEN_OPEN
** flag indicate that a file cannot be deleted when open.  The
** SQLITE_IOCAP_IMMUTABLE flag indicates that the file is on
** read-only media and cannot be changed even by processes with
** elevated privileges.
*/
#define SQLITE_IOCAP_ATOMIC                 0x00000001
#define SQLITE_IOCAP_ATOMIC512              0x00000002
#define SQLITE_IOCAP_ATOMIC1K               0x00000004
#define SQLITE_IOCAP_ATOMIC2K               0x00000008
#define SQLITE_IOCAP_ATOMIC4K               0x00000010
#define SQLITE_IOCAP_ATOMIC8K               0x00000020
#define SQLITE_IOCAP_ATOMIC16K              0x00000040
#define SQLITE_IOCAP_ATOMIC32K              0x00000080
#define SQLITE_IOCAP_ATOMIC64K              0x00000100
#define SQLITE_IOCAP_SAFE_APPEND            0x00000200
#define SQLITE_IOCAP_SEQUENTIAL             0x00000400
#define SQLITE_IOCAP_UNDELETABLE_WHEN_OPEN  0x00000800
#define SQLITE_IOCAP_POWERSAFE_OVERWRITE    0x00001000
#define SQLITE_IOCAP_IMMUTABLE              0x00002000

/*
** CAPI3REF: File Locking Levels
**
** SQLite uses one of these integer values as the second
** argument to calls it makes to the xLock() and xUnlock() methods
** of an [sqlite3_io_methods] object.
*/
#define SQLITE_LOCK_NONE          0
#define SQLITE_LOCK_SHARED        1
#define SQLITE_LOCK_RESERVED      2
#define SQLITE_LOCK_PENDING       3
#define SQLITE_LOCK_EXCLUSIVE     4

/*
** CAPI3REF: Synchronization Type Flags
**
** When SQLite invokes the xSync() method of an
** [sqlite3_io_methods] object it uses a combination of
** these integer values as the second argument.
**
** When the SQLITE_SYNC_DATAONLY flag is used, it means that the
** sync operation only needs to flush data to mass storage.  Inode
** information need not be flushed. If the lower four bits of the flag
** equal SQLITE_SYNC_NORMAL, that means to use normal fsync() semantics.
** If the lower four bits equal SQLITE_SYNC_FULL, that means
** to use Mac OS X style fullsync instead of fsync().
**
** Do not confuse the SQLITE_SYNC_NORMAL and SQLITE_SYNC_FULL flags
** with the [PRAGMA synchronous]=NORMAL and [PRAGMA synchronous]=FULL
** settings.  The [synchronous pragma] determines when calls to the
** xSync VFS method occur and applies uniformly across all platforms.
** The SQLITE_SYNC_NORMAL and SQLITE_SYNC_FULL flags determine how
** energetic or rigorous or forceful the sync operations are and
** only make a difference on Mac OSX for the default SQLite code.
** (Third-party VFS implementations might also make the distinction
** between SQLITE_SYNC_NORMAL and SQLITE_SYNC_FULL, but among the
** operating systems natively supported by SQLite, only Mac OSX
** cares about the difference.)
*/
#define SQLITE_SYNC_NORMAL        0x00002
#define SQLITE_SYNC_FULL          0x00003
#define SQLITE_SYNC_DATAONLY      0x00010

/*
** CAPI3REF: OS Interface Open File Handle
**
** An [sqlite3_file] object represents an open file in the 
** [sqlite3_vfs | OS interface layer].  Individual OS interface
** implementations will
** want to subclass this object by appending additional fields
** for their own use.  The pMethods entry is a pointer to an
** [sqlite3_io_methods] object that defines methods for performing
** I/O operations on the open file.
*/
typedef struct sqlite3_file sqlite3_file;
struct sqlite3_file {
  const struct sqlite3_io_methods *pMethods;  /* Methods for an open file */
};

/*
** CAPI3REF: OS Interface File Virtual Methods Object
**
** Every file opened by the [sqlite3_vfs.xOpen] method populates an
** [sqlite3_file] object (or, more commonly, a subclass of the
** [sqlite3_file] object) with a pointer to an instance of this object.
** This object defines the methods used to perform various operations
** against the open file represented by the [sqlite3_file] object.
**
** If the [sqlite3_vfs.xOpen] method sets the sqlite3_file.pMethods element 
** to a non-NULL pointer, then the sqlite3_io_methods.xClose method
** may be invoked even if the [sqlite3_vfs.xOpen] reported that it failed.  The
** only way to prevent a call to xClose following a failed [sqlite3_vfs.xOpen]
** is for the [sqlite3_vfs.xOpen] to set the sqlite3_file.pMethods element
** to NULL.
**
** The flags argument to xSync may be one of [SQLITE_SYNC_NORMAL] or
** [SQLITE_SYNC_FULL].  The first choice is the normal fsync().
** The second choice is a Mac OS X style fullsync.  The [SQLITE_SYNC_DATAONLY]
** flag may be ORed in to indicate that only the data of the file
** and not its inode needs to be synced.
**
** The integer values to xLock() and xUnlock() are one of
** <ul>
** <li> [SQLITE_LOCK_NONE],
** <li> [SQLITE_LOCK_SHARED],
** <li> [SQLITE_LOCK_RESERVED],
** <li> [SQLITE_LOCK_PENDING], or
** <li> [SQLITE_LOCK_EXCLUSIVE].
** </ul>
** xLock() increases the lock. xUnlock() decreases the lock.
** The xCheckReservedLock() method checks whether any database connection,
** either in this process or in some other process, is holding a RESERVED,
** PENDING, or EXCLUSIVE lock on the file.  It returns true
** if such a lock exists and false otherwise.
**
** The xFileControl() method is a generic interface that allows custom
** VFS implementations to directly control an open file using the
** [sqlite3_file_control()] interface.  The second "op" argument is an
** integer opcode.  The third argument is a generic pointer intended to
** point to a structure that may contain arguments or space in which to
** write return values.  Potential uses for xFileControl() might be
** functions to enable blocking locks with timeouts, to change the
** locking strategy (for example to use dot-file locks), to inquire
** about the status of a lock, or to break stale locks.  The SQLite
** core reserves all opcodes less than 100 for its own use.
** A [file control opcodes | list of opcodes] less than 100 is available.
** Applications that define a custom xFileControl method should use opcodes
** greater than 100 to avoid conflicts.  VFS implementations should
** return [SQLITE_NOTFOUND] for file control opcodes that they do not
** recognize.
**
** The xSectorSize() method returns the sector size of the
** device that underlies the file.  The sector size is the
** minimum write that can be performed without disturbing
** other bytes in the file.  The xDeviceCharacteristics()
** method returns a bit vector describing behaviors of the
** underlying device:
**
** <ul>
** <li> [SQLITE_IOCAP_ATOMIC]
** <li> [SQLITE_IOCAP_ATOMIC512]
** <li> [SQLITE_IOCAP_ATOMIC1K]
** <li> [SQLITE_IOCAP_ATOMIC2K]
** <li> [SQLITE_IOCAP_ATOMIC4K]
** <li> [SQLITE_IOCAP_ATOMIC8K]
** <li> [SQLITE_IOCAP_ATOMIC16K]
** <li> [SQLITE_IOCAP_ATOMIC32K]
** <li> [SQLITE_IOCAP_ATOMIC64K]
** <li> [SQLITE_IOCAP_SAFE_APPEND]
** <li> [SQLITE_IOCAP_SEQUENTIAL]
** </ul>
**
** The SQLITE_IOCAP_ATOMIC property means that all writes of
** any size are atomic.  The SQLITE_IOCAP_ATOMICnnn values
** mean that writes of blocks that are nnn bytes in size and
** are aligned to an address which is an integer multiple of
** nnn are atomic.  The SQLITE_IOCAP_SAFE_APPEND value means
** that when data is appended to a file, the data is appended
** first then the size of the file is extended, never the other
** way around.  The SQLITE_IOCAP_SEQUENTIAL property means that
** information is written to disk in the same order as calls
** to xWrite().
**
** If xRead() returns SQLITE_IOERR_SHORT_READ it must also fill
** in the unread portions of the buffer with zeros.  A VFS that
** fails to zero-fill short reads might seem to work.  However,
** failure to zero-fill short reads will eventually lead to
** database corruption.
*/
typedef struct sqlite3_io_methods sqlite3_io_methods;
struct sqlite3_io_methods {
  int iVersion;
  int (*xClose)(sqlite3_file*);
  int (*xRead)(sqlite3_file*, void*, int iAmt, sqlite3_int64 iOfst);
  int (*xWrite)(sqlite3_file*, const void*, int iAmt, sqlite3_int64 iOfst);
  int (*xTruncate)(sqlite3_file*, sqlite3_int64 size);
  int (*xSync)(sqlite3_file*, int flags);
  int (*xFileSize)(sqlite3_file*, sqlite3_int64 *pSize);
  int (*xLock)(sqlite3_file*, int);
  int (*xUnlock)(sqlite3_file*, int);
  int (*xCheckReservedLock)(sqlite3_file*, int *pResOut);
  int (*xFileControl)(sqlite3_file*, int op, void *pArg);
  int (*xSectorSize)(sqlite3_file*);
  int (*xDeviceCharacteristics)(sqlite3_file*);
  /* Methods above are valid for version 1 */
  int (*xShmMap)(sqlite3_file*, int iPg, int pgsz, int, void volatile**);
  int (*xShmLock)(sqlite3_file*, int offset, int n, int flags);
  void (*xShmBarrier)(sqlite3_file*);
  int (*xShmUnmap)(sqlite3_file*, int deleteFlag);
  /* Methods above are valid for version 2 */
  int (*xFetch)(sqlite3_file*, sqlite3_int64 iOfst, int iAmt, void **pp);
  int (*xUnfetch)(sqlite3_file*, sqlite3_int64 iOfst, void *p);
  /* Methods above are valid for version 3 */
  /* Additional methods may be added in future releases */
};

/*
** CAPI3REF: Standard File Control Opcodes
** KEYWORDS: {file control opcodes} {file control opcode}
**
** These integer constants are opcodes for the xFileControl method
** of the [sqlite3_io_methods] object and for the [sqlite3_file_control()]
** interface.
**
** The [SQLITE_FCNTL_LOCKSTATE] opcode is used for debugging.  This
** opcode causes the xFileControl method to write the current state of
** the lock (one of [SQLITE_LOCK_NONE], [SQLITE_LOCK_SHARED],
** [SQLITE_LOCK_RESERVED], [SQLITE_LOCK_PENDING], or [SQLITE_LOCK_EXCLUSIVE])
** into an integer that the pArg argument points to. This capability
** is used during testing and only needs to be supported when SQLITE_TEST
** is defined.
** <ul>
** <li>[[SQLITE_FCNTL_SIZE_HINT]]
** The [SQLITE_FCNTL_SIZE_HINT] opcode is used by SQLite to give the VFS
** layer a hint of how large the database file will grow to be during the
** current transaction.  This hint is not guaranteed to be accurate but it
** is often close.  The underlying VFS might choose to preallocate database
** file space based on this hint in order to help writes to the database
** file run faster.
**
** <li>[[SQLITE_FCNTL_CHUNK_SIZE]]
** The [SQLITE_FCNTL_CHUNK_SIZE] opcode is used to request that the VFS
** extends and truncates the database file in chunks of a size specified
** by the user. The fourth argument to [sqlite3_file_control()] should 
** point to an integer (type int) containing the new chunk-size to use
** for the nominated database. Allocating database file space in large
** chunks (say 1MB at a time), may reduce file-system fragmentation and
** improve performance on some systems.
**
** <li>[[SQLITE_FCNTL_FILE_POINTER]]
** The [SQLITE_FCNTL_FILE_POINTER] opcode is used to obtain a pointer
** to the [sqlite3_file] object associated with a particular database
** connection.  See the [sqlite3_file_control()] documentation for
** additional information.
**
** <li>[[SQLITE_FCNTL_SYNC_OMITTED]]
** No longer in use.
**
** <li>[[SQLITE_FCNTL_SYNC]]
** The [SQLITE_FCNTL_SYNC] opcode is generated internally by SQLite and
** sent to the VFS immediately before the xSync method is invoked on a
** database file descriptor. Or, if the xSync method is not invoked 
** because the user has configured SQLite with 
** [PRAGMA synchronous | PRAGMA synchronous=OFF] it is invoked in place 
** of the xSync method. In most cases, the pointer argument passed with
** this file-control is NULL. However, if the database file is being synced
** as part of a multi-database commit, the argument points to a nul-terminated
** string containing the transactions master-journal file name. VFSes that 
** do not need this signal should silently ignore this opcode. Applications 
** should not call [sqlite3_file_control()] with this opcode as doing so may 
** disrupt the operation of the specialized VFSes that do require it.  
**
** <li>[[SQLITE_FCNTL_COMMIT_PHASETWO]]
** The [SQLITE_FCNTL_COMMIT_PHASETWO] opcode is generated internally by SQLite
** and sent to the VFS after a transaction has been committed immediately
** but before the database is unlocked. VFSes that do not need this signal
** should silently ignore this opcode. Applications should not call
** [sqlite3_file_control()] with this opcode as doing so may disrupt the 
** operation of the specialized VFSes that do require it.  
**
** <li>[[SQLITE_FCNTL_WIN32_AV_RETRY]]
** ^The [SQLITE_FCNTL_WIN32_AV_RETRY] opcode is used to configure automatic
** retry counts and intervals for certain disk I/O operations for the
** windows [VFS] in order to provide robustness in the presence of
** anti-virus programs.  By default, the windows VFS will retry file read,
** file write, and file delete operations up to 10 times, with a delay
** of 25 milliseconds before the first retry and with the delay increasing
** by an additional 25 milliseconds with each subsequent retry.  This
** opcode allows these two values (10 retries and 25 milliseconds of delay)
** to be adjusted.  The values are changed for all database connections
** within the same process.  The argument is a pointer to an array of two
** integers where the first integer i the new retry count and the second
** integer is the delay.  If either integer is negative, then the setting
** is not changed but instead the prior value of that setting is written
** into the array entry, allowing the current retry settings to be
** interrogated.  The zDbName parameter is ignored.
**
** <li>[[SQLITE_FCNTL_PERSIST_WAL]]
** ^The [SQLITE_FCNTL_PERSIST_WAL] opcode is used to set or query the
** persistent [WAL | Write Ahead Log] setting.  By default, the auxiliary
** write ahead log and shared memory files used for transaction control
** are automatically deleted when the latest connection to the database
** closes.  Setting persistent WAL mode causes those files to persist after
** close.  Persisting the files is useful when other processes that do not
** have write permission on the directory containing the database file want
** to read the database file, as the WAL and shared memory files must exist
** in order for the database to be readable.  The fourth parameter to
** [sqlite3_file_control()] for this opcode should be a pointer to an integer.
** That integer is 0 to disable persistent WAL mode or 1 to enable persistent
** WAL mode.  If the integer is -1, then it is overwritten with the current
** WAL persistence setting.
**
** <li>[[SQLITE_FCNTL_POWERSAFE_OVERWRITE]]
** ^The [SQLITE_FCNTL_POWERSAFE_OVERWRITE] opcode is used to set or query the
** persistent "powersafe-overwrite" or "PSOW" setting.  The PSOW setting
** determines the [SQLITE_IOCAP_POWERSAFE_OVERWRITE] bit of the
** xDeviceCharacteristics methods. The fourth parameter to
** [sqlite3_file_control()] for this opcode should be a pointer to an integer.
** That integer is 0 to disable zero-damage mode or 1 to enable zero-damage
** mode.  If the integer is -1, then it is overwritten with the current
** zero-damage mode setting.
**
** <li>[[SQLITE_FCNTL_OVERWRITE]]
** ^The [SQLITE_FCNTL_OVERWRITE] opcode is invoked by SQLite after opening
** a write transaction to indicate that, unless it is rolled back for some
** reason, the entire database file will be overwritten by the current 
** transaction. This is used by VACUUM operations.
**
** <li>[[SQLITE_FCNTL_VFSNAME]]
** ^The [SQLITE_FCNTL_VFSNAME] opcode can be used to obtain the names of
** all [VFSes] in the VFS stack.  The names are of all VFS shims and the
** final bottom-level VFS are written into memory obtained from 
** [sqlite3_malloc()] and the result is stored in the char* variable
** that the fourth parameter of [sqlite3_file_control()] points to.
** The caller is responsible for freeing the memory when done.  As with
** all file-control actions, there is no guarantee that this will actually
** do anything.  Callers should initialize the char* variable to a NULL
** pointer in case this file-control is not implemented.  This file-control
** is intended for diagnostic use only.
**
** <li>[[SQLITE_FCNTL_PRAGMA]]
** ^Whenever a [PRAGMA] statement is parsed, an [SQLITE_FCNTL_PRAGMA] 
** file control is sent to the open [sqlite3_file] object corresponding
** to the database file to which the pragma statement refers. ^The argument
** to the [SQLITE_FCNTL_PRAGMA] file control is an array of
** pointers to strings (char**) in which the second element of the array
** is the name of the pragma and the third element is the argument to the
** pragma or NULL if the pragma has no argument.  ^The handler for an
** [SQLITE_FCNTL_PRAGMA] file control can optionally make the first element
** of the char** argument point to a string obtained from [sqlite3_mprintf()]
** or the equivalent and that string will become the result of the pragma or
** the error message if the pragma fails. ^If the
** [SQLITE_FCNTL_PRAGMA] file control returns [SQLITE_NOTFOUND], then normal 
** [PRAGMA] processing continues.  ^If the [SQLITE_FCNTL_PRAGMA]
** file control returns [SQLITE_OK], then the parser assumes that the
** VFS has handled the PRAGMA itself and the parser generates a no-op
** prepared statement.  ^If the [SQLITE_FCNTL_PRAGMA] file control returns
** any result code other than [SQLITE_OK] or [SQLITE_NOTFOUND], that means
** that the VFS encountered an error while handling the [PRAGMA] and the
** compilation of the PRAGMA fails with an error.  ^The [SQLITE_FCNTL_PRAGMA]
** file control occurs at the beginning of pragma statement analysis and so
** it is able to override built-in [PRAGMA] statements.
**
** <li>[[SQLITE_FCNTL_BUSYHANDLER]]
** ^The [SQLITE_FCNTL_BUSYHANDLER]
** file-control may be invoked by SQLite on the database file handle
** shortly after it is opened in order to provide a custom VFS with access
** to the connections busy-handler callback. The argument is of type (void **)
** - an array of two (void *) values. The first (void *) actually points
** to a function of type (int (*)(void *)). In order to invoke the connections
** busy-handler, this function should be invoked with the second (void *) in
** the array as the only argument. If it returns non-zero, then the operation
** should be retried. If it returns zero, the custom VFS should abandon the
** current operation.
**
** <li>[[SQLITE_FCNTL_TEMPFILENAME]]
** ^Application can invoke the [SQLITE_FCNTL_TEMPFILENAME] file-control
** to have SQLite generate a
** temporary filename using the same algorithm that is followed to generate
** temporary filenames for TEMP tables and other internal uses.  The
** argument should be a char** which will be filled with the filename
** written into memory obtained from [sqlite3_malloc()].  The caller should
** invoke [sqlite3_free()] on the result to avoid a memory leak.
**
** <li>[[SQLITE_FCNTL_MMAP_SIZE]]
** The [SQLITE_FCNTL_MMAP_SIZE] file control is used to query or set the
** maximum number of bytes that will be used for memory-mapped I/O.
** The argument is a pointer to a value of type sqlite3_int64 that
** is an advisory maximum number of bytes in the file to memory map.  The
** pointer is overwritten with the old value.  The limit is not changed if
** the value originally pointed to is negative, and so the current limit 
** can be queried by passing in a pointer to a negative number.  This
** file-control is used internally to implement [PRAGMA mmap_size].
**
** <li>[[SQLITE_FCNTL_TRACE]]
** The [SQLITE_FCNTL_TRACE] file control provides advisory information
** to the VFS about what the higher layers of the SQLite stack are doing.
** This file control is used by some VFS activity tracing [shims].
** The argument is a zero-terminated string.  Higher layers in the
** SQLite stack may generate instances of this file control if
** the [SQLITE_USE_FCNTL_TRACE] compile-time option is enabled.
**
** <li>[[SQLITE_FCNTL_HAS_MOVED]]
** The [SQLITE_FCNTL_HAS_MOVED] file control interprets its argument as a
** pointer to an integer and it writes a boolean into that integer depending
** on whether or not the file has been renamed, moved, or deleted since it
** was first opened.
**
** <li>[[SQLITE_FCNTL_WIN32_SET_HANDLE]]
** The [SQLITE_FCNTL_WIN32_SET_HANDLE] opcode is used for debugging.  This
** opcode causes the xFileControl method to swap the file handle with the one
** pointed to by the pArg argument.  This capability is used during testing
** and only needs to be supported when SQLITE_TEST is defined.
**
** </ul>
*/
#define SQLITE_FCNTL_LOCKSTATE               1
#define SQLITE_FCNTL_GET_LOCKPROXYFILE       2
#define SQLITE_FCNTL_SET_LOCKPROXYFILE       3
#define SQLITE_FCNTL_LAST_ERRNO              4
#define SQLITE_FCNTL_SIZE_HINT               5
#define SQLITE_FCNTL_CHUNK_SIZE              6
#define SQLITE_FCNTL_FILE_POINTER            7
#define SQLITE_FCNTL_SYNC_OMITTED            8
#define SQLITE_FCNTL_WIN32_AV_RETRY          9
#define SQLITE_FCNTL_PERSIST_WAL            10
#define SQLITE_FCNTL_OVERWRITE              11
#define SQLITE_FCNTL_VFSNAME                12
#define SQLITE_FCNTL_POWERSAFE_OVERWRITE    13
#define SQLITE_FCNTL_PRAGMA                 14
#define SQLITE_FCNTL_BUSYHANDLER            15
#define SQLITE_FCNTL_TEMPFILENAME           16
#define SQLITE_FCNTL_MMAP_SIZE              18
#define SQLITE_FCNTL_TRACE                  19
#define SQLITE_FCNTL_HAS_MOVED              20
#define SQLITE_FCNTL_SYNC                   21
#define SQLITE_FCNTL_COMMIT_PHASETWO        22
#define SQLITE_FCNTL_WIN32_SET_HANDLE       23
/* deprecated names */
#define SQLITE_GET_LOCKPROXYFILE      SQLITE_FCNTL_GET_LOCKPROXYFILE
#define SQLITE_SET_LOCKPROXYFILE      SQLITE_FCNTL_SET_LOCKPROXYFILE
#define SQLITE_LAST_ERRNO             SQLITE_FCNTL_LAST_ERRNO

/* deprecated names */
#define SQLITE_GET_LOCKPROXYFILE      SQLITE_FCNTL_GET_LOCKPROXYFILE
#define SQLITE_SET_LOCKPROXYFILE      SQLITE_FCNTL_SET_LOCKPROXYFILE
#define SQLITE_LAST_ERRNO             SQLITE_FCNTL_LAST_ERRNO


/*
** CAPI3REF: Mutex Handle
**
** The mutex module within SQLite defines [sqlite3_mutex] to be an
** abstract type for a mutex object.  The SQLite core never looks
** at the internal representation of an [sqlite3_mutex].  It only
** deals with pointers to the [sqlite3_mutex] object.
**
** Mutexes are created using [sqlite3_mutex_alloc()].
*/
typedef struct sqlite3_mutex sqlite3_mutex;

/*
** CAPI3REF: OS Interface Object
**
** An instance of the sqlite3_vfs object defines the interface between
** the SQLite core and the underlying operating system.  The "vfs"
** in the name of the object stands for "virtual file system".  See
** the [VFS | VFS documentation] for further information.
**
** The value of the iVersion field is initially 1 but may be larger in
** future versions of SQLite.  Additional fields may be appended to this
** object when the iVersion value is increased.  Note that the structure
** of the sqlite3_vfs object changes in the transaction between
** SQLite version 3.5.9 and 3.6.0 and yet the iVersion field was not
** modified.
**
** The szOsFile field is the size of the subclassed [sqlite3_file]
** structure used by this VFS.  mxPathname is the maximum length of
** a pathname in this VFS.
**
** Registered sqlite3_vfs objects are kept on a linked list formed by
** the pNext pointer.  The [sqlite3_vfs_register()]
** and [sqlite3_vfs_unregister()] interfaces manage this list
** in a thread-safe way.  The [sqlite3_vfs_find()] interface
** searches the list.  Neither the application code nor the VFS
** implementation should use the pNext pointer.
**
** The pNext field is the only field in the sqlite3_vfs
** structure that SQLite will ever modify.  SQLite will only access
** or modify this field while holding a particular static mutex.
** The application should never modify anything within the sqlite3_vfs
** object once the object has been registered.
**
** The zName field holds the name of the VFS module.  The name must
** be unique across all VFS modules.
**
** [[sqlite3_vfs.xOpen]]
** ^SQLite guarantees that the zFilename parameter to xOpen
** is either a NULL pointer or string obtained
** from xFullPathname() with an optional suffix added.
** ^If a suffix is added to the zFilename parameter, it will
** consist of a single "-" character followed by no more than
** 11 alphanumeric and/or "-" characters.
** ^SQLite further guarantees that
** the string will be valid and unchanged until xClose() is
** called. Because of the previous sentence,
** the [sqlite3_file] can safely store a pointer to the
** filename if it needs to remember the filename for some reason.
** If the zFilename parameter to xOpen is a NULL pointer then xOpen
** must invent its own temporary name for the file.  ^Whenever the 
** xFilename parameter is NULL it will also be the case that the
** flags parameter will include [SQLITE_OPEN_DELETEONCLOSE].
**
** The flags argument to xOpen() includes all bits set in
** the flags argument to [sqlite3_open_v2()].  Or if [sqlite3_open()]
** or [sqlite3_open16()] is used, then flags includes at least
** [SQLITE_OPEN_READWRITE] | [SQLITE_OPEN_CREATE]. 
** If xOpen() opens a file read-only then it sets *pOutFlags to
** include [SQLITE_OPEN_READONLY].  Other bits in *pOutFlags may be set.
**
** ^(SQLite will also add one of the following flags to the xOpen()
** call, depending on the object being opened:
**
** <ul>
** <li>  [SQLITE_OPEN_MAIN_DB]
** <li>  [SQLITE_OPEN_MAIN_JOURNAL]
** <li>  [SQLITE_OPEN_TEMP_DB]
** <li>  [SQLITE_OPEN_TEMP_JOURNAL]
** <li>  [SQLITE_OPEN_TRANSIENT_DB]
** <li>  [SQLITE_OPEN_SUBJOURNAL]
** <li>  [SQLITE_OPEN_MASTER_JOURNAL]
** <li>  [SQLITE_OPEN_WAL]
** </ul>)^
**
** The file I/O implementation can use the object type flags to
** change the way it deals with files.  For example, an application
** that does not care about crash recovery or rollback might make
** the open of a journal file a no-op.  Writes to this journal would
** also be no-ops, and any attempt to read the journal would return
** SQLITE_IOERR.  Or the implementation might recognize that a database
** file will be doing page-aligned sector reads and writes in a random
** order and set up its I/O subsystem accordingly.
**
** SQLite might also add one of the following flags to the xOpen method:
**
** <ul>
** <li> [SQLITE_OPEN_DELETEONCLOSE]
** <li> [SQLITE_OPEN_EXCLUSIVE]
** </ul>
**
** The [SQLITE_OPEN_DELETEONCLOSE] flag means the file should be
** deleted when it is closed.  ^The [SQLITE_OPEN_DELETEONCLOSE]
** will be set for TEMP databases and their journals, transient
** databases, and subjournals.
**
** ^The [SQLITE_OPEN_EXCLUSIVE] flag is always used in conjunction
** with the [SQLITE_OPEN_CREATE] flag, which are both directly
** analogous to the O_EXCL and O_CREAT flags of the POSIX open()
** API.  The SQLITE_OPEN_EXCLUSIVE flag, when paired with the 
** SQLITE_OPEN_CREATE, is used to indicate that file should always
** be created, and that it is an error if it already exists.
** It is <i>not</i> used to indicate the file should be opened 
** for exclusive access.
**
** ^At least szOsFile bytes of memory are allocated by SQLite
** to hold the  [sqlite3_file] structure passed as the third
** argument to xOpen.  The xOpen method does not have to
** allocate the structure; it should just fill it in.  Note that
** the xOpen method must set the sqlite3_file.pMethods to either
** a valid [sqlite3_io_methods] object or to NULL.  xOpen must do
** this even if the open fails.  SQLite expects that the sqlite3_file.pMethods
** element will be valid after xOpen returns regardless of the success
** or failure of the xOpen call.
**
** [[sqlite3_vfs.xAccess]]
** ^The flags argument to xAccess() may be [SQLITE_ACCESS_EXISTS]
** to test for the existence of a file, or [SQLITE_ACCESS_READWRITE] to
** test whether a file is readable and writable, or [SQLITE_ACCESS_READ]
** to test whether a file is at least readable.   The file can be a
** directory.
**
** ^SQLite will always allocate at least mxPathname+1 bytes for the
** output buffer xFullPathname.  The exact size of the output buffer
** is also passed as a parameter to both  methods. If the output buffer
** is not large enough, [SQLITE_CANTOPEN] should be returned. Since this is
** handled as a fatal error by SQLite, vfs implementations should endeavor
** to prevent this by setting mxPathname to a sufficiently large value.
**
** The xRandomness(), xSleep(), xCurrentTime(), and xCurrentTimeInt64()
** interfaces are not strictly a part of the filesystem, but they are
** included in the VFS structure for completeness.
** The xRandomness() function attempts to return nBytes bytes
** of good-quality randomness into zOut.  The return value is
** the actual number of bytes of randomness obtained.
** The xSleep() method causes the calling thread to sleep for at
** least the number of microseconds given.  ^The xCurrentTime()
** method returns a Julian Day Number for the current date and time as
** a floating point value.
** ^The xCurrentTimeInt64() method returns, as an integer, the Julian
** Day Number multiplied by 86400000 (the number of milliseconds in 
** a 24-hour day).  
** ^SQLite will use the xCurrentTimeInt64() method to get the current
** date and time if that method is available (if iVersion is 2 or 
** greater and the function pointer is not NULL) and will fall back
** to xCurrentTime() if xCurrentTimeInt64() is unavailable.
**
** ^The xSetSystemCall(), xGetSystemCall(), and xNestSystemCall() interfaces
** are not used by the SQLite core.  These optional interfaces are provided
** by some VFSes to facilitate testing of the VFS code. By overriding 
** system calls with functions under its control, a test program can
** simulate faults and error conditions that would otherwise be difficult
** or impossible to induce.  The set of system calls that can be overridden
** varies from one VFS to another, and from one version of the same VFS to the
** next.  Applications that use these interfaces must be prepared for any
** or all of these interfaces to be NULL or for their behavior to change
** from one release to the next.  Applications must not attempt to access
** any of these methods if the iVersion of the VFS is less than 3.
*/
typedef struct sqlite3_vfs sqlite3_vfs;
typedef void (*sqlite3_syscall_ptr)(void);
struct sqlite3_vfs {
  int iVersion;            /* Structure version number (currently 3) */
  int szOsFile;            /* Size of subclassed sqlite3_file */
  int mxPathname;          /* Maximum file pathname length */
  sqlite3_vfs *pNext;      /* Next registered VFS */
  const char *zName;       /* Name of this virtual file system */
  void *pAppData;          /* Pointer to application-specific data */
  int (*xOpen)(sqlite3_vfs*, const char *zName, sqlite3_file*,
               int flags, int *pOutFlags);
  int (*xDelete)(sqlite3_vfs*, const char *zName, int syncDir);
  int (*xAccess)(sqlite3_vfs*, const char *zName, int flags, int *pResOut);
  int (*xFullPathname)(sqlite3_vfs*, const char *zName, int nOut, char *zOut);
  void *(*xDlOpen)(sqlite3_vfs*, const char *zFilename);
  void (*xDlError)(sqlite3_vfs*, int nByte, char *zErrMsg);
  void (*(*xDlSym)(sqlite3_vfs*,void*, const char *zSymbol))(void);
  void (*xDlClose)(sqlite3_vfs*, void*);
  int (*xRandomness)(sqlite3_vfs*, int nByte, char *zOut);
  int (*xSleep)(sqlite3_vfs*, int microseconds);
  int (*xCurrentTime)(sqlite3_vfs*, double*);
  int (*xGetLastError)(sqlite3_vfs*, int, char *);
  /*
  ** The methods above are in version 1 of the sqlite_vfs object
  ** definition.  Those that follow are added in version 2 or later
  */
  int (*xCurrentTimeInt64)(sqlite3_vfs*, sqlite3_int64*);
  /*
  ** The methods above are in versions 1 and 2 of the sqlite_vfs object.
  ** Those below are for version 3 and greater.
  */
  int (*xSetSystemCall)(sqlite3_vfs*, const char *zName, sqlite3_syscall_ptr);
  sqlite3_syscall_ptr (*xGetSystemCall)(sqlite3_vfs*, const char *zName);
  const char *(*xNextSystemCall)(sqlite3_vfs*, const char *zName);
  /*
  ** The methods above are in versions 1 through 3 of the sqlite_vfs object.
  ** New fields may be appended in figure versions.  The iVersion
  ** value will increment whenever this happens. 
  */
};

/*
** CAPI3REF: Flags for the xAccess VFS method
**
** These integer constants can be used as the third parameter to
** the xAccess method of an [sqlite3_vfs] object.  They determine
** what kind of permissions the xAccess method is looking for.
** With SQLITE_ACCESS_EXISTS, the xAccess method
** simply checks whether the file exists.
** With SQLITE_ACCESS_READWRITE, the xAccess method
** checks whether the named directory is both readable and writable
** (in other words, if files can be added, removed, and renamed within
** the directory).
** The SQLITE_ACCESS_READWRITE constant is currently used only by the
** [temp_store_directory pragma], though this could change in a future
** release of SQLite.
** With SQLITE_ACCESS_READ, the xAccess method
** checks whether the file is readable.  The SQLITE_ACCESS_READ constant is
** currently unused, though it might be used in a future release of
** SQLite.
*/
#define SQLITE_ACCESS_EXISTS    0
#define SQLITE_ACCESS_READWRITE 1   /* Used by PRAGMA temp_store_directory */
#define SQLITE_ACCESS_READ      2   /* Unused */

/*
** CAPI3REF: Flags for the xShmLock VFS method
**
** These integer constants define the various locking operations
** allowed by the xShmLock method of [sqlite3_io_methods].  The
** following are the only legal combinations of flags to the
** xShmLock method:
**
** <ul>
** <li>  SQLITE_SHM_LOCK | SQLITE_SHM_SHARED
** <li>  SQLITE_SHM_LOCK | SQLITE_SHM_EXCLUSIVE
** <li>  SQLITE_SHM_UNLOCK | SQLITE_SHM_SHARED
** <li>  SQLITE_SHM_UNLOCK | SQLITE_SHM_EXCLUSIVE
** </ul>
**
** When unlocking, the same SHARED or EXCLUSIVE flag must be supplied as
** was given on the corresponding lock.  
**
** The xShmLock method can transition between unlocked and SHARED or
** between unlocked and EXCLUSIVE.  It cannot transition between SHARED
** and EXCLUSIVE.
*/
#define SQLITE_SHM_UNLOCK       1
#define SQLITE_SHM_LOCK         2
#define SQLITE_SHM_SHARED       4
#define SQLITE_SHM_EXCLUSIVE    8

/*
** CAPI3REF: Maximum xShmLock index
**
** The xShmLock method on [sqlite3_io_methods] may use values
** between 0 and this upper bound as its "offset" argument.
** The SQLite core will never attempt to acquire or release a
** lock outside of this range
*/
#define SQLITE_SHM_NLOCK        8


/*
** CAPI3REF: Initialize The SQLite Library
**
** ^The sqlite3_initialize() routine initializes the
** SQLite library.  ^The sqlite3_shutdown() routine
** deallocates any resources that were allocated by sqlite3_initialize().
** These routines are designed to aid in process initialization and
** shutdown on embedded systems.  Workstation applications using
** SQLite normally do not need to invoke either of these routines.
**
** A call to sqlite3_initialize() is an "effective" call if it is
** the first time sqlite3_initialize() is invoked during the lifetime of
** the process, or if it is the first time sqlite3_initialize() is invoked
** following a call to sqlite3_shutdown().  ^(Only an effective call
** of sqlite3_initialize() does any initialization.  All other calls
** are harmless no-ops.)^
**
** A call to sqlite3_shutdown() is an "effective" call if it is the first
** call to sqlite3_shutdown() since the last sqlite3_initialize().  ^(Only
** an effective call to sqlite3_shutdown() does any deinitialization.
** All other valid calls to sqlite3_shutdown() are harmless no-ops.)^
**
** The sqlite3_initialize() interface is threadsafe, but sqlite3_shutdown()
** is not.  The sqlite3_shutdown() interface must only be called from a
** single thread.  All open [database connections] must be closed and all
** other SQLite resources must be deallocated prior to invoking
** sqlite3_shutdown().
**
** Among other things, ^sqlite3_initialize() will invoke
** sqlite3_os_init().  Similarly, ^sqlite3_shutdown()
** will invoke sqlite3_os_end().
**
** ^The sqlite3_initialize() routine returns [SQLITE_OK] on success.
** ^If for some reason, sqlite3_initialize() is unable to initialize
** the library (perhaps it is unable to allocate a needed resource such
** as a mutex) it returns an [error code] other than [SQLITE_OK].
**
** ^The sqlite3_initialize() routine is called internally by many other
** SQLite interfaces so that an application usually does not need to
** invoke sqlite3_initialize() directly.  For example, [sqlite3_open()]
** calls sqlite3_initialize() so the SQLite library will be automatically
** initialized when [sqlite3_open()] is called if it has not be initialized
** already.  ^However, if SQLite is compiled with the [SQLITE_OMIT_AUTOINIT]
** compile-time option, then the automatic calls to sqlite3_initialize()
** are omitted and the application must call sqlite3_initialize() directly
** prior to using any other SQLite interface.  For maximum portability,
** it is recommended that applications always invoke sqlite3_initialize()
** directly prior to using any other SQLite interface.  Future releases
** of SQLite may require this.  In other words, the behavior exhibited
** when SQLite is compiled with [SQLITE_OMIT_AUTOINIT] might become the
** default behavior in some future release of SQLite.
**
** The sqlite3_os_init() routine does operating-system specific
** initialization of the SQLite library.  The sqlite3_os_end()
** routine undoes the effect of sqlite3_os_init().  Typical tasks
** performed by these routines include allocation or deallocation
** of static resources, initialization of global variables,
** setting up a default [sqlite3_vfs] module, or setting up
** a default configuration using [sqlite3_config()].
**
** The application should never invoke either sqlite3_os_init()
** or sqlite3_os_end() directly.  The application should only invoke
** sqlite3_initialize() and sqlite3_shutdown().  The sqlite3_os_init()
** interface is called automatically by sqlite3_initialize() and
** sqlite3_os_end() is called by sqlite3_shutdown().  Appropriate
** implementations for sqlite3_os_init() and sqlite3_os_end()
** are built into SQLite when it is compiled for Unix, Windows, or OS/2.
** When [custom builds | built for other platforms]
** (using the [SQLITE_OS_OTHER=1] compile-time
** option) the application must supply a suitable implementation for
** sqlite3_os_init() and sqlite3_os_end().  An application-supplied
** implementation of sqlite3_os_init() or sqlite3_os_end()
** must return [SQLITE_OK] on success and some other [error code] upon
** failure.
*/
int sqlite3_initialize(void);
int sqlite3_shutdown(void);
int sqlite3_os_init(void);
int sqlite3_os_end(void);

/*
** CAPI3REF: Configuring The SQLite Library
**
** The sqlite3_config() interface is used to make global configuration
** changes to SQLite in order to tune SQLite to the specific needs of
** the application.  The default configuration is recommended for most
** applications and so this routine is usually not necessary.  It is
** provided to support rare applications with unusual needs.
**
** The sqlite3_config() interface is not threadsafe.  The application
** must insure that no other SQLite interfaces are invoked by other
** threads while sqlite3_config() is running.  Furthermore, sqlite3_config()
** may only be invoked prior to library initialization using
** [sqlite3_initialize()] or after shutdown by [sqlite3_shutdown()].
** ^If sqlite3_config() is called after [sqlite3_initialize()] and before
** [sqlite3_shutdown()] then it will return SQLITE_MISUSE.
** Note, however, that ^sqlite3_config() can be called as part of the
** implementation of an application-defined [sqlite3_os_init()].
**
** The first argument to sqlite3_config() is an integer
** [configuration option] that determines
** what property of SQLite is to be configured.  Subsequent arguments
** vary depending on the [configuration option]
** in the first argument.
**
** ^When a configuration option is set, sqlite3_config() returns [SQLITE_OK].
** ^If the option is unknown or SQLite is unable to set the option
** then this routine returns a non-zero [error code].
*/
int sqlite3_config(int, ...);

/*
** CAPI3REF: Configure database connections
**
** The sqlite3_db_config() interface is used to make configuration
** changes to a [database connection].  The interface is similar to
** [sqlite3_config()] except that the changes apply to a single
** [database connection] (specified in the first argument).
**
** The second argument to sqlite3_db_config(D,V,...)  is the
** [SQLITE_DBCONFIG_LOOKASIDE | configuration verb] - an integer code 
** that indicates what aspect of the [database connection] is being configured.
** Subsequent arguments vary depending on the configuration verb.
**
** ^Calls to sqlite3_db_config() return SQLITE_OK if and only if
** the call is considered successful.
*/
int sqlite3_db_config(sqlite3*, int op, ...);

/*
** CAPI3REF: Memory Allocation Routines
**
** An instance of this object defines the interface between SQLite
** and low-level memory allocation routines.
**
** This object is used in only one place in the SQLite interface.
** A pointer to an instance of this object is the argument to
** [sqlite3_config()] when the configuration option is
** [SQLITE_CONFIG_MALLOC] or [SQLITE_CONFIG_GETMALLOC].  
** By creating an instance of this object
** and passing it to [sqlite3_config]([SQLITE_CONFIG_MALLOC])
** during configuration, an application can specify an alternative
** memory allocation subsystem for SQLite to use for all of its
** dynamic memory needs.
**
** Note that SQLite comes with several [built-in memory allocators]
** that are perfectly adequate for the overwhelming majority of applications
** and that this object is only useful to a tiny minority of applications
** with specialized memory allocation requirements.  This object is
** also used during testing of SQLite in order to specify an alternative
** memory allocator that simulates memory out-of-memory conditions in
** order to verify that SQLite recovers gracefully from such
** conditions.
**
** The xMalloc, xRealloc, and xFree methods must work like the
** malloc(), realloc() and free() functions from the standard C library.
** ^SQLite guarantees that the second argument to
** xRealloc is always a value returned by a prior call to xRoundup.
**
** xSize should return the allocated size of a memory allocation
** previously obtained from xMalloc or xRealloc.  The allocated size
** is always at least as big as the requested size but may be larger.
**
** The xRoundup method returns what would be the allocated size of
** a memory allocation given a particular requested size.  Most memory
** allocators round up memory allocations at least to the next multiple
** of 8.  Some allocators round up to a larger multiple or to a power of 2.
** Every memory allocation request coming in through [sqlite3_malloc()]
** or [sqlite3_realloc()] first calls xRoundup.  If xRoundup returns 0, 
** that causes the corresponding memory allocation to fail.
**
** The xInit method initializes the memory allocator.  For example,
** it might allocate any require mutexes or initialize internal data
** structures.  The xShutdown method is invoked (indirectly) by
** [sqlite3_shutdown()] and should deallocate any resources acquired
** by xInit.  The pAppData pointer is used as the only parameter to
** xInit and xShutdown.
**
** SQLite holds the [SQLITE_MUTEX_STATIC_MASTER] mutex when it invokes
** the xInit method, so the xInit method need not be threadsafe.  The
** xShutdown method is only called from [sqlite3_shutdown()] so it does
** not need to be threadsafe either.  For all other methods, SQLite
** holds the [SQLITE_MUTEX_STATIC_MEM] mutex as long as the
** [SQLITE_CONFIG_MEMSTATUS] configuration option is turned on (which
** it is by default) and so the methods are automatically serialized.
** However, if [SQLITE_CONFIG_MEMSTATUS] is disabled, then the other
** methods must be threadsafe or else make their own arrangements for
** serialization.
**
** SQLite will never invoke xInit() more than once without an intervening
** call to xShutdown().
*/
typedef struct sqlite3_mem_methods sqlite3_mem_methods;
struct sqlite3_mem_methods {
  void *(*xMalloc)(int);         /* Memory allocation function */
  void (*xFree)(void*);          /* Free a prior allocation */
  void *(*xRealloc)(void*,int);  /* Resize an allocation */
  int (*xSize)(void*);           /* Return the size of an allocation */
  int (*xRoundup)(int);          /* Round up request size to allocation size */
  int (*xInit)(void*);           /* Initialize the memory allocator */
  void (*xShutdown)(void*);      /* Deinitialize the memory allocator */
  void *pAppData;                /* Argument to xInit() and xShutdown() */
};

/*
** CAPI3REF: Configuration Options
** KEYWORDS: {configuration option}
**
** These constants are the available integer configuration options that
** can be passed as the first argument to the [sqlite3_config()] interface.
**
** New configuration options may be added in future releases of SQLite.
** Existing configuration options might be discontinued.  Applications
** should check the return code from [sqlite3_config()] to make sure that
** the call worked.  The [sqlite3_config()] interface will return a
** non-zero [error code] if a discontinued or unsupported configuration option
** is invoked.
**
** <dl>
** [[SQLITE_CONFIG_SINGLETHREAD]] <dt>SQLITE_CONFIG_SINGLETHREAD</dt>
** <dd>There are no arguments to this option.  ^This option sets the
** [threading mode] to Single-thread.  In other words, it disables
** all mutexing and puts SQLite into a mode where it can only be used
** by a single thread.   ^If SQLite is compiled with
** the [SQLITE_THREADSAFE | SQLITE_THREADSAFE=0] compile-time option then
** it is not possible to change the [threading mode] from its default
** value of Single-thread and so [sqlite3_config()] will return 
** [SQLITE_ERROR] if called with the SQLITE_CONFIG_SINGLETHREAD
** configuration option.</dd>
**
** [[SQLITE_CONFIG_MULTITHREAD]] <dt>SQLITE_CONFIG_MULTITHREAD</dt>
** <dd>There are no arguments to this option.  ^This option sets the
** [threading mode] to Multi-thread.  In other words, it disables
** mutexing on [database connection] and [prepared statement] objects.
** The application is responsible for serializing access to
** [database connections] and [prepared statements].  But other mutexes
** are enabled so that SQLite will be safe to use in a multi-threaded
** environment as long as no two threads attempt to use the same
** [database connection] at the same time.  ^If SQLite is compiled with
** the [SQLITE_THREADSAFE | SQLITE_THREADSAFE=0] compile-time option then
** it is not possible to set the Multi-thread [threading mode] and
** [sqlite3_config()] will return [SQLITE_ERROR] if called with the
** SQLITE_CONFIG_MULTITHREAD configuration option.</dd>
**
** [[SQLITE_CONFIG_SERIALIZED]] <dt>SQLITE_CONFIG_SERIALIZED</dt>
** <dd>There are no arguments to this option.  ^This option sets the
** [threading mode] to Serialized. In other words, this option enables
** all mutexes including the recursive
** mutexes on [database connection] and [prepared statement] objects.
** In this mode (which is the default when SQLite is compiled with
** [SQLITE_THREADSAFE=1]) the SQLite library will itself serialize access
** to [database connections] and [prepared statements] so that the
** application is free to use the same [database connection] or the
** same [prepared statement] in different threads at the same time.
** ^If SQLite is compiled with
** the [SQLITE_THREADSAFE | SQLITE_THREADSAFE=0] compile-time option then
** it is not possible to set the Serialized [threading mode] and
** [sqlite3_config()] will return [SQLITE_ERROR] if called with the
** SQLITE_CONFIG_SERIALIZED configuration option.</dd>
**
** [[SQLITE_CONFIG_MALLOC]] <dt>SQLITE_CONFIG_MALLOC</dt>
** <dd> ^(The SQLITE_CONFIG_MALLOC option takes a single argument which is 
** a pointer to an instance of the [sqlite3_mem_methods] structure.
** The argument specifies
** alternative low-level memory allocation routines to be used in place of
** the memory allocation routines built into SQLite.)^ ^SQLite makes
** its own private copy of the content of the [sqlite3_mem_methods] structure
** before the [sqlite3_config()] call returns.</dd>
**
** [[SQLITE_CONFIG_GETMALLOC]] <dt>SQLITE_CONFIG_GETMALLOC</dt>
** <dd> ^(The SQLITE_CONFIG_GETMALLOC option takes a single argument which
** is a pointer to an instance of the [sqlite3_mem_methods] structure.
** The [sqlite3_mem_methods]
** structure is filled with the currently defined memory allocation routines.)^
** This option can be used to overload the default memory allocation
** routines with a wrapper that simulations memory allocation failure or
** tracks memory usage, for example. </dd>
**
** [[SQLITE_CONFIG_MEMSTATUS]] <dt>SQLITE_CONFIG_MEMSTATUS</dt>
** <dd> ^The SQLITE_CONFIG_MEMSTATUS option takes single argument of type int,
** interpreted as a boolean, which enables or disables the collection of
** memory allocation statistics. ^(When memory allocation statistics are
** disabled, the following SQLite interfaces become non-operational:
**   <ul>
**   <li> [sqlite3_memory_used()]
**   <li> [sqlite3_memory_highwater()]
**   <li> [sqlite3_soft_heap_limit64()]
**   <li> [sqlite3_status()]
**   </ul>)^
** ^Memory allocation statistics are enabled by default unless SQLite is
** compiled with [SQLITE_DEFAULT_MEMSTATUS]=0 in which case memory
** allocation statistics are disabled by default.
** </dd>
**
** [[SQLITE_CONFIG_SCRATCH]] <dt>SQLITE_CONFIG_SCRATCH</dt>
** <dd> ^The SQLITE_CONFIG_SCRATCH option specifies a static memory buffer
** that SQLite can use for scratch memory.  ^(There are three arguments
** to SQLITE_CONFIG_SCRATCH:  A pointer an 8-byte
** aligned memory buffer from which the scratch allocations will be
** drawn, the size of each scratch allocation (sz),
** and the maximum number of scratch allocations (N).)^
** The first argument must be a pointer to an 8-byte aligned buffer
** of at least sz*N bytes of memory.
** ^SQLite will not use more than one scratch buffers per thread.
** ^SQLite will never request a scratch buffer that is more than 6
** times the database page size.
** ^If SQLite needs needs additional
** scratch memory beyond what is provided by this configuration option, then 
** [sqlite3_malloc()] will be used to obtain the memory needed.<p>
** ^When the application provides any amount of scratch memory using
** SQLITE_CONFIG_SCRATCH, SQLite avoids unnecessary large
** [sqlite3_malloc|heap allocations].
** This can help [Robson proof|prevent memory allocation failures] due to heap
** fragmentation in low-memory embedded systems.
** </dd>
**
** [[SQLITE_CONFIG_PAGECACHE]] <dt>SQLITE_CONFIG_PAGECACHE</dt>
** <dd> ^The SQLITE_CONFIG_PAGECACHE option specifies a static memory buffer
** that SQLite can use for the database page cache with the default page
** cache implementation.  
** This configuration should not be used if an application-define page
** cache implementation is loaded using the [SQLITE_CONFIG_PCACHE2]
** configuration option.
** ^There are three arguments to SQLITE_CONFIG_PAGECACHE: A pointer to
** 8-byte aligned
** memory, the size of each page buffer (sz), and the number of pages (N).
** The sz argument should be the size of the largest database page
** (a power of two between 512 and 65536) plus some extra bytes for each
** page header.  ^The number of extra bytes needed by the page header
** can be determined using the [SQLITE_CONFIG_PCACHE_HDRSZ] option 
** to [sqlite3_config()].
** ^It is harmless, apart from the wasted memory,
** for the sz parameter to be larger than necessary.  The first
** argument should pointer to an 8-byte aligned block of memory that
** is at least sz*N bytes of memory, otherwise subsequent behavior is
** undefined.
** ^SQLite will use the memory provided by the first argument to satisfy its
** memory needs for the first N pages that it adds to cache.  ^If additional
** page cache memory is needed beyond what is provided by this option, then
** SQLite goes to [sqlite3_malloc()] for the additional storage space.</dd>
**
** [[SQLITE_CONFIG_HEAP]] <dt>SQLITE_CONFIG_HEAP</dt>
** <dd> ^The SQLITE_CONFIG_HEAP option specifies a static memory buffer 
** that SQLite will use for all of its dynamic memory allocation needs
** beyond those provided for by [SQLITE_CONFIG_SCRATCH] and
** [SQLITE_CONFIG_PAGECACHE].
** ^The SQLITE_CONFIG_HEAP option is only available if SQLite is compiled
** with either [SQLITE_ENABLE_MEMSYS3] or [SQLITE_ENABLE_MEMSYS5] and returns
** [SQLITE_ERROR] if invoked otherwise.
** ^There are three arguments to SQLITE_CONFIG_HEAP:
** An 8-byte aligned pointer to the memory,
** the number of bytes in the memory buffer, and the minimum allocation size.
** ^If the first pointer (the memory pointer) is NULL, then SQLite reverts
** to using its default memory allocator (the system malloc() implementation),
** undoing any prior invocation of [SQLITE_CONFIG_MALLOC].  ^If the
** memory pointer is not NULL then the alternative memory
** allocator is engaged to handle all of SQLites memory allocation needs.
** The first pointer (the memory pointer) must be aligned to an 8-byte
** boundary or subsequent behavior of SQLite will be undefined.
** The minimum allocation size is capped at 2**12. Reasonable values
** for the minimum allocation size are 2**5 through 2**8.</dd>
**
** [[SQLITE_CONFIG_MUTEX]] <dt>SQLITE_CONFIG_MUTEX</dt>
** <dd> ^(The SQLITE_CONFIG_MUTEX option takes a single argument which is a
** pointer to an instance of the [sqlite3_mutex_methods] structure.
** The argument specifies alternative low-level mutex routines to be used
** in place the mutex routines built into SQLite.)^  ^SQLite makes a copy of
** the content of the [sqlite3_mutex_methods] structure before the call to
** [sqlite3_config()] returns. ^If SQLite is compiled with
** the [SQLITE_THREADSAFE | SQLITE_THREADSAFE=0] compile-time option then
** the entire mutexing subsystem is omitted from the build and hence calls to
** [sqlite3_config()] with the SQLITE_CONFIG_MUTEX configuration option will
** return [SQLITE_ERROR].</dd>
**
** [[SQLITE_CONFIG_GETMUTEX]] <dt>SQLITE_CONFIG_GETMUTEX</dt>
** <dd> ^(The SQLITE_CONFIG_GETMUTEX option takes a single argument which
** is a pointer to an instance of the [sqlite3_mutex_methods] structure.  The
** [sqlite3_mutex_methods]
** structure is filled with the currently defined mutex routines.)^
** This option can be used to overload the default mutex allocation
** routines with a wrapper used to track mutex usage for performance
** profiling or testing, for example.   ^If SQLite is compiled with
** the [SQLITE_THREADSAFE | SQLITE_THREADSAFE=0] compile-time option then
** the entire mutexing subsystem is omitted from the build and hence calls to
** [sqlite3_config()] with the SQLITE_CONFIG_GETMUTEX configuration option will
** return [SQLITE_ERROR].</dd>
**
** [[SQLITE_CONFIG_LOOKASIDE]] <dt>SQLITE_CONFIG_LOOKASIDE</dt>
** <dd> ^(The SQLITE_CONFIG_LOOKASIDE option takes two arguments that determine
** the default size of lookaside memory on each [database connection].
** The first argument is the
** size of each lookaside buffer slot and the second is the number of
** slots allocated to each database connection.)^  ^(SQLITE_CONFIG_LOOKASIDE
** sets the <i>default</i> lookaside size. The [SQLITE_DBCONFIG_LOOKASIDE]
** option to [sqlite3_db_config()] can be used to change the lookaside
** configuration on individual connections.)^ </dd>
**
** [[SQLITE_CONFIG_PCACHE2]] <dt>SQLITE_CONFIG_PCACHE2</dt>
** <dd> ^(The SQLITE_CONFIG_PCACHE2 option takes a single argument which is 
** a pointer to an [sqlite3_pcache_methods2] object.  This object specifies
** the interface to a custom page cache implementation.)^
** ^SQLite makes a copy of the [sqlite3_pcache_methods2] object.</dd>
**
** [[SQLITE_CONFIG_GETPCACHE2]] <dt>SQLITE_CONFIG_GETPCACHE2</dt>
** <dd> ^(The SQLITE_CONFIG_GETPCACHE2 option takes a single argument which
** is a pointer to an [sqlite3_pcache_methods2] object.  SQLite copies of
** the current page cache implementation into that object.)^ </dd>
**
** [[SQLITE_CONFIG_LOG]] <dt>SQLITE_CONFIG_LOG</dt>
** <dd> The SQLITE_CONFIG_LOG option is used to configure the SQLite
** global [error log].
** (^The SQLITE_CONFIG_LOG option takes two arguments: a pointer to a
** function with a call signature of void(*)(void*,int,const char*), 
** and a pointer to void. ^If the function pointer is not NULL, it is
** invoked by [sqlite3_log()] to process each logging event.  ^If the
** function pointer is NULL, the [sqlite3_log()] interface becomes a no-op.
** ^The void pointer that is the second argument to SQLITE_CONFIG_LOG is
** passed through as the first parameter to the application-defined logger
** function whenever that function is invoked.  ^The second parameter to
** the logger function is a copy of the first parameter to the corresponding
** [sqlite3_log()] call and is intended to be a [result code] or an
** [extended result code].  ^The third parameter passed to the logger is
** log message after formatting via [sqlite3_snprintf()].
** The SQLite logging interface is not reentrant; the logger function
** supplied by the application must not invoke any SQLite interface.
** In a multi-threaded application, the application-defined logger
** function must be threadsafe. </dd>
**
** [[SQLITE_CONFIG_URI]] <dt>SQLITE_CONFIG_URI
** <dd>^(The SQLITE_CONFIG_URI option takes a single argument of type int.
** If non-zero, then URI handling is globally enabled. If the parameter is zero,
** then URI handling is globally disabled.)^ ^If URI handling is globally
** enabled, all filenames passed to [sqlite3_open()], [sqlite3_open_v2()],
** [sqlite3_open16()] or
** specified as part of [ATTACH] commands are interpreted as URIs, regardless
** of whether or not the [SQLITE_OPEN_URI] flag is set when the database
** connection is opened. ^If it is globally disabled, filenames are
** only interpreted as URIs if the SQLITE_OPEN_URI flag is set when the
** database connection is opened. ^(By default, URI handling is globally
** disabled. The default value may be changed by compiling with the
** [SQLITE_USE_URI] symbol defined.)^
**
** [[SQLITE_CONFIG_COVERING_INDEX_SCAN]] <dt>SQLITE_CONFIG_COVERING_INDEX_SCAN
** <dd>^The SQLITE_CONFIG_COVERING_INDEX_SCAN option takes a single integer
** argument which is interpreted as a boolean in order to enable or disable
** the use of covering indices for full table scans in the query optimizer.
** ^The default setting is determined
** by the [SQLITE_ALLOW_COVERING_INDEX_SCAN] compile-time option, or is "on"
** if that compile-time option is omitted.
** The ability to disable the use of covering indices for full table scans
** is because some incorrectly coded legacy applications might malfunction
** when the optimization is enabled.  Providing the ability to
** disable the optimization allows the older, buggy application code to work
** without change even with newer versions of SQLite.
**
** [[SQLITE_CONFIG_PCACHE]] [[SQLITE_CONFIG_GETPCACHE]]
** <dt>SQLITE_CONFIG_PCACHE and SQLITE_CONFIG_GETPCACHE
** <dd> These options are obsolete and should not be used by new code.
** They are retained for backwards compatibility but are now no-ops.
** </dd>
**
** [[SQLITE_CONFIG_SQLLOG]]
** <dt>SQLITE_CONFIG_SQLLOG
** <dd>This option is only available if sqlite is compiled with the
** [SQLITE_ENABLE_SQLLOG] pre-processor macro defined. The first argument should
** be a pointer to a function of type void(*)(void*,sqlite3*,const char*, int).
** The second should be of type (void*). The callback is invoked by the library
** in three separate circumstances, identified by the value passed as the
** fourth parameter. If the fourth parameter is 0, then the database connection
** passed as the second argument has just been opened. The third argument
** points to a buffer containing the name of the main database file. If the
** fourth parameter is 1, then the SQL statement that the third parameter
** points to has just been executed. Or, if the fourth parameter is 2, then
** the connection being passed as the second parameter is being closed. The
** third parameter is passed NULL In this case.  An example of using this
** configuration option can be seen in the "test_sqllog.c" source file in
** the canonical SQLite source tree.</dd>
**
** [[SQLITE_CONFIG_MMAP_SIZE]]
** <dt>SQLITE_CONFIG_MMAP_SIZE
** <dd>^SQLITE_CONFIG_MMAP_SIZE takes two 64-bit integer (sqlite3_int64) values
** that are the default mmap size limit (the default setting for
** [PRAGMA mmap_size]) and the maximum allowed mmap size limit.
** ^The default setting can be overridden by each database connection using
** either the [PRAGMA mmap_size] command, or by using the
** [SQLITE_FCNTL_MMAP_SIZE] file control.  ^(The maximum allowed mmap size
** will be silently truncated if necessary so that it does not exceed the
** compile-time maximum mmap size set by the
** [SQLITE_MAX_MMAP_SIZE] compile-time option.)^
** ^If either argument to this option is negative, then that argument is
** changed to its compile-time default.
**
** [[SQLITE_CONFIG_WIN32_HEAPSIZE]]
** <dt>SQLITE_CONFIG_WIN32_HEAPSIZE
** <dd>^The SQLITE_CONFIG_WIN32_HEAPSIZE option is only available if SQLite is
** compiled for Windows with the [SQLITE_WIN32_MALLOC] pre-processor macro
** defined. ^SQLITE_CONFIG_WIN32_HEAPSIZE takes a 32-bit unsigned integer value
** that specifies the maximum size of the created heap.
** </dl>
**
** [[SQLITE_CONFIG_PCACHE_HDRSZ]]
** <dt>SQLITE_CONFIG_PCACHE_HDRSZ
** <dd>^The SQLITE_CONFIG_PCACHE_HDRSZ option takes a single parameter which
** is a pointer to an integer and writes into that integer the number of extra
** bytes per page required for each page in [SQLITE_CONFIG_PAGECACHE].
** The amount of extra space required can change depending on the compiler,
** target platform, and SQLite version.
**
** [[SQLITE_CONFIG_PMASZ]]
** <dt>SQLITE_CONFIG_PMASZ
** <dd>^The SQLITE_CONFIG_PMASZ option takes a single parameter which
** is an unsigned integer and sets the "Minimum PMA Size" for the multithreaded
** sorter to that integer.  The default minimum PMA Size is set by the
** [SQLITE_SORTER_PMASZ] compile-time option.  New threads are launched
** to help with sort operations when multithreaded sorting
** is enabled (using the [PRAGMA threads] command) and the amount of content
** to be sorted exceeds the page size times the minimum of the
** [PRAGMA cache_size] setting and this value.
** </dl>
*/
#define SQLITE_CONFIG_SINGLETHREAD  1  /* nil */
#define SQLITE_CONFIG_MULTITHREAD   2  /* nil */
#define SQLITE_CONFIG_SERIALIZED    3  /* nil */
#define SQLITE_CONFIG_MALLOC        4  /* sqlite3_mem_methods* */
#define SQLITE_CONFIG_GETMALLOC     5  /* sqlite3_mem_methods* */
#define SQLITE_CONFIG_SCRATCH       6  /* void*, int sz, int N */
#define SQLITE_CONFIG_PAGECACHE     7  /* void*, int sz, int N */
#define SQLITE_CONFIG_HEAP          8  /* void*, int nByte, int min */
#define SQLITE_CONFIG_MEMSTATUS     9  /* boolean */
#define SQLITE_CONFIG_MUTEX        10  /* sqlite3_mutex_methods* */
#define SQLITE_CONFIG_GETMUTEX     11  /* sqlite3_mutex_methods* */
/* previously SQLITE_CONFIG_CHUNKALLOC 12 which is now unused. */ 
#define SQLITE_CONFIG_LOOKASIDE    13  /* int int */
#define SQLITE_CONFIG_PCACHE       14  /* no-op */
#define SQLITE_CONFIG_GETPCACHE    15  /* no-op */
#define SQLITE_CONFIG_LOG          16  /* xFunc, void* */
#define SQLITE_CONFIG_URI          17  /* int */
#define SQLITE_CONFIG_PCACHE2      18  /* sqlite3_pcache_methods2* */
#define SQLITE_CONFIG_GETPCACHE2   19  /* sqlite3_pcache_methods2* */
#define SQLITE_CONFIG_COVERING_INDEX_SCAN 20  /* int */
#define SQLITE_CONFIG_SQLLOG       21  /* xSqllog, void* */
#define SQLITE_CONFIG_MMAP_SIZE    22  /* sqlite3_int64, sqlite3_int64 */
#define SQLITE_CONFIG_WIN32_HEAPSIZE      23  /* int nByte */
#define SQLITE_CONFIG_PCACHE_HDRSZ        24  /* int *psz */
#define SQLITE_CONFIG_PMASZ               25  /* unsigned int szPma */

/*
** CAPI3REF: Database Connection Configuration Options
**
** These constants are the available integer configuration options that
** can be passed as the second argument to the [sqlite3_db_config()] interface.
**
** New configuration options may be added in future releases of SQLite.
** Existing configuration options might be discontinued.  Applications
** should check the return code from [sqlite3_db_config()] to make sure that
** the call worked.  ^The [sqlite3_db_config()] interface will return a
** non-zero [error code] if a discontinued or unsupported configuration option
** is invoked.
**
** <dl>
** <dt>SQLITE_DBCONFIG_LOOKASIDE</dt>
** <dd> ^This option takes three additional arguments that determine the 
** [lookaside memory allocator] configuration for the [database connection].
** ^The first argument (the third parameter to [sqlite3_db_config()] is a
** pointer to a memory buffer to use for lookaside memory.
** ^The first argument after the SQLITE_DBCONFIG_LOOKASIDE verb
** may be NULL in which case SQLite will allocate the
** lookaside buffer itself using [sqlite3_malloc()]. ^The second argument is the
** size of each lookaside buffer slot.  ^The third argument is the number of
** slots.  The size of the buffer in the first argument must be greater than
** or equal to the product of the second and third arguments.  The buffer
** must be aligned to an 8-byte boundary.  ^If the second argument to
** SQLITE_DBCONFIG_LOOKASIDE is not a multiple of 8, it is internally
** rounded down to the next smaller multiple of 8.  ^(The lookaside memory
** configuration for a database connection can only be changed when that
** connection is not currently using lookaside memory, or in other words
** when the "current value" returned by
** [sqlite3_db_status](D,[SQLITE_CONFIG_LOOKASIDE],...) is zero.
** Any attempt to change the lookaside memory configuration when lookaside
** memory is in use leaves the configuration unchanged and returns 
** [SQLITE_BUSY].)^</dd>
**
** <dt>SQLITE_DBCONFIG_ENABLE_FKEY</dt>
** <dd> ^This option is used to enable or disable the enforcement of
** [foreign key constraints].  There should be two additional arguments.
** The first argument is an integer which is 0 to disable FK enforcement,
** positive to enable FK enforcement or negative to leave FK enforcement
** unchanged.  The second parameter is a pointer to an integer into which
** is written 0 or 1 to indicate whether FK enforcement is off or on
** following this call.  The second parameter may be a NULL pointer, in
** which case the FK enforcement setting is not reported back. </dd>
**
** <dt>SQLITE_DBCONFIG_ENABLE_TRIGGER</dt>
** <dd> ^This option is used to enable or disable [CREATE TRIGGER | triggers].
** There should be two additional arguments.
** The first argument is an integer which is 0 to disable triggers,
** positive to enable triggers or negative to leave the setting unchanged.
** The second parameter is a pointer to an integer into which
** is written 0 or 1 to indicate whether triggers are disabled or enabled
** following this call.  The second parameter may be a NULL pointer, in
** which case the trigger setting is not reported back. </dd>
**
** </dl>
*/
#define SQLITE_DBCONFIG_LOOKASIDE       1001  /* void* int int */
#define SQLITE_DBCONFIG_ENABLE_FKEY     1002  /* int int* */
#define SQLITE_DBCONFIG_ENABLE_TRIGGER  1003  /* int int* */


/*
** CAPI3REF: Enable Or Disable Extended Result Codes
**
** ^The sqlite3_extended_result_codes() routine enables or disables the
** [extended result codes] feature of SQLite. ^The extended result
** codes are disabled by default for historical compatibility.
*/
int sqlite3_extended_result_codes(sqlite3*, int onoff);

/*
** CAPI3REF: Last Insert Rowid
**
** ^Each entry in most SQLite tables (except for [WITHOUT ROWID] tables)
** has a unique 64-bit signed
** integer key called the [ROWID | "rowid"]. ^The rowid is always available
** as an undeclared column named ROWID, OID, or _ROWID_ as long as those
** names are not also used by explicitly declared columns. ^If
** the table has a column of type [INTEGER PRIMARY KEY] then that column
** is another alias for the rowid.
**
** ^The sqlite3_last_insert_rowid(D) interface returns the [rowid] of the 
** most recent successful [INSERT] into a rowid table or [virtual table]
** on database connection D.
** ^Inserts into [WITHOUT ROWID] tables are not recorded.
** ^If no successful [INSERT]s into rowid tables
** have ever occurred on the database connection D, 
** then sqlite3_last_insert_rowid(D) returns zero.
**
** ^(If an [INSERT] occurs within a trigger or within a [virtual table]
** method, then this routine will return the [rowid] of the inserted
** row as long as the trigger or virtual table method is running.
** But once the trigger or virtual table method ends, the value returned 
** by this routine reverts to what it was before the trigger or virtual
** table method began.)^
**
** ^An [INSERT] that fails due to a constraint violation is not a
** successful [INSERT] and does not change the value returned by this
** routine.  ^Thus INSERT OR FAIL, INSERT OR IGNORE, INSERT OR ROLLBACK,
** and INSERT OR ABORT make no changes to the return value of this
** routine when their insertion fails.  ^(When INSERT OR REPLACE
** encounters a constraint violation, it does not fail.  The
** INSERT continues to completion after deleting rows that caused
** the constraint problem so INSERT OR REPLACE will always change
** the return value of this interface.)^
**
** ^For the purposes of this routine, an [INSERT] is considered to
** be successful even if it is subsequently rolled back.
**
** This function is accessible to SQL statements via the
** [last_insert_rowid() SQL function].
**
** If a separate thread performs a new [INSERT] on the same
** database connection while the [sqlite3_last_insert_rowid()]
** function is running and thus changes the last insert [rowid],
** then the value returned by [sqlite3_last_insert_rowid()] is
** unpredictable and might not equal either the old or the new
** last insert [rowid].
*/
sqlite3_int64 sqlite3_last_insert_rowid(sqlite3*);

/*
** CAPI3REF: Count The Number Of Rows Modified
**
** ^This function returns the number of rows modified, inserted or
** deleted by the most recently completed INSERT, UPDATE or DELETE
** statement on the database connection specified by the only parameter.
** ^Executing any other type of SQL statement does not modify the value
** returned by this function.
**
** ^Only changes made directly by the INSERT, UPDATE or DELETE statement are
** considered - auxiliary changes caused by [CREATE TRIGGER | triggers], 
** [foreign key actions] or [REPLACE] constraint resolution are not counted.
** 
** Changes to a view that are intercepted by 
** [INSTEAD OF trigger | INSTEAD OF triggers] are not counted. ^The value 
** returned by sqlite3_changes() immediately after an INSERT, UPDATE or 
** DELETE statement run on a view is always zero. Only changes made to real 
** tables are counted.
**
** Things are more complicated if the sqlite3_changes() function is
** executed while a trigger program is running. This may happen if the
** program uses the [changes() SQL function], or if some other callback
** function invokes sqlite3_changes() directly. Essentially:
** 
** <ul>
**   <li> ^(Before entering a trigger program the value returned by
**        sqlite3_changes() function is saved. After the trigger program 
**        has finished, the original value is restored.)^
** 
**   <li> ^(Within a trigger program each INSERT, UPDATE and DELETE 
**        statement sets the value returned by sqlite3_changes() 
**        upon completion as normal. Of course, this value will not include 
**        any changes performed by sub-triggers, as the sqlite3_changes() 
**        value will be saved and restored after each sub-trigger has run.)^
** </ul>
** 
** ^This means that if the changes() SQL function (or similar) is used
** by the first INSERT, UPDATE or DELETE statement within a trigger, it 
** returns the value as set when the calling statement began executing.
** ^If it is used by the second or subsequent such statement within a trigger 
** program, the value returned reflects the number of rows modified by the 
** previous INSERT, UPDATE or DELETE statement within the same trigger.
**
** See also the [sqlite3_total_changes()] interface, the
** [count_changes pragma], and the [changes() SQL function].
**
** If a separate thread makes changes on the same database connection
** while [sqlite3_changes()] is running then the value returned
** is unpredictable and not meaningful.
*/
int sqlite3_changes(sqlite3*);

/*
** CAPI3REF: Total Number Of Rows Modified
**
** ^This function returns the total number of rows inserted, modified or
** deleted by all [INSERT], [UPDATE] or [DELETE] statements completed
** since the database connection was opened, including those executed as
** part of trigger programs. ^Executing any other type of SQL statement
** does not affect the value returned by sqlite3_total_changes().
** 
** ^Changes made as part of [foreign key actions] are included in the
** count, but those made as part of REPLACE constraint resolution are
** not. ^Changes to a view that are intercepted by INSTEAD OF triggers 
** are not counted.
** 
** See also the [sqlite3_changes()] interface, the
** [count_changes pragma], and the [total_changes() SQL function].
**
** If a separate thread makes changes on the same database connection
** while [sqlite3_total_changes()] is running then the value
** returned is unpredictable and not meaningful.
*/
int sqlite3_total_changes(sqlite3*);

/*
** CAPI3REF: Interrupt A Long-Running Query
**
** ^This function causes any pending database operation to abort and
** return at its earliest opportunity. This routine is typically
** called in response to a user action such as pressing "Cancel"
** or Ctrl-C where the user wants a long query operation to halt
** immediately.
**
** ^It is safe to call this routine from a thread different from the
** thread that is currently running the database operation.  But it
** is not safe to call this routine with a [database connection] that
** is closed or might close before sqlite3_interrupt() returns.
**
** ^If an SQL operation is very nearly finished at the time when
** sqlite3_interrupt() is called, then it might not have an opportunity
** to be interrupted and might continue to completion.
**
** ^An SQL operation that is interrupted will return [SQLITE_INTERRUPT].
** ^If the interrupted SQL operation is an INSERT, UPDATE, or DELETE
** that is inside an explicit transaction, then the entire transaction
** will be rolled back automatically.
**
** ^The sqlite3_interrupt(D) call is in effect until all currently running
** SQL statements on [database connection] D complete.  ^Any new SQL statements
** that are started after the sqlite3_interrupt() call and before the 
** running statements reaches zero are interrupted as if they had been
** running prior to the sqlite3_interrupt() call.  ^New SQL statements
** that are started after the running statement count reaches zero are
** not effected by the sqlite3_interrupt().
** ^A call to sqlite3_interrupt(D) that occurs when there are no running
** SQL statements is a no-op and has no effect on SQL statements
** that are started after the sqlite3_interrupt() call returns.
**
** If the database connection closes while [sqlite3_interrupt()]
** is running then bad things will likely happen.
*/
void sqlite3_interrupt(sqlite3*);

/*
** CAPI3REF: Determine If An SQL Statement Is Complete
**
** These routines are useful during command-line input to determine if the
** currently entered text seems to form a complete SQL statement or
** if additional input is needed before sending the text into
** SQLite for parsing.  ^These routines return 1 if the input string
** appears to be a complete SQL statement.  ^A statement is judged to be
** complete if it ends with a semicolon token and is not a prefix of a
** well-formed CREATE TRIGGER statement.  ^Semicolons that are embedded within
** string literals or quoted identifier names or comments are not
** independent tokens (they are part of the token in which they are
** embedded) and thus do not count as a statement terminator.  ^Whitespace
** and comments that follow the final semicolon are ignored.
**
** ^These routines return 0 if the statement is incomplete.  ^If a
** memory allocation fails, then SQLITE_NOMEM is returned.
**
** ^These routines do not parse the SQL statements thus
** will not detect syntactically incorrect SQL.
**
** ^(If SQLite has not been initialized using [sqlite3_initialize()] prior 
** to invoking sqlite3_complete16() then sqlite3_initialize() is invoked
** automatically by sqlite3_complete16().  If that initialization fails,
** then the return value from sqlite3_complete16() will be non-zero
** regardless of whether or not the input SQL is complete.)^
**
** The input to [sqlite3_complete()] must be a zero-terminated
** UTF-8 string.
**
** The input to [sqlite3_complete16()] must be a zero-terminated
** UTF-16 string in native byte order.
*/
int sqlite3_complete(const char *sql);
int sqlite3_complete16(const void *sql);

/*
** CAPI3REF: Register A Callback To Handle SQLITE_BUSY Errors
** KEYWORDS: {busy-handler callback} {busy handler}
**
** ^The sqlite3_busy_handler(D,X,P) routine sets a callback function X
** that might be invoked with argument P whenever
** an attempt is made to access a database table associated with
** [database connection] D when another thread
** or process has the table locked.
** The sqlite3_busy_handler() interface is used to implement
** [sqlite3_busy_timeout()] and [PRAGMA busy_timeout].
**
** ^If the busy callback is NULL, then [SQLITE_BUSY]
** is returned immediately upon encountering the lock.  ^If the busy callback
** is not NULL, then the callback might be invoked with two arguments.
**
** ^The first argument to the busy handler is a copy of the void* pointer which
** is the third argument to sqlite3_busy_handler().  ^The second argument to
** the busy handler callback is the number of times that the busy handler has
** been invoked previously for the same locking event.  ^If the
** busy callback returns 0, then no additional attempts are made to
** access the database and [SQLITE_BUSY] is returned
** to the application.
** ^If the callback returns non-zero, then another attempt
** is made to access the database and the cycle repeats.
**
** The presence of a busy handler does not guarantee that it will be invoked
** when there is lock contention. ^If SQLite determines that invoking the busy
** handler could result in a deadlock, it will go ahead and return [SQLITE_BUSY]
** to the application instead of invoking the 
** busy handler.
** Consider a scenario where one process is holding a read lock that
** it is trying to promote to a reserved lock and
** a second process is holding a reserved lock that it is trying
** to promote to an exclusive lock.  The first process cannot proceed
** because it is blocked by the second and the second process cannot
** proceed because it is blocked by the first.  If both processes
** invoke the busy handlers, neither will make any progress.  Therefore,
** SQLite returns [SQLITE_BUSY] for the first process, hoping that this
** will induce the first process to release its read lock and allow
** the second process to proceed.
**
** ^The default busy callback is NULL.
**
** ^(There can only be a single busy handler defined for each
** [database connection].  Setting a new busy handler clears any
** previously set handler.)^  ^Note that calling [sqlite3_busy_timeout()]
** or evaluating [PRAGMA busy_timeout=N] will change the
** busy handler and thus clear any previously set busy handler.
**
** The busy callback should not take any actions which modify the
** database connection that invoked the busy handler.  In other words,
** the busy handler is not reentrant.  Any such actions
** result in undefined behavior.
** 
** A busy handler must not close the database connection
** or [prepared statement] that invoked the busy handler.
*/
int sqlite3_busy_handler(sqlite3*, int(*)(void*,int), void*);

/*
** CAPI3REF: Set A Busy Timeout
**
** ^This routine sets a [sqlite3_busy_handler | busy handler] that sleeps
** for a specified amount of time when a table is locked.  ^The handler
** will sleep multiple times until at least "ms" milliseconds of sleeping
** have accumulated.  ^After at least "ms" milliseconds of sleeping,
** the handler returns 0 which causes [sqlite3_step()] to return
** [SQLITE_BUSY].
**
** ^Calling this routine with an argument less than or equal to zero
** turns off all busy handlers.
**
** ^(There can only be a single busy handler for a particular
** [database connection] at any given moment.  If another busy handler
** was defined  (using [sqlite3_busy_handler()]) prior to calling
** this routine, that other busy handler is cleared.)^
**
** See also:  [PRAGMA busy_timeout]
*/
int sqlite3_busy_timeout(sqlite3*, int ms);

/*
** CAPI3REF: Convenience Routines For Running Queries
**
** This is a legacy interface that is preserved for backwards compatibility.
** Use of this interface is not recommended.
**
** Definition: A <b>result table</b> is memory data structure created by the
** [sqlite3_get_table()] interface.  A result table records the
** complete query results from one or more queries.
**
** The table conceptually has a number of rows and columns.  But
** these numbers are not part of the result table itself.  These
** numbers are obtained separately.  Let N be the number of rows
** and M be the number of columns.
**
** A result table is an array of pointers to zero-terminated UTF-8 strings.
** There are (N+1)*M elements in the array.  The first M pointers point
** to zero-terminated strings that  contain the names of the columns.
** The remaining entries all point to query results.  NULL values result
** in NULL pointers.  All other values are in their UTF-8 zero-terminated
** string representation as returned by [sqlite3_column_text()].
**
** A result table might consist of one or more memory allocations.
** It is not safe to pass a result table directly to [sqlite3_free()].
** A result table should be deallocated using [sqlite3_free_table()].
**
** ^(As an example of the result table format, suppose a query result
** is as follows:
**
** <blockquote><pre>
**        Name        | Age
**        -----------------------
**        Alice       | 43
**        Bob         | 28
**        Cindy       | 21
** </pre></blockquote>
**
** There are two column (M==2) and three rows (N==3).  Thus the
** result table has 8 entries.  Suppose the result table is stored
** in an array names azResult.  Then azResult holds this content:
**
** <blockquote><pre>
**        azResult&#91;0] = "Name";
**        azResult&#91;1] = "Age";
**        azResult&#91;2] = "Alice";
**        azResult&#91;3] = "43";
**        azResult&#91;4] = "Bob";
**        azResult&#91;5] = "28";
**        azResult&#91;6] = "Cindy";
**        azResult&#91;7] = "21";
** </pre></blockquote>)^
**
** ^The sqlite3_get_table() function evaluates one or more
** semicolon-separated SQL statements in the zero-terminated UTF-8
** string of its 2nd parameter and returns a result table to the
** pointer given in its 3rd parameter.
**
** After the application has finished with the result from sqlite3_get_table(),
** it must pass the result table pointer to sqlite3_free_table() in order to
** release the memory that was malloced.  Because of the way the
** [sqlite3_malloc()] happens within sqlite3_get_table(), the calling
** function must not try to call [sqlite3_free()] directly.  Only
** [sqlite3_free_table()] is able to release the memory properly and safely.
**
** The sqlite3_get_table() interface is implemented as a wrapper around
** [sqlite3_exec()].  The sqlite3_get_table() routine does not have access
** to any internal data structures of SQLite.  It uses only the public
** interface defined here.  As a consequence, errors that occur in the
** wrapper layer outside of the internal [sqlite3_exec()] call are not
** reflected in subsequent calls to [sqlite3_errcode()] or
** [sqlite3_errmsg()].
*/
int sqlite3_get_table(
  sqlite3 *db,          /* An open database */
  const char *zSql,     /* SQL to be evaluated */
  char ***pazResult,    /* Results of the query */
  int *pnRow,           /* Number of result rows written here */
  int *pnColumn,        /* Number of result columns written here */
  char **pzErrmsg       /* Error msg written here */
);
void sqlite3_free_table(char **result);

/*
** CAPI3REF: Formatted String Printing Functions
**
** These routines are work-alikes of the "printf()" family of functions
** from the standard C library.
**
** ^The sqlite3_mprintf() and sqlite3_vmprintf() routines write their
** results into memory obtained from [sqlite3_malloc()].
** The strings returned by these two routines should be
** released by [sqlite3_free()].  ^Both routines return a
** NULL pointer if [sqlite3_malloc()] is unable to allocate enough
** memory to hold the resulting string.
**
** ^(The sqlite3_snprintf() routine is similar to "snprintf()" from
** the standard C library.  The result is written into the
** buffer supplied as the second parameter whose size is given by
** the first parameter. Note that the order of the
** first two parameters is reversed from snprintf().)^  This is an
** historical accident that cannot be fixed without breaking
** backwards compatibility.  ^(Note also that sqlite3_snprintf()
** returns a pointer to its buffer instead of the number of
** characters actually written into the buffer.)^  We admit that
** the number of characters written would be a more useful return
** value but we cannot change the implementation of sqlite3_snprintf()
** now without breaking compatibility.
**
** ^As long as the buffer size is greater than zero, sqlite3_snprintf()
** guarantees that the buffer is always zero-terminated.  ^The first
** parameter "n" is the total size of the buffer, including space for
** the zero terminator.  So the longest string that can be completely
** written will be n-1 characters.
**
** ^The sqlite3_vsnprintf() routine is a varargs version of sqlite3_snprintf().
**
** These routines all implement some additional formatting
** options that are useful for constructing SQL statements.
** All of the usual printf() formatting options apply.  In addition, there
** is are "%q", "%Q", and "%z" options.
**
** ^(The %q option works like %s in that it substitutes a nul-terminated
** string from the argument list.  But %q also doubles every '\'' character.
** %q is designed for use inside a string literal.)^  By doubling each '\''
** character it escapes that character and allows it to be inserted into
** the string.
**
** For example, assume the string variable zText contains text as follows:
**
** <blockquote><pre>
**  char *zText = "It's a happy day!";
** </pre></blockquote>
**
** One can use this text in an SQL statement as follows:
**
** <blockquote><pre>
**  char *zSQL = sqlite3_mprintf("INSERT INTO table VALUES('%q')", zText);
**  sqlite3_exec(db, zSQL, 0, 0, 0);
**  sqlite3_free(zSQL);
** </pre></blockquote>
**
** Because the %q format string is used, the '\'' character in zText
** is escaped and the SQL generated is as follows:
**
** <blockquote><pre>
**  INSERT INTO table1 VALUES('It''s a happy day!')
** </pre></blockquote>
**
** This is correct.  Had we used %s instead of %q, the generated SQL
** would have looked like this:
**
** <blockquote><pre>
**  INSERT INTO table1 VALUES('It's a happy day!');
** </pre></blockquote>
**
** This second example is an SQL syntax error.  As a general rule you should
** always use %q instead of %s when inserting text into a string literal.
**
** ^(The %Q option works like %q except it also adds single quotes around
** the outside of the total string.  Additionally, if the parameter in the
** argument list is a NULL pointer, %Q substitutes the text "NULL" (without
** single quotes).)^  So, for example, one could say:
**
** <blockquote><pre>
**  char *zSQL = sqlite3_mprintf("INSERT INTO table VALUES(%Q)", zText);
**  sqlite3_exec(db, zSQL, 0, 0, 0);
**  sqlite3_free(zSQL);
** </pre></blockquote>
**
** The code above will render a correct SQL statement in the zSQL
** variable even if the zText variable is a NULL pointer.
**
** ^(The "%z" formatting option works like "%s" but with the
** addition that after the string has been read and copied into
** the result, [sqlite3_free()] is called on the input string.)^
*/
char *sqlite3_mprintf(const char*,...);
char *sqlite3_vmprintf(const char*, va_list);
char *sqlite3_snprintf(int,char*,const char*, ...);
char *sqlite3_vsnprintf(int,char*,const char*, va_list);

/*
** CAPI3REF: Memory Allocation Subsystem
**
** The SQLite core uses these three routines for all of its own
** internal memory allocation needs. "Core" in the previous sentence
** does not include operating-system specific VFS implementation.  The
** Windows VFS uses native malloc() and free() for some operations.
**
** ^The sqlite3_malloc() routine returns a pointer to a block
** of memory at least N bytes in length, where N is the parameter.
** ^If sqlite3_malloc() is unable to obtain sufficient free
** memory, it returns a NULL pointer.  ^If the parameter N to
** sqlite3_malloc() is zero or negative then sqlite3_malloc() returns
** a NULL pointer.
**
** ^The sqlite3_malloc64(N) routine works just like
** sqlite3_malloc(N) except that N is an unsigned 64-bit integer instead
** of a signed 32-bit integer.
**
** ^Calling sqlite3_free() with a pointer previously returned
** by sqlite3_malloc() or sqlite3_realloc() releases that memory so
** that it might be reused.  ^The sqlite3_free() routine is
** a no-op if is called with a NULL pointer.  Passing a NULL pointer
** to sqlite3_free() is harmless.  After being freed, memory
** should neither be read nor written.  Even reading previously freed
** memory might result in a segmentation fault or other severe error.
** Memory corruption, a segmentation fault, or other severe error
** might result if sqlite3_free() is called with a non-NULL pointer that
** was not obtained from sqlite3_malloc() or sqlite3_realloc().
**
** ^The sqlite3_realloc(X,N) interface attempts to resize a
** prior memory allocation X to be at least N bytes.
** ^If the X parameter to sqlite3_realloc(X,N)
** is a NULL pointer then its behavior is identical to calling
** sqlite3_malloc(N).
** ^If the N parameter to sqlite3_realloc(X,N) is zero or
** negative then the behavior is exactly the same as calling
** sqlite3_free(X).
** ^sqlite3_realloc(X,N) returns a pointer to a memory allocation
** of at least N bytes in size or NULL if insufficient memory is available.
** ^If M is the size of the prior allocation, then min(N,M) bytes
** of the prior allocation are copied into the beginning of buffer returned
** by sqlite3_realloc(X,N) and the prior allocation is freed.
** ^If sqlite3_realloc(X,N) returns NULL and N is positive, then the
** prior allocation is not freed.
**
** ^The sqlite3_realloc64(X,N) interfaces works the same as
** sqlite3_realloc(X,N) except that N is a 64-bit unsigned integer instead
** of a 32-bit signed integer.
**
** ^If X is a memory allocation previously obtained from sqlite3_malloc(),
** sqlite3_malloc64(), sqlite3_realloc(), or sqlite3_realloc64(), then
** sqlite3_msize(X) returns the size of that memory allocation in bytes.
** ^The value returned by sqlite3_msize(X) might be larger than the number
** of bytes requested when X was allocated.  ^If X is a NULL pointer then
** sqlite3_msize(X) returns zero.  If X points to something that is not
** the beginning of memory allocation, or if it points to a formerly
** valid memory allocation that has now been freed, then the behavior
** of sqlite3_msize(X) is undefined and possibly harmful.
**
** ^The memory returned by sqlite3_malloc(), sqlite3_realloc(),
** sqlite3_malloc64(), and sqlite3_realloc64()
** is always aligned to at least an 8 byte boundary, or to a
** 4 byte boundary if the [SQLITE_4_BYTE_ALIGNED_MALLOC] compile-time
** option is used.
**
** In SQLite version 3.5.0 and 3.5.1, it was possible to define
** the SQLITE_OMIT_MEMORY_ALLOCATION which would cause the built-in
** implementation of these routines to be omitted.  That capability
** is no longer provided.  Only built-in memory allocators can be used.
**
** Prior to SQLite version 3.7.10, the Windows OS interface layer called
** the system malloc() and free() directly when converting
** filenames between the UTF-8 encoding used by SQLite
** and whatever filename encoding is used by the particular Windows
** installation.  Memory allocation errors were detected, but
** they were reported back as [SQLITE_CANTOPEN] or
** [SQLITE_IOERR] rather than [SQLITE_NOMEM].
**
** The pointer arguments to [sqlite3_free()] and [sqlite3_realloc()]
** must be either NULL or else pointers obtained from a prior
** invocation of [sqlite3_malloc()] or [sqlite3_realloc()] that have
** not yet been released.
**
** The application must not read or write any part of
** a block of memory after it has been released using
** [sqlite3_free()] or [sqlite3_realloc()].
*/
void *sqlite3_malloc(int);
void *sqlite3_malloc64(sqlite3_uint64);
void *sqlite3_realloc(void*, int);
void *sqlite3_realloc64(void*, sqlite3_uint64);
void sqlite3_free(void*);
sqlite3_uint64 sqlite3_msize(void*);

/*
** CAPI3REF: Memory Allocator Statistics
**
** SQLite provides these two interfaces for reporting on the status
** of the [sqlite3_malloc()], [sqlite3_free()], and [sqlite3_realloc()]
** routines, which form the built-in memory allocation subsystem.
**
** ^The [sqlite3_memory_used()] routine returns the number of bytes
** of memory currently outstanding (malloced but not freed).
** ^The [sqlite3_memory_highwater()] routine returns the maximum
** value of [sqlite3_memory_used()] since the high-water mark
** was last reset.  ^The values returned by [sqlite3_memory_used()] and
** [sqlite3_memory_highwater()] include any overhead
** added by SQLite in its implementation of [sqlite3_malloc()],
** but not overhead added by the any underlying system library
** routines that [sqlite3_malloc()] may call.
**
** ^The memory high-water mark is reset to the current value of
** [sqlite3_memory_used()] if and only if the parameter to
** [sqlite3_memory_highwater()] is true.  ^The value returned
** by [sqlite3_memory_highwater(1)] is the high-water mark
** prior to the reset.
*/
sqlite3_int64 sqlite3_memory_used(void);
sqlite3_int64 sqlite3_memory_highwater(int resetFlag);

/*
** CAPI3REF: Pseudo-Random Number Generator
**
** SQLite contains a high-quality pseudo-random number generator (PRNG) used to
** select random [ROWID | ROWIDs] when inserting new records into a table that
** already uses the largest possible [ROWID].  The PRNG is also used for
** the build-in random() and randomblob() SQL functions.  This interface allows
** applications to access the same PRNG for other purposes.
**
** ^A call to this routine stores N bytes of randomness into buffer P.
** ^The P parameter can be a NULL pointer.
**
** ^If this routine has not been previously called or if the previous
** call had N less than one or a NULL pointer for P, then the PRNG is
** seeded using randomness obtained from the xRandomness method of
** the default [sqlite3_vfs] object.
** ^If the previous call to this routine had an N of 1 or more and a
** non-NULL P then the pseudo-randomness is generated
** internally and without recourse to the [sqlite3_vfs] xRandomness
** method.
*/
void sqlite3_randomness(int N, void *P);

/*
** CAPI3REF: Compile-Time Authorization Callbacks
**
** ^This routine registers an authorizer callback with a particular
** [database connection], supplied in the first argument.
** ^The authorizer callback is invoked as SQL statements are being compiled
** by [sqlite3_prepare()] or its variants [sqlite3_prepare_v2()],
** [sqlite3_prepare16()] and [sqlite3_prepare16_v2()].  ^At various
** points during the compilation process, as logic is being created
** to perform various actions, the authorizer callback is invoked to
** see if those actions are allowed.  ^The authorizer callback should
** return [SQLITE_OK] to allow the action, [SQLITE_IGNORE] to disallow the
** specific action but allow the SQL statement to continue to be
** compiled, or [SQLITE_DENY] to cause the entire SQL statement to be
** rejected with an error.  ^If the authorizer callback returns
** any value other than [SQLITE_IGNORE], [SQLITE_OK], or [SQLITE_DENY]
** then the [sqlite3_prepare_v2()] or equivalent call that triggered
** the authorizer will fail with an error message.
**
** When the callback returns [SQLITE_OK], that means the operation
** requested is ok.  ^When the callback returns [SQLITE_DENY], the
** [sqlite3_prepare_v2()] or equivalent call that triggered the
** authorizer will fail with an error message explaining that
** access is denied. 
**
** ^The first parameter to the authorizer callback is a copy of the third
** parameter to the sqlite3_set_authorizer() interface. ^The second parameter
** to the callback is an integer [SQLITE_COPY | action code] that specifies
** the particular action to be authorized. ^The third through sixth parameters
** to the callback are zero-terminated strings that contain additional
** details about the action to be authorized.
**
** ^If the action code is [SQLITE_READ]
** and the callback returns [SQLITE_IGNORE] then the
** [prepared statement] statement is constructed to substitute
** a NULL value in place of the table column that would have
** been read if [SQLITE_OK] had been returned.  The [SQLITE_IGNORE]
** return can be used to deny an untrusted user access to individual
** columns of a table.
** ^If the action code is [SQLITE_DELETE] and the callback returns
** [SQLITE_IGNORE] then the [DELETE] operation proceeds but the
** [truncate optimization] is disabled and all rows are deleted individually.
**
** An authorizer is used when [sqlite3_prepare | preparing]
** SQL statements from an untrusted source, to ensure that the SQL statements
** do not try to access data they are not allowed to see, or that they do not
** try to execute malicious statements that damage the database.  For
** example, an application may allow a user to enter arbitrary
** SQL queries for evaluation by a database.  But the application does
** not want the user to be able to make arbitrary changes to the
** database.  An authorizer could then be put in place while the
** user-entered SQL is being [sqlite3_prepare | prepared] that
** disallows everything except [SELECT] statements.
**
** Applications that need to process SQL from untrusted sources
** might also consider lowering resource limits using [sqlite3_limit()]
** and limiting database size using the [max_page_count] [PRAGMA]
** in addition to using an authorizer.
**
** ^(Only a single authorizer can be in place on a database connection
** at a time.  Each call to sqlite3_set_authorizer overrides the
** previous call.)^  ^Disable the authorizer by installing a NULL callback.
** The authorizer is disabled by default.
**
** The authorizer callback must not do anything that will modify
** the database connection that invoked the authorizer callback.
** Note that [sqlite3_prepare_v2()] and [sqlite3_step()] both modify their
** database connections for the meaning of "modify" in this paragraph.
**
** ^When [sqlite3_prepare_v2()] is used to prepare a statement, the
** statement might be re-prepared during [sqlite3_step()] due to a 
** schema change.  Hence, the application should ensure that the
** correct authorizer callback remains in place during the [sqlite3_step()].
**
** ^Note that the authorizer callback is invoked only during
** [sqlite3_prepare()] or its variants.  Authorization is not
** performed during statement evaluation in [sqlite3_step()], unless
** as stated in the previous paragraph, sqlite3_step() invokes
** sqlite3_prepare_v2() to reprepare a statement after a schema change.
*/
int sqlite3_set_authorizer(
  sqlite3*,
  int (*xAuth)(void*,int,const char*,const char*,const char*,const char*),
  void *pUserData
);

/*
** CAPI3REF: Authorizer Return Codes
**
** The [sqlite3_set_authorizer | authorizer callback function] must
** return either [SQLITE_OK] or one of these two constants in order
** to signal SQLite whether or not the action is permitted.  See the
** [sqlite3_set_authorizer | authorizer documentation] for additional
** information.
**
** Note that SQLITE_IGNORE is also used as a [conflict resolution mode]
** returned from the [sqlite3_vtab_on_conflict()] interface.
*/
#define SQLITE_DENY   1   /* Abort the SQL statement with an error */
#define SQLITE_IGNORE 2   /* Don't allow access, but don't generate an error */

/*
** CAPI3REF: Authorizer Action Codes
**
** The [sqlite3_set_authorizer()] interface registers a callback function
** that is invoked to authorize certain SQL statement actions.  The
** second parameter to the callback is an integer code that specifies
** what action is being authorized.  These are the integer action codes that
** the authorizer callback may be passed.
**
** These action code values signify what kind of operation is to be
** authorized.  The 3rd and 4th parameters to the authorization
** callback function will be parameters or NULL depending on which of these
** codes is used as the second parameter.  ^(The 5th parameter to the
** authorizer callback is the name of the database ("main", "temp",
** etc.) if applicable.)^  ^The 6th parameter to the authorizer callback
** is the name of the inner-most trigger or view that is responsible for
** the access attempt or NULL if this access attempt is directly from
** top-level SQL code.
*/
/******************************************* 3rd ************ 4th ***********/
#define SQLITE_CREATE_INDEX          1   /* Index Name      Table Name      */
#define SQLITE_CREATE_TABLE          2   /* Table Name      NULL            */
#define SQLITE_CREATE_TEMP_INDEX     3   /* Index Name      Table Name      */
#define SQLITE_CREATE_TEMP_TABLE     4   /* Table Name      NULL            */
#define SQLITE_CREATE_TEMP_TRIGGER   5   /* Trigger Name    Table Name      */
#define SQLITE_CREATE_TEMP_VIEW      6   /* View Name       NULL            */
#define SQLITE_CREATE_TRIGGER        7   /* Trigger Name    Table Name      */
#define SQLITE_CREATE_VIEW           8   /* View Name       NULL            */
#define SQLITE_DELETE                9   /* Table Name      NULL            */
#define SQLITE_DROP_INDEX           10   /* Index Name      Table Name      */
#define SQLITE_DROP_TABLE           11   /* Table Name      NULL            */
#define SQLITE_DROP_TEMP_INDEX      12   /* Index Name      Table Name      */
#define SQLITE_DROP_TEMP_TABLE      13   /* Table Name      NULL            */
#define SQLITE_DROP_TEMP_TRIGGER    14   /* Trigger Name    Table Name      */
#define SQLITE_DROP_TEMP_VIEW       15   /* View Name       NULL            */
#define SQLITE_DROP_TRIGGER         16   /* Trigger Name    Table Name      */
#define SQLITE_DROP_VIEW            17   /* View Name       NULL            */
#define SQLITE_INSERT               18   /* Table Name      NULL            */
#define SQLITE_PRAGMA               19   /* Pragma Name     1st arg or NULL */
#define SQLITE_READ                 20   /* Table Name      Column Name     */
#define SQLITE_SELECT               21   /* NULL            NULL            */
#define SQLITE_TRANSACTION          22   /* Operation       NULL            */
#define SQLITE_UPDATE               23   /* Table Name      Column Name     */
#define SQLITE_ATTACH               24   /* Filename        NULL            */
#define SQLITE_DETACH               25   /* Database Name   NULL            */
#define SQLITE_ALTER_TABLE          26   /* Database Name   Table Name      */
#define SQLITE_REINDEX              27   /* Index Name      NULL            */
#define SQLITE_ANALYZE              28   /* Table Name      NULL            */
#define SQLITE_CREATE_VTABLE        29   /* Table Name      Module Name     */
#define SQLITE_DROP_VTABLE          30   /* Table Name      Module Name     */
#define SQLITE_FUNCTION             31   /* NULL            Function Name   */
#define SQLITE_SAVEPOINT            32   /* Operation       Savepoint Name  */
#define SQLITE_COPY                  0   /* No longer used */
#define SQLITE_RECURSIVE            33   /* NULL            NULL            */

/*
** CAPI3REF: Tracing And Profiling Functions
**
** These routines register callback functions that can be used for
** tracing and profiling the execution of SQL statements.
**
** ^The callback function registered by sqlite3_trace() is invoked at
** various times when an SQL statement is being run by [sqlite3_step()].
** ^The sqlite3_trace() callback is invoked with a UTF-8 rendering of the
** SQL statement text as the statement first begins executing.
** ^(Additional sqlite3_trace() callbacks might occur
** as each triggered subprogram is entered.  The callbacks for triggers
** contain a UTF-8 SQL comment that identifies the trigger.)^
**
** The [SQLITE_TRACE_SIZE_LIMIT] compile-time option can be used to limit
** the length of [bound parameter] expansion in the output of sqlite3_trace().
**
** ^The callback function registered by sqlite3_profile() is invoked
** as each SQL statement finishes.  ^The profile callback contains
** the original statement text and an estimate of wall-clock time
** of how long that statement took to run.  ^The profile callback
** time is in units of nanoseconds, however the current implementation
** is only capable of millisecond resolution so the six least significant
** digits in the time are meaningless.  Future versions of SQLite
** might provide greater resolution on the profiler callback.  The
** sqlite3_profile() function is considered experimental and is
** subject to change in future versions of SQLite.
*/
void *sqlite3_trace(sqlite3*, void(*xTrace)(void*,const char*), void*);
SQLITE_EXPERIMENTAL void *sqlite3_profile(sqlite3*,
   void(*xProfile)(void*,const char*,sqlite3_uint64), void*);

/*
** CAPI3REF: Query Progress Callbacks
**
** ^The sqlite3_progress_handler(D,N,X,P) interface causes the callback
** function X to be invoked periodically during long running calls to
** [sqlite3_exec()], [sqlite3_step()] and [sqlite3_get_table()] for
** database connection D.  An example use for this
** interface is to keep a GUI updated during a large query.
**
** ^The parameter P is passed through as the only parameter to the 
** callback function X.  ^The parameter N is the approximate number of 
** [virtual machine instructions] that are evaluated between successive
** invocations of the callback X.  ^If N is less than one then the progress
** handler is disabled.
**
** ^Only a single progress handler may be defined at one time per
** [database connection]; setting a new progress handler cancels the
** old one.  ^Setting parameter X to NULL disables the progress handler.
** ^The progress handler is also disabled by setting N to a value less
** than 1.
**
** ^If the progress callback returns non-zero, the operation is
** interrupted.  This feature can be used to implement a
** "Cancel" button on a GUI progress dialog box.
**
** The progress handler callback must not do anything that will modify
** the database connection that invoked the progress handler.
** Note that [sqlite3_prepare_v2()] and [sqlite3_step()] both modify their
** database connections for the meaning of "modify" in this paragraph.
**
*/
void sqlite3_progress_handler(sqlite3*, int, int(*)(void*), void*);

/*
** CAPI3REF: Opening A New Database Connection
**
** ^These routines open an SQLite database file as specified by the 
** filename argument. ^The filename argument is interpreted as UTF-8 for
** sqlite3_open() and sqlite3_open_v2() and as UTF-16 in the native byte
** order for sqlite3_open16(). ^(A [database connection] handle is usually
** returned in *ppDb, even if an error occurs.  The only exception is that
** if SQLite is unable to allocate memory to hold the [sqlite3] object,
** a NULL will be written into *ppDb instead of a pointer to the [sqlite3]
** object.)^ ^(If the database is opened (and/or created) successfully, then
** [SQLITE_OK] is returned.  Otherwise an [error code] is returned.)^ ^The
** [sqlite3_errmsg()] or [sqlite3_errmsg16()] routines can be used to obtain
** an English language description of the error following a failure of any
** of the sqlite3_open() routines.
**
** ^The default encoding will be UTF-8 for databases created using
** sqlite3_open() or sqlite3_open_v2().  ^The default encoding for databases
** created using sqlite3_open16() will be UTF-16 in the native byte order.
**
** Whether or not an error occurs when it is opened, resources
** associated with the [database connection] handle should be released by
** passing it to [sqlite3_close()] when it is no longer required.
**
** The sqlite3_open_v2() interface works like sqlite3_open()
** except that it accepts two additional parameters for additional control
** over the new database connection.  ^(The flags parameter to
** sqlite3_open_v2() can take one of
** the following three values, optionally combined with the 
** [SQLITE_OPEN_NOMUTEX], [SQLITE_OPEN_FULLMUTEX], [SQLITE_OPEN_SHAREDCACHE],
** [SQLITE_OPEN_PRIVATECACHE], and/or [SQLITE_OPEN_URI] flags:)^
**
** <dl>
** ^(<dt>[SQLITE_OPEN_READONLY]</dt>
** <dd>The database is opened in read-only mode.  If the database does not
** already exist, an error is returned.</dd>)^
**
** ^(<dt>[SQLITE_OPEN_READWRITE]</dt>
** <dd>The database is opened for reading and writing if possible, or reading
** only if the file is write protected by the operating system.  In either
** case the database must already exist, otherwise an error is returned.</dd>)^
**
** ^(<dt>[SQLITE_OPEN_READWRITE] | [SQLITE_OPEN_CREATE]</dt>
** <dd>The database is opened for reading and writing, and is created if
** it does not already exist. This is the behavior that is always used for
** sqlite3_open() and sqlite3_open16().</dd>)^
** </dl>
**
** If the 3rd parameter to sqlite3_open_v2() is not one of the
** combinations shown above optionally combined with other
** [SQLITE_OPEN_READONLY | SQLITE_OPEN_* bits]
** then the behavior is undefined.
**
** ^If the [SQLITE_OPEN_NOMUTEX] flag is set, then the database connection
** opens in the multi-thread [threading mode] as long as the single-thread
** mode has not been set at compile-time or start-time.  ^If the
** [SQLITE_OPEN_FULLMUTEX] flag is set then the database connection opens
** in the serialized [threading mode] unless single-thread was
** previously selected at compile-time or start-time.
** ^The [SQLITE_OPEN_SHAREDCACHE] flag causes the database connection to be
** eligible to use [shared cache mode], regardless of whether or not shared
** cache is enabled using [sqlite3_enable_shared_cache()].  ^The
** [SQLITE_OPEN_PRIVATECACHE] flag causes the database connection to not
** participate in [shared cache mode] even if it is enabled.
**
** ^The fourth parameter to sqlite3_open_v2() is the name of the
** [sqlite3_vfs] object that defines the operating system interface that
** the new database connection should use.  ^If the fourth parameter is
** a NULL pointer then the default [sqlite3_vfs] object is used.
**
** ^If the filename is ":memory:", then a private, temporary in-memory database
** is created for the connection.  ^This in-memory database will vanish when
** the database connection is closed.  Future versions of SQLite might
** make use of additional special filenames that begin with the ":" character.
** It is recommended that when a database filename actually does begin with
** a ":" character you should prefix the filename with a pathname such as
** "./" to avoid ambiguity.
**
** ^If the filename is an empty string, then a private, temporary
** on-disk database will be created.  ^This private database will be
** automatically deleted as soon as the database connection is closed.
**
** [[URI filenames in sqlite3_open()]] <h3>URI Filenames</h3>
**
** ^If [URI filename] interpretation is enabled, and the filename argument
** begins with "file:", then the filename is interpreted as a URI. ^URI
** filename interpretation is enabled if the [SQLITE_OPEN_URI] flag is
** set in the fourth argument to sqlite3_open_v2(), or if it has
** been enabled globally using the [SQLITE_CONFIG_URI] option with the
** [sqlite3_config()] method or by the [SQLITE_USE_URI] compile-time option.
** As of SQLite version 3.7.7, URI filename interpretation is turned off
** by default, but future releases of SQLite might enable URI filename
** interpretation by default.  See "[URI filenames]" for additional
** information.
**
** URI filenames are parsed according to RFC 3986. ^If the URI contains an
** authority, then it must be either an empty string or the string 
** "localhost". ^If the authority is not an empty string or "localhost", an 
** error is returned to the caller. ^The fragment component of a URI, if 
** present, is ignored.
**
** ^SQLite uses the path component of the URI as the name of the disk file
** which contains the database. ^If the path begins with a '/' character, 
** then it is interpreted as an absolute path. ^If the path does not begin 
** with a '/' (meaning that the authority section is omitted from the URI)
** then the path is interpreted as a relative path. 
** ^(On windows, the first component of an absolute path 
** is a drive specification (e.g. "C:").)^
**
** [[core URI query parameters]]
** The query component of a URI may contain parameters that are interpreted
** either by SQLite itself, or by a [VFS | custom VFS implementation].
** SQLite and its built-in [VFSes] interpret the
** following query parameters:
**
** <ul>
**   <li> <b>vfs</b>: ^The "vfs" parameter may be used to specify the name of
**     a VFS object that provides the operating system interface that should
**     be used to access the database file on disk. ^If this option is set to
**     an empty string the default VFS object is used. ^Specifying an unknown
**     VFS is an error. ^If sqlite3_open_v2() is used and the vfs option is
**     present, then the VFS specified by the option takes precedence over
**     the value passed as the fourth parameter to sqlite3_open_v2().
**
**   <li> <b>mode</b>: ^(The mode parameter may be set to either "ro", "rw",
**     "rwc", or "memory". Attempting to set it to any other value is
**     an error)^. 
**     ^If "ro" is specified, then the database is opened for read-only 
**     access, just as if the [SQLITE_OPEN_READONLY] flag had been set in the 
**     third argument to sqlite3_open_v2(). ^If the mode option is set to 
**     "rw", then the database is opened for read-write (but not create) 
**     access, as if SQLITE_OPEN_READWRITE (but not SQLITE_OPEN_CREATE) had 
**     been set. ^Value "rwc" is equivalent to setting both 
**     SQLITE_OPEN_READWRITE and SQLITE_OPEN_CREATE.  ^If the mode option is
**     set to "memory" then a pure [in-memory database] that never reads
**     or writes from disk is used. ^It is an error to specify a value for
**     the mode parameter that is less restrictive than that specified by
**     the flags passed in the third parameter to sqlite3_open_v2().
**
**   <li> <b>cache</b>: ^The cache parameter may be set to either "shared" or
**     "private". ^Setting it to "shared" is equivalent to setting the
**     SQLITE_OPEN_SHAREDCACHE bit in the flags argument passed to
**     sqlite3_open_v2(). ^Setting the cache parameter to "private" is 
**     equivalent to setting the SQLITE_OPEN_PRIVATECACHE bit.
**     ^If sqlite3_open_v2() is used and the "cache" parameter is present in
**     a URI filename, its value overrides any behavior requested by setting
**     SQLITE_OPEN_PRIVATECACHE or SQLITE_OPEN_SHAREDCACHE flag.
**
**  <li> <b>psow</b>: ^The psow parameter indicates whether or not the
**     [powersafe overwrite] property does or does not apply to the
**     storage media on which the database file resides.
**
**  <li> <b>nolock</b>: ^The nolock parameter is a boolean query parameter
**     which if set disables file locking in rollback journal modes.  This
**     is useful for accessing a database on a filesystem that does not
**     support locking.  Caution:  Database corruption might result if two
**     or more processes write to the same database and any one of those
**     processes uses nolock=1.
**
**  <li> <b>immutable</b>: ^The immutable parameter is a boolean query
**     parameter that indicates that the database file is stored on
**     read-only media.  ^When immutable is set, SQLite assumes that the
**     database file cannot be changed, even by a process with higher
**     privilege, and so the database is opened read-only and all locking
**     and change detection is disabled.  Caution: Setting the immutable
**     property on a database file that does in fact change can result
**     in incorrect query results and/or [SQLITE_CORRUPT] errors.
**     See also: [SQLITE_IOCAP_IMMUTABLE].
**       
** </ul>
**
** ^Specifying an unknown parameter in the query component of a URI is not an
** error.  Future versions of SQLite might understand additional query
** parameters.  See "[query parameters with special meaning to SQLite]" for
** additional information.
**
** [[URI filename examples]] <h3>URI filename examples</h3>
**
** <table border="1" align=center cellpadding=5>
** <tr><th> URI filenames <th> Results
** <tr><td> file:data.db <td> 
**          Open the file "data.db" in the current directory.
** <tr><td> file:/home/fred/data.db<br>
**          file:///home/fred/data.db <br> 
**          file://localhost/home/fred/data.db <br> <td> 
**          Open the database file "/home/fred/data.db".
** <tr><td> file://darkstar/home/fred/data.db <td> 
**          An error. "darkstar" is not a recognized authority.
** <tr><td style="white-space:nowrap"> 
**          file:///C:/Documents%20and%20Settings/fred/Desktop/data.db
**     <td> Windows only: Open the file "data.db" on fred's desktop on drive
**          C:. Note that the %20 escaping in this example is not strictly 
**          necessary - space characters can be used literally
**          in URI filenames.
** <tr><td> file:data.db?mode=ro&cache=private <td> 
**          Open file "data.db" in the current directory for read-only access.
**          Regardless of whether or not shared-cache mode is enabled by
**          default, use a private cache.
** <tr><td> file:/home/fred/data.db?vfs=unix-dotfile <td>
**          Open file "/home/fred/data.db". Use the special VFS "unix-dotfile"
**          that uses dot-files in place of posix advisory locking.
** <tr><td> file:data.db?mode=readonly <td> 
**          An error. "readonly" is not a valid option for the "mode" parameter.
** </table>
**
** ^URI hexadecimal escape sequences (%HH) are supported within the path and
** query components of a URI. A hexadecimal escape sequence consists of a
** percent sign - "%" - followed by exactly two hexadecimal digits 
** specifying an octet value. ^Before the path or query components of a
** URI filename are interpreted, they are encoded using UTF-8 and all 
** hexadecimal escape sequences replaced by a single byte containing the
** corresponding octet. If this process generates an invalid UTF-8 encoding,
** the results are undefined.
**
** <b>Note to Windows users:</b>  The encoding used for the filename argument
** of sqlite3_open() and sqlite3_open_v2() must be UTF-8, not whatever
** codepage is currently defined.  Filenames containing international
** characters must be converted to UTF-8 prior to passing them into
** sqlite3_open() or sqlite3_open_v2().
**
** <b>Note to Windows Runtime users:</b>  The temporary directory must be set
** prior to calling sqlite3_open() or sqlite3_open_v2().  Otherwise, various
** features that require the use of temporary files may fail.
**
** See also: [sqlite3_temp_directory]
*/
int sqlite3_open(
  const char *filename,   /* Database filename (UTF-8) */
  sqlite3 **ppDb          /* OUT: SQLite db handle */
);
int sqlite3_open16(
  const void *filename,   /* Database filename (UTF-16) */
  sqlite3 **ppDb          /* OUT: SQLite db handle */
);
int sqlite3_open_v2(
  const char *filename,   /* Database filename (UTF-8) */
  sqlite3 **ppDb,         /* OUT: SQLite db handle */
  int flags,              /* Flags */
  const char *zVfs        /* Name of VFS module to use */
);

/*
** CAPI3REF: Obtain Values For URI Parameters
**
** These are utility routines, useful to VFS implementations, that check
** to see if a database file was a URI that contained a specific query 
** parameter, and if so obtains the value of that query parameter.
**
** If F is the database filename pointer passed into the xOpen() method of 
** a VFS implementation when the flags parameter to xOpen() has one or 
** more of the [SQLITE_OPEN_URI] or [SQLITE_OPEN_MAIN_DB] bits set and
** P is the name of the query parameter, then
** sqlite3_uri_parameter(F,P) returns the value of the P
** parameter if it exists or a NULL pointer if P does not appear as a 
** query parameter on F.  If P is a query parameter of F
** has no explicit value, then sqlite3_uri_parameter(F,P) returns
** a pointer to an empty string.
**
** The sqlite3_uri_boolean(F,P,B) routine assumes that P is a boolean
** parameter and returns true (1) or false (0) according to the value
** of P.  The sqlite3_uri_boolean(F,P,B) routine returns true (1) if the
** value of query parameter P is one of "yes", "true", or "on" in any
** case or if the value begins with a non-zero number.  The 
** sqlite3_uri_boolean(F,P,B) routines returns false (0) if the value of
** query parameter P is one of "no", "false", or "off" in any case or
** if the value begins with a numeric zero.  If P is not a query
** parameter on F or if the value of P is does not match any of the
** above, then sqlite3_uri_boolean(F,P,B) returns (B!=0).
**
** The sqlite3_uri_int64(F,P,D) routine converts the value of P into a
** 64-bit signed integer and returns that integer, or D if P does not
** exist.  If the value of P is something other than an integer, then
** zero is returned.
** 
** If F is a NULL pointer, then sqlite3_uri_parameter(F,P) returns NULL and
** sqlite3_uri_boolean(F,P,B) returns B.  If F is not a NULL pointer and
** is not a database file pathname pointer that SQLite passed into the xOpen
** VFS method, then the behavior of this routine is undefined and probably
** undesirable.
*/
const char *sqlite3_uri_parameter(const char *zFilename, const char *zParam);
int sqlite3_uri_boolean(const char *zFile, const char *zParam, int bDefault);
sqlite3_int64 sqlite3_uri_int64(const char*, const char*, sqlite3_int64);


/*
** CAPI3REF: Error Codes And Messages
**
** ^The sqlite3_errcode() interface returns the numeric [result code] or
** [extended result code] for the most recent failed sqlite3_* API call
** associated with a [database connection]. If a prior API call failed
** but the most recent API call succeeded, the return value from
** sqlite3_errcode() is undefined.  ^The sqlite3_extended_errcode()
** interface is the same except that it always returns the 
** [extended result code] even when extended result codes are
** disabled.
**
** ^The sqlite3_errmsg() and sqlite3_errmsg16() return English-language
** text that describes the error, as either UTF-8 or UTF-16 respectively.
** ^(Memory to hold the error message string is managed internally.
** The application does not need to worry about freeing the result.
** However, the error string might be overwritten or deallocated by
** subsequent calls to other SQLite interface functions.)^
**
** ^The sqlite3_errstr() interface returns the English-language text
** that describes the [result code], as UTF-8.
** ^(Memory to hold the error message string is managed internally
** and must not be freed by the application)^.
**
** When the serialized [threading mode] is in use, it might be the
** case that a second error occurs on a separate thread in between
** the time of the first error and the call to these interfaces.
** When that happens, the second error will be reported since these
** interfaces always report the most recent result.  To avoid
** this, each thread can obtain exclusive use of the [database connection] D
** by invoking [sqlite3_mutex_enter]([sqlite3_db_mutex](D)) before beginning
** to use D and invoking [sqlite3_mutex_leave]([sqlite3_db_mutex](D)) after
** all calls to the interfaces listed here are completed.
**
** If an interface fails with SQLITE_MISUSE, that means the interface
** was invoked incorrectly by the application.  In that case, the
** error code and message may or may not be set.
*/
int sqlite3_errcode(sqlite3 *db);
int sqlite3_extended_errcode(sqlite3 *db);
const char *sqlite3_errmsg(sqlite3*);
const void *sqlite3_errmsg16(sqlite3*);
const char *sqlite3_errstr(int);

/*
** CAPI3REF: SQL Statement Object
** KEYWORDS: {prepared statement} {prepared statements}
**
** An instance of this object represents a single SQL statement.
** This object is variously known as a "prepared statement" or a
** "compiled SQL statement" or simply as a "statement".
**
** The life of a statement object goes something like this:
**
** <ol>
** <li> Create the object using [sqlite3_prepare_v2()] or a related
**      function.
** <li> Bind values to [host parameters] using the sqlite3_bind_*()
**      interfaces.
** <li> Run the SQL by calling [sqlite3_step()] one or more times.
** <li> Reset the statement using [sqlite3_reset()] then go back
**      to step 2.  Do this zero or more times.
** <li> Destroy the object using [sqlite3_finalize()].
** </ol>
**
** Refer to documentation on individual methods above for additional
** information.
*/
typedef struct sqlite3_stmt sqlite3_stmt;

/*
** CAPI3REF: Run-time Limits
**
** ^(This interface allows the size of various constructs to be limited
** on a connection by connection basis.  The first parameter is the
** [database connection] whose limit is to be set or queried.  The
** second parameter is one of the [limit categories] that define a
** class of constructs to be size limited.  The third parameter is the
** new limit for that construct.)^
**
** ^If the new limit is a negative number, the limit is unchanged.
** ^(For each limit category SQLITE_LIMIT_<i>NAME</i> there is a 
** [limits | hard upper bound]
** set at compile-time by a C preprocessor macro called
** [limits | SQLITE_MAX_<i>NAME</i>].
** (The "_LIMIT_" in the name is changed to "_MAX_".))^
** ^Attempts to increase a limit above its hard upper bound are
** silently truncated to the hard upper bound.
**
** ^Regardless of whether or not the limit was changed, the 
** [sqlite3_limit()] interface returns the prior value of the limit.
** ^Hence, to find the current value of a limit without changing it,
** simply invoke this interface with the third parameter set to -1.
**
** Run-time limits are intended for use in applications that manage
** both their own internal database and also databases that are controlled
** by untrusted external sources.  An example application might be a
** web browser that has its own databases for storing history and
** separate databases controlled by JavaScript applications downloaded
** off the Internet.  The internal databases can be given the
** large, default limits.  Databases managed by external sources can
** be given much smaller limits designed to prevent a denial of service
** attack.  Developers might also want to use the [sqlite3_set_authorizer()]
** interface to further control untrusted SQL.  The size of the database
** created by an untrusted script can be contained using the
** [max_page_count] [PRAGMA].
**
** New run-time limit categories may be added in future releases.
*/
int sqlite3_limit(sqlite3*, int id, int newVal);

/*
** CAPI3REF: Run-Time Limit Categories
** KEYWORDS: {limit category} {*limit categories}
**
** These constants define various performance limits
** that can be lowered at run-time using [sqlite3_limit()].
** The synopsis of the meanings of the various limits is shown below.
** Additional information is available at [limits | Limits in SQLite].
**
** <dl>
** [[SQLITE_LIMIT_LENGTH]] ^(<dt>SQLITE_LIMIT_LENGTH</dt>
** <dd>The maximum size of any string or BLOB or table row, in bytes.<dd>)^
**
** [[SQLITE_LIMIT_SQL_LENGTH]] ^(<dt>SQLITE_LIMIT_SQL_LENGTH</dt>
** <dd>The maximum length of an SQL statement, in bytes.</dd>)^
**
** [[SQLITE_LIMIT_COLUMN]] ^(<dt>SQLITE_LIMIT_COLUMN</dt>
** <dd>The maximum number of columns in a table definition or in the
** result set of a [SELECT] or the maximum number of columns in an index
** or in an ORDER BY or GROUP BY clause.</dd>)^
**
** [[SQLITE_LIMIT_EXPR_DEPTH]] ^(<dt>SQLITE_LIMIT_EXPR_DEPTH</dt>
** <dd>The maximum depth of the parse tree on any expression.</dd>)^
**
** [[SQLITE_LIMIT_COMPOUND_SELECT]] ^(<dt>SQLITE_LIMIT_COMPOUND_SELECT</dt>
** <dd>The maximum number of terms in a compound SELECT statement.</dd>)^
**
** [[SQLITE_LIMIT_VDBE_OP]] ^(<dt>SQLITE_LIMIT_VDBE_OP</dt>
** <dd>The maximum number of instructions in a virtual machine program
** used to implement an SQL statement.  This limit is not currently
** enforced, though that might be added in some future release of
** SQLite.</dd>)^
**
** [[SQLITE_LIMIT_FUNCTION_ARG]] ^(<dt>SQLITE_LIMIT_FUNCTION_ARG</dt>
** <dd>The maximum number of arguments on a function.</dd>)^
**
** [[SQLITE_LIMIT_ATTACHED]] ^(<dt>SQLITE_LIMIT_ATTACHED</dt>
** <dd>The maximum number of [ATTACH | attached databases].)^</dd>
**
** [[SQLITE_LIMIT_LIKE_PATTERN_LENGTH]]
** ^(<dt>SQLITE_LIMIT_LIKE_PATTERN_LENGTH</dt>
** <dd>The maximum length of the pattern argument to the [LIKE] or
** [GLOB] operators.</dd>)^
**
** [[SQLITE_LIMIT_VARIABLE_NUMBER]]
** ^(<dt>SQLITE_LIMIT_VARIABLE_NUMBER</dt>
** <dd>The maximum index number of any [parameter] in an SQL statement.)^
**
** [[SQLITE_LIMIT_TRIGGER_DEPTH]] ^(<dt>SQLITE_LIMIT_TRIGGER_DEPTH</dt>
** <dd>The maximum depth of recursion for triggers.</dd>)^
**
** [[SQLITE_LIMIT_WORKER_THREADS]] ^(<dt>SQLITE_LIMIT_WORKER_THREADS</dt>
** <dd>The maximum number of auxiliary worker threads that a single
** [prepared statement] may start.</dd>)^
** </dl>
*/
#define SQLITE_LIMIT_LENGTH                    0
#define SQLITE_LIMIT_SQL_LENGTH                1
#define SQLITE_LIMIT_COLUMN                    2
#define SQLITE_LIMIT_EXPR_DEPTH                3
#define SQLITE_LIMIT_COMPOUND_SELECT           4
#define SQLITE_LIMIT_VDBE_OP                   5
#define SQLITE_LIMIT_FUNCTION_ARG              6
#define SQLITE_LIMIT_ATTACHED                  7
#define SQLITE_LIMIT_LIKE_PATTERN_LENGTH       8
#define SQLITE_LIMIT_VARIABLE_NUMBER           9
#define SQLITE_LIMIT_TRIGGER_DEPTH            10
#define SQLITE_LIMIT_WORKER_THREADS           11

/*
** CAPI3REF: Compiling An SQL Statement
** KEYWORDS: {SQL statement compiler}
**
** To execute an SQL query, it must first be compiled into a byte-code
** program using one of these routines.
**
** The first argument, "db", is a [database connection] obtained from a
** prior successful call to [sqlite3_open()], [sqlite3_open_v2()] or
** [sqlite3_open16()].  The database connection must not have been closed.
**
** The second argument, "zSql", is the statement to be compiled, encoded
** as either UTF-8 or UTF-16.  The sqlite3_prepare() and sqlite3_prepare_v2()
** interfaces use UTF-8, and sqlite3_prepare16() and sqlite3_prepare16_v2()
** use UTF-16.
**
** ^If the nByte argument is less than zero, then zSql is read up to the
** first zero terminator. ^If nByte is non-negative, then it is the maximum
** number of  bytes read from zSql.  ^When nByte is non-negative, the
** zSql string ends at either the first '\000' or '\u0000' character or
** the nByte-th byte, whichever comes first. If the caller knows
** that the supplied string is nul-terminated, then there is a small
** performance advantage to be gained by passing an nByte parameter that
** is equal to the number of bytes in the input string <i>including</i>
** the nul-terminator bytes as this saves SQLite from having to
** make a copy of the input string.
**
** ^If pzTail is not NULL then *pzTail is made to point to the first byte
** past the end of the first SQL statement in zSql.  These routines only
** compile the first statement in zSql, so *pzTail is left pointing to
** what remains uncompiled.
**
** ^*ppStmt is left pointing to a compiled [prepared statement] that can be
** executed using [sqlite3_step()].  ^If there is an error, *ppStmt is set
** to NULL.  ^If the input text contains no SQL (if the input is an empty
** string or a comment) then *ppStmt is set to NULL.
** The calling procedure is responsible for deleting the compiled
** SQL statement using [sqlite3_finalize()] after it has finished with it.
** ppStmt may not be NULL.
**
** ^On success, the sqlite3_prepare() family of routines return [SQLITE_OK];
** otherwise an [error code] is returned.
**
** The sqlite3_prepare_v2() and sqlite3_prepare16_v2() interfaces are
** recommended for all new programs. The two older interfaces are retained
** for backwards compatibility, but their use is discouraged.
** ^In the "v2" interfaces, the prepared statement
** that is returned (the [sqlite3_stmt] object) contains a copy of the
** original SQL text. This causes the [sqlite3_step()] interface to
** behave differently in three ways:
**
** <ol>
** <li>
** ^If the database schema changes, instead of returning [SQLITE_SCHEMA] as it
** always used to do, [sqlite3_step()] will automatically recompile the SQL
** statement and try to run it again. As many as [SQLITE_MAX_SCHEMA_RETRY]
** retries will occur before sqlite3_step() gives up and returns an error.
** </li>
**
** <li>
** ^When an error occurs, [sqlite3_step()] will return one of the detailed
** [error codes] or [extended error codes].  ^The legacy behavior was that
** [sqlite3_step()] would only return a generic [SQLITE_ERROR] result code
** and the application would have to make a second call to [sqlite3_reset()]
** in order to find the underlying cause of the problem. With the "v2" prepare
** interfaces, the underlying reason for the error is returned immediately.
** </li>
**
** <li>
** ^If the specific value bound to [parameter | host parameter] in the 
** WHERE clause might influence the choice of query plan for a statement,
** then the statement will be automatically recompiled, as if there had been 
** a schema change, on the first  [sqlite3_step()] call following any change
** to the [sqlite3_bind_text | bindings] of that [parameter]. 
** ^The specific value of WHERE-clause [parameter] might influence the 
** choice of query plan if the parameter is the left-hand side of a [LIKE]
** or [GLOB] operator or if the parameter is compared to an indexed column
** and the [SQLITE_ENABLE_STAT3] compile-time option is enabled.
** </li>
** </ol>
*/
int sqlite3_prepare(
  sqlite3 *db,            /* Database handle */
  const char *zSql,       /* SQL statement, UTF-8 encoded */
  int nByte,              /* Maximum length of zSql in bytes. */
  sqlite3_stmt **ppStmt,  /* OUT: Statement handle */
  const char **pzTail     /* OUT: Pointer to unused portion of zSql */
);
int sqlite3_prepare_v2(
  sqlite3 *db,            /* Database handle */
  const char *zSql,       /* SQL statement, UTF-8 encoded */
  int nByte,              /* Maximum length of zSql in bytes. */
  sqlite3_stmt **ppStmt,  /* OUT: Statement handle */
  const char **pzTail     /* OUT: Pointer to unused portion of zSql */
);
int sqlite3_prepare16(
  sqlite3 *db,            /* Database handle */
  const void *zSql,       /* SQL statement, UTF-16 encoded */
  int nByte,              /* Maximum length of zSql in bytes. */
  sqlite3_stmt **ppStmt,  /* OUT: Statement handle */
  const void **pzTail     /* OUT: Pointer to unused portion of zSql */
);
int sqlite3_prepare16_v2(
  sqlite3 *db,            /* Database handle */
  const void *zSql,       /* SQL statement, UTF-16 encoded */
  int nByte,              /* Maximum length of zSql in bytes. */
  sqlite3_stmt **ppStmt,  /* OUT: Statement handle */
  const void **pzTail     /* OUT: Pointer to unused portion of zSql */
);

/*
** CAPI3REF: Retrieving Statement SQL
**
** ^This interface can be used to retrieve a saved copy of the original
** SQL text used to create a [prepared statement] if that statement was
** compiled using either [sqlite3_prepare_v2()] or [sqlite3_prepare16_v2()].
*/
const char *sqlite3_sql(sqlite3_stmt *pStmt);

/*
** CAPI3REF: Determine If An SQL Statement Writes The Database
**
** ^The sqlite3_stmt_readonly(X) interface returns true (non-zero) if
** and only if the [prepared statement] X makes no direct changes to
** the content of the database file.
**
** Note that [application-defined SQL functions] or
** [virtual tables] might change the database indirectly as a side effect.  
** ^(For example, if an application defines a function "eval()" that 
** calls [sqlite3_exec()], then the following SQL statement would
** change the database file through side-effects:
**
** <blockquote><pre>
**    SELECT eval('DELETE FROM t1') FROM t2;
** </pre></blockquote>
**
** But because the [SELECT] statement does not change the database file
** directly, sqlite3_stmt_readonly() would still return true.)^
**
** ^Transaction control statements such as [BEGIN], [COMMIT], [ROLLBACK],
** [SAVEPOINT], and [RELEASE] cause sqlite3_stmt_readonly() to return true,
** since the statements themselves do not actually modify the database but
** rather they control the timing of when other statements modify the 
** database.  ^The [ATTACH] and [DETACH] statements also cause
** sqlite3_stmt_readonly() to return true since, while those statements
** change the configuration of a database connection, they do not make 
** changes to the content of the database files on disk.
*/
int sqlite3_stmt_readonly(sqlite3_stmt *pStmt);

/*
** CAPI3REF: Determine If A Prepared Statement Has Been Reset
**
** ^The sqlite3_stmt_busy(S) interface returns true (non-zero) if the
** [prepared statement] S has been stepped at least once using 
** [sqlite3_step(S)] but has not run to completion and/or has not 
** been reset using [sqlite3_reset(S)].  ^The sqlite3_stmt_busy(S)
** interface returns false if S is a NULL pointer.  If S is not a 
** NULL pointer and is not a pointer to a valid [prepared statement]
** object, then the behavior is undefined and probably undesirable.
**
** This interface can be used in combination [sqlite3_next_stmt()]
** to locate all prepared statements associated with a database 
** connection that are in need of being reset.  This can be used,
** for example, in diagnostic routines to search for prepared 
** statements that are holding a transaction open.
*/
int sqlite3_stmt_busy(sqlite3_stmt*);

/*
** CAPI3REF: Dynamically Typed Value Object
** KEYWORDS: {protected sqlite3_value} {unprotected sqlite3_value}
**
** SQLite uses the sqlite3_value object to represent all values
** that can be stored in a database table. SQLite uses dynamic typing
** for the values it stores.  ^Values stored in sqlite3_value objects
** can be integers, floating point values, strings, BLOBs, or NULL.
**
** An sqlite3_value object may be either "protected" or "unprotected".
** Some interfaces require a protected sqlite3_value.  Other interfaces
** will accept either a protected or an unprotected sqlite3_value.
** Every interface that accepts sqlite3_value arguments specifies
** whether or not it requires a protected sqlite3_value.
**
** The terms "protected" and "unprotected" refer to whether or not
** a mutex is held.  An internal mutex is held for a protected
** sqlite3_value object but no mutex is held for an unprotected
** sqlite3_value object.  If SQLite is compiled to be single-threaded
** (with [SQLITE_THREADSAFE=0] and with [sqlite3_threadsafe()] returning 0)
** or if SQLite is run in one of reduced mutex modes 
** [SQLITE_CONFIG_SINGLETHREAD] or [SQLITE_CONFIG_MULTITHREAD]
** then there is no distinction between protected and unprotected
** sqlite3_value objects and they can be used interchangeably.  However,
** for maximum code portability it is recommended that applications
** still make the distinction between protected and unprotected
** sqlite3_value objects even when not strictly required.
**
** ^The sqlite3_value objects that are passed as parameters into the
** implementation of [application-defined SQL functions] are protected.
** ^The sqlite3_value object returned by
** [sqlite3_column_value()] is unprotected.
** Unprotected sqlite3_value objects may only be used with
** [sqlite3_result_value()] and [sqlite3_bind_value()].
** The [sqlite3_value_blob | sqlite3_value_type()] family of
** interfaces require protected sqlite3_value objects.
*/
typedef struct Mem sqlite3_value;

/*
** CAPI3REF: SQL Function Context Object
**
** The context in which an SQL function executes is stored in an
** sqlite3_context object.  ^A pointer to an sqlite3_context object
** is always first parameter to [application-defined SQL functions].
** The application-defined SQL function implementation will pass this
** pointer through into calls to [sqlite3_result_int | sqlite3_result()],
** [sqlite3_aggregate_context()], [sqlite3_user_data()],
** [sqlite3_context_db_handle()], [sqlite3_get_auxdata()],
** and/or [sqlite3_set_auxdata()].
*/
typedef struct sqlite3_context sqlite3_context;

/*
** CAPI3REF: Binding Values To Prepared Statements
** KEYWORDS: {host parameter} {host parameters} {host parameter name}
** KEYWORDS: {SQL parameter} {SQL parameters} {parameter binding}
**
** ^(In the SQL statement text input to [sqlite3_prepare_v2()] and its variants,
** literals may be replaced by a [parameter] that matches one of following
** templates:
**
** <ul>
** <li>  ?
** <li>  ?NNN
** <li>  :VVV
** <li>  @VVV
** <li>  $VVV
** </ul>
**
** In the templates above, NNN represents an integer literal,
** and VVV represents an alphanumeric identifier.)^  ^The values of these
** parameters (also called "host parameter names" or "SQL parameters")
** can be set using the sqlite3_bind_*() routines defined here.
**
** ^The first argument to the sqlite3_bind_*() routines is always
** a pointer to the [sqlite3_stmt] object returned from
** [sqlite3_prepare_v2()] or its variants.
**
** ^The second argument is the index of the SQL parameter to be set.
** ^The leftmost SQL parameter has an index of 1.  ^When the same named
** SQL parameter is used more than once, second and subsequent
** occurrences have the same index as the first occurrence.
** ^The index for named parameters can be looked up using the
** [sqlite3_bind_parameter_index()] API if desired.  ^The index
** for "?NNN" parameters is the value of NNN.
** ^The NNN value must be between 1 and the [sqlite3_limit()]
** parameter [SQLITE_LIMIT_VARIABLE_NUMBER] (default value: 999).
**
** ^The third argument is the value to bind to the parameter.
** ^If the third parameter to sqlite3_bind_text() or sqlite3_bind_text16()
** or sqlite3_bind_blob() is a NULL pointer then the fourth parameter
** is ignored and the end result is the same as sqlite3_bind_null().
**
** ^(In those routines that have a fourth argument, its value is the
** number of bytes in the parameter.  To be clear: the value is the
** number of <u>bytes</u> in the value, not the number of characters.)^
** ^If the fourth parameter to sqlite3_bind_text() or sqlite3_bind_text16()
** is negative, then the length of the string is
** the number of bytes up to the first zero terminator.
** If the fourth parameter to sqlite3_bind_blob() is negative, then
** the behavior is undefined.
** If a non-negative fourth parameter is provided to sqlite3_bind_text()
** or sqlite3_bind_text16() or sqlite3_bind_text64() then
** that parameter must be the byte offset
** where the NUL terminator would occur assuming the string were NUL
** terminated.  If any NUL characters occur at byte offsets less than 
** the value of the fourth parameter then the resulting string value will
** contain embedded NULs.  The result of expressions involving strings
** with embedded NULs is undefined.
**
** ^The fifth argument to the BLOB and string binding interfaces
** is a destructor used to dispose of the BLOB or
** string after SQLite has finished with it.  ^The destructor is called
** to dispose of the BLOB or string even if the call to bind API fails.
** ^If the fifth argument is
** the special value [SQLITE_STATIC], then SQLite assumes that the
** information is in static, unmanaged space and does not need to be freed.
** ^If the fifth argument has the value [SQLITE_TRANSIENT], then
** SQLite makes its own private copy of the data immediately, before
** the sqlite3_bind_*() routine returns.
**
** ^The sixth argument to sqlite3_bind_text64() must be one of
** [SQLITE_UTF8], [SQLITE_UTF16], [SQLITE_UTF16BE], or [SQLITE_UTF16LE]
** to specify the encoding of the text in the third parameter.  If
** the sixth argument to sqlite3_bind_text64() is not one of the
** allowed values shown above, or if the text encoding is different
** from the encoding specified by the sixth parameter, then the behavior
** is undefined.
**
** ^The sqlite3_bind_zeroblob() routine binds a BLOB of length N that
** is filled with zeroes.  ^A zeroblob uses a fixed amount of memory
** (just an integer to hold its size) while it is being processed.
** Zeroblobs are intended to serve as placeholders for BLOBs whose
** content is later written using
** [sqlite3_blob_open | incremental BLOB I/O] routines.
** ^A negative value for the zeroblob results in a zero-length BLOB.
**
** ^If any of the sqlite3_bind_*() routines are called with a NULL pointer
** for the [prepared statement] or with a prepared statement for which
** [sqlite3_step()] has been called more recently than [sqlite3_reset()],
** then the call will return [SQLITE_MISUSE].  If any sqlite3_bind_()
** routine is passed a [prepared statement] that has been finalized, the
** result is undefined and probably harmful.
**
** ^Bindings are not cleared by the [sqlite3_reset()] routine.
** ^Unbound parameters are interpreted as NULL.
**
** ^The sqlite3_bind_* routines return [SQLITE_OK] on success or an
** [error code] if anything goes wrong.
** ^[SQLITE_TOOBIG] might be returned if the size of a string or BLOB
** exceeds limits imposed by [sqlite3_limit]([SQLITE_LIMIT_LENGTH]) or
** [SQLITE_MAX_LENGTH].
** ^[SQLITE_RANGE] is returned if the parameter
** index is out of range.  ^[SQLITE_NOMEM] is returned if malloc() fails.
**
** See also: [sqlite3_bind_parameter_count()],
** [sqlite3_bind_parameter_name()], and [sqlite3_bind_parameter_index()].
*/
int sqlite3_bind_blob(sqlite3_stmt*, int, const void*, int n, void(*)(void*));
int sqlite3_bind_blob64(sqlite3_stmt*, int, const void*, sqlite3_uint64,
                        void(*)(void*));
int sqlite3_bind_double(sqlite3_stmt*, int, double);
int sqlite3_bind_int(sqlite3_stmt*, int, int);
int sqlite3_bind_int64(sqlite3_stmt*, int, sqlite3_int64);
int sqlite3_bind_null(sqlite3_stmt*, int);
int sqlite3_bind_text(sqlite3_stmt*,int,const char*,int,void(*)(void*));
int sqlite3_bind_text16(sqlite3_stmt*, int, const void*, int, void(*)(void*));
int sqlite3_bind_text64(sqlite3_stmt*, int, const char*, sqlite3_uint64,
                         void(*)(void*), unsigned char encoding);
int sqlite3_bind_value(sqlite3_stmt*, int, const sqlite3_value*);
int sqlite3_bind_zeroblob(sqlite3_stmt*, int, int n);

/*
** CAPI3REF: Number Of SQL Parameters
**
** ^This routine can be used to find the number of [SQL parameters]
** in a [prepared statement].  SQL parameters are tokens of the
** form "?", "?NNN", ":AAA", "$AAA", or "@AAA" that serve as
** placeholders for values that are [sqlite3_bind_blob | bound]
** to the parameters at a later time.
**
** ^(This routine actually returns the index of the largest (rightmost)
** parameter. For all forms except ?NNN, this will correspond to the
** number of unique parameters.  If parameters of the ?NNN form are used,
** there may be gaps in the list.)^
**
** See also: [sqlite3_bind_blob|sqlite3_bind()],
** [sqlite3_bind_parameter_name()], and
** [sqlite3_bind_parameter_index()].
*/
int sqlite3_bind_parameter_count(sqlite3_stmt*);

/*
** CAPI3REF: Name Of A Host Parameter
**
** ^The sqlite3_bind_parameter_name(P,N) interface returns
** the name of the N-th [SQL parameter] in the [prepared statement] P.
** ^(SQL parameters of the form "?NNN" or ":AAA" or "@AAA" or "$AAA"
** have a name which is the string "?NNN" or ":AAA" or "@AAA" or "$AAA"
** respectively.
** In other words, the initial ":" or "$" or "@" or "?"
** is included as part of the name.)^
** ^Parameters of the form "?" without a following integer have no name
** and are referred to as "nameless" or "anonymous parameters".
**
** ^The first host parameter has an index of 1, not 0.
**
** ^If the value N is out of range or if the N-th parameter is
** nameless, then NULL is returned.  ^The returned string is
** always in UTF-8 encoding even if the named parameter was
** originally specified as UTF-16 in [sqlite3_prepare16()] or
** [sqlite3_prepare16_v2()].
**
** See also: [sqlite3_bind_blob|sqlite3_bind()],
** [sqlite3_bind_parameter_count()], and
** [sqlite3_bind_parameter_index()].
*/
const char *sqlite3_bind_parameter_name(sqlite3_stmt*, int);

/*
** CAPI3REF: Index Of A Parameter With A Given Name
**
** ^Return the index of an SQL parameter given its name.  ^The
** index value returned is suitable for use as the second
** parameter to [sqlite3_bind_blob|sqlite3_bind()].  ^A zero
** is returned if no matching parameter is found.  ^The parameter
** name must be given in UTF-8 even if the original statement
** was prepared from UTF-16 text using [sqlite3_prepare16_v2()].
**
** See also: [sqlite3_bind_blob|sqlite3_bind()],
** [sqlite3_bind_parameter_count()], and
** [sqlite3_bind_parameter_index()].
*/
int sqlite3_bind_parameter_index(sqlite3_stmt*, const char *zName);

/*
** CAPI3REF: Reset All Bindings On A Prepared Statement
**
** ^Contrary to the intuition of many, [sqlite3_reset()] does not reset
** the [sqlite3_bind_blob | bindings] on a [prepared statement].
** ^Use this routine to reset all host parameters to NULL.
*/
int sqlite3_clear_bindings(sqlite3_stmt*);

/*
** CAPI3REF: Number Of Columns In A Result Set
**
** ^Return the number of columns in the result set returned by the
** [prepared statement]. ^This routine returns 0 if pStmt is an SQL
** statement that does not return data (for example an [UPDATE]).
**
** See also: [sqlite3_data_count()]
*/
int sqlite3_column_count(sqlite3_stmt *pStmt);

/*
** CAPI3REF: Column Names In A Result Set
**
** ^These routines return the name assigned to a particular column
** in the result set of a [SELECT] statement.  ^The sqlite3_column_name()
** interface returns a pointer to a zero-terminated UTF-8 string
** and sqlite3_column_name16() returns a pointer to a zero-terminated
** UTF-16 string.  ^The first parameter is the [prepared statement]
** that implements the [SELECT] statement. ^The second parameter is the
** column number.  ^The leftmost column is number 0.
**
** ^The returned string pointer is valid until either the [prepared statement]
** is destroyed by [sqlite3_finalize()] or until the statement is automatically
** reprepared by the first call to [sqlite3_step()] for a particular run
** or until the next call to
** sqlite3_column_name() or sqlite3_column_name16() on the same column.
**
** ^If sqlite3_malloc() fails during the processing of either routine
** (for example during a conversion from UTF-8 to UTF-16) then a
** NULL pointer is returned.
**
** ^The name of a result column is the value of the "AS" clause for
** that column, if there is an AS clause.  If there is no AS clause
** then the name of the column is unspecified and may change from
** one release of SQLite to the next.
*/
const char *sqlite3_column_name(sqlite3_stmt*, int N);
const void *sqlite3_column_name16(sqlite3_stmt*, int N);

/*
** CAPI3REF: Source Of Data In A Query Result
**
** ^These routines provide a means to determine the database, table, and
** table column that is the origin of a particular result column in
** [SELECT] statement.
** ^The name of the database or table or column can be returned as
** either a UTF-8 or UTF-16 string.  ^The _database_ routines return
** the database name, the _table_ routines return the table name, and
** the origin_ routines return the column name.
** ^The returned string is valid until the [prepared statement] is destroyed
** using [sqlite3_finalize()] or until the statement is automatically
** reprepared by the first call to [sqlite3_step()] for a particular run
** or until the same information is requested
** again in a different encoding.
**
** ^The names returned are the original un-aliased names of the
** database, table, and column.
**
** ^The first argument to these interfaces is a [prepared statement].
** ^These functions return information about the Nth result column returned by
** the statement, where N is the second function argument.
** ^The left-most column is column 0 for these routines.
**
** ^If the Nth column returned by the statement is an expression or
** subquery and is not a column value, then all of these functions return
** NULL.  ^These routine might also return NULL if a memory allocation error
** occurs.  ^Otherwise, they return the name of the attached database, table,
** or column that query result column was extracted from.
**
** ^As with all other SQLite APIs, those whose names end with "16" return
** UTF-16 encoded strings and the other functions return UTF-8.
**
** ^These APIs are only available if the library was compiled with the
** [SQLITE_ENABLE_COLUMN_METADATA] C-preprocessor symbol.
**
** If two or more threads call one or more of these routines against the same
** prepared statement and column at the same time then the results are
** undefined.
**
** If two or more threads call one or more
** [sqlite3_column_database_name | column metadata interfaces]
** for the same [prepared statement] and result column
** at the same time then the results are undefined.
*/
const char *sqlite3_column_database_name(sqlite3_stmt*,int);
const void *sqlite3_column_database_name16(sqlite3_stmt*,int);
const char *sqlite3_column_table_name(sqlite3_stmt*,int);
const void *sqlite3_column_table_name16(sqlite3_stmt*,int);
const char *sqlite3_column_origin_name(sqlite3_stmt*,int);
const void *sqlite3_column_origin_name16(sqlite3_stmt*,int);

/*
** CAPI3REF: Declared Datatype Of A Query Result
**
** ^(The first parameter is a [prepared statement].
** If this statement is a [SELECT] statement and the Nth column of the
** returned result set of that [SELECT] is a table column (not an
** expression or subquery) then the declared type of the table
** column is returned.)^  ^If the Nth column of the result set is an
** expression or subquery, then a NULL pointer is returned.
** ^The returned string is always UTF-8 encoded.
**
** ^(For example, given the database schema:
**
** CREATE TABLE t1(c1 VARIANT);
**
** and the following statement to be compiled:
**
** SELECT c1 + 1, c1 FROM t1;
**
** this routine would return the string "VARIANT" for the second result
** column (i==1), and a NULL pointer for the first result column (i==0).)^
**
** ^SQLite uses dynamic run-time typing.  ^So just because a column
** is declared to contain a particular type does not mean that the
** data stored in that column is of the declared type.  SQLite is
** strongly typed, but the typing is dynamic not static.  ^Type
** is associated with individual values, not with the containers
** used to hold those values.
*/
const char *sqlite3_column_decltype(sqlite3_stmt*,int);
const void *sqlite3_column_decltype16(sqlite3_stmt*,int);

/*
** CAPI3REF: Evaluate An SQL Statement
**
** After a [prepared statement] has been prepared using either
** [sqlite3_prepare_v2()] or [sqlite3_prepare16_v2()] or one of the legacy
** interfaces [sqlite3_prepare()] or [sqlite3_prepare16()], this function
** must be called one or more times to evaluate the statement.
**
** The details of the behavior of the sqlite3_step() interface depend
** on whether the statement was prepared using the newer "v2" interface
** [sqlite3_prepare_v2()] and [sqlite3_prepare16_v2()] or the older legacy
** interface [sqlite3_prepare()] and [sqlite3_prepare16()].  The use of the
** new "v2" interface is recommended for new applications but the legacy
** interface will continue to be supported.
**
** ^In the legacy interface, the return value will be either [SQLITE_BUSY],
** [SQLITE_DONE], [SQLITE_ROW], [SQLITE_ERROR], or [SQLITE_MISUSE].
** ^With the "v2" interface, any of the other [result codes] or
** [extended result codes] might be returned as well.
**
** ^[SQLITE_BUSY] means that the database engine was unable to acquire the
** database locks it needs to do its job.  ^If the statement is a [COMMIT]
** or occurs outside of an explicit transaction, then you can retry the
** statement.  If the statement is not a [COMMIT] and occurs within an
** explicit transaction then you should rollback the transaction before
** continuing.
**
** ^[SQLITE_DONE] means that the statement has finished executing
** successfully.  sqlite3_step() should not be called again on this virtual
** machine without first calling [sqlite3_reset()] to reset the virtual
** machine back to its initial state.
**
** ^If the SQL statement being executed returns any data, then [SQLITE_ROW]
** is returned each time a new row of data is ready for processing by the
** caller. The values may be accessed using the [column access functions].
** sqlite3_step() is called again to retrieve the next row of data.
**
** ^[SQLITE_ERROR] means that a run-time error (such as a constraint
** violation) has occurred.  sqlite3_step() should not be called again on
** the VM. More information may be found by calling [sqlite3_errmsg()].
** ^With the legacy interface, a more specific error code (for example,
** [SQLITE_INTERRUPT], [SQLITE_SCHEMA], [SQLITE_CORRUPT], and so forth)
** can be obtained by calling [sqlite3_reset()] on the
** [prepared statement].  ^In the "v2" interface,
** the more specific error code is returned directly by sqlite3_step().
**
** [SQLITE_MISUSE] means that the this routine was called inappropriately.
** Perhaps it was called on a [prepared statement] that has
** already been [sqlite3_finalize | finalized] or on one that had
** previously returned [SQLITE_ERROR] or [SQLITE_DONE].  Or it could
** be the case that the same database connection is being used by two or
** more threads at the same moment in time.
**
** For all versions of SQLite up to and including 3.6.23.1, a call to
** [sqlite3_reset()] was required after sqlite3_step() returned anything
** other than [SQLITE_ROW] before any subsequent invocation of
** sqlite3_step().  Failure to reset the prepared statement using 
** [sqlite3_reset()] would result in an [SQLITE_MISUSE] return from
** sqlite3_step().  But after version 3.6.23.1, sqlite3_step() began
** calling [sqlite3_reset()] automatically in this circumstance rather
** than returning [SQLITE_MISUSE].  This is not considered a compatibility
** break because any application that ever receives an SQLITE_MISUSE error
** is broken by definition.  The [SQLITE_OMIT_AUTORESET] compile-time option
** can be used to restore the legacy behavior.
**
** <b>Goofy Interface Alert:</b> In the legacy interface, the sqlite3_step()
** API always returns a generic error code, [SQLITE_ERROR], following any
** error other than [SQLITE_BUSY] and [SQLITE_MISUSE].  You must call
** [sqlite3_reset()] or [sqlite3_finalize()] in order to find one of the
** specific [error codes] that better describes the error.
** We admit that this is a goofy design.  The problem has been fixed
** with the "v2" interface.  If you prepare all of your SQL statements
** using either [sqlite3_prepare_v2()] or [sqlite3_prepare16_v2()] instead
** of the legacy [sqlite3_prepare()] and [sqlite3_prepare16()] interfaces,
** then the more specific [error codes] are returned directly
** by sqlite3_step().  The use of the "v2" interface is recommended.
*/
int sqlite3_step(sqlite3_stmt*);

/*
** CAPI3REF: Number of columns in a result set
**
** ^The sqlite3_data_count(P) interface returns the number of columns in the
** current row of the result set of [prepared statement] P.
** ^If prepared statement P does not have results ready to return
** (via calls to the [sqlite3_column_int | sqlite3_column_*()] of
** interfaces) then sqlite3_data_count(P) returns 0.
** ^The sqlite3_data_count(P) routine also returns 0 if P is a NULL pointer.
** ^The sqlite3_data_count(P) routine returns 0 if the previous call to
** [sqlite3_step](P) returned [SQLITE_DONE].  ^The sqlite3_data_count(P)
** will return non-zero if previous call to [sqlite3_step](P) returned
** [SQLITE_ROW], except in the case of the [PRAGMA incremental_vacuum]
** where it always returns zero since each step of that multi-step
** pragma returns 0 columns of data.
**
** See also: [sqlite3_column_count()]
*/
int sqlite3_data_count(sqlite3_stmt *pStmt);

/*
** CAPI3REF: Fundamental Datatypes
** KEYWORDS: SQLITE_TEXT
**
** ^(Every value in SQLite has one of five fundamental datatypes:
**
** <ul>
** <li> 64-bit signed integer
** <li> 64-bit IEEE floating point number
** <li> string
** <li> BLOB
** <li> NULL
** </ul>)^
**
** These constants are codes for each of those types.
**
** Note that the SQLITE_TEXT constant was also used in SQLite version 2
** for a completely different meaning.  Software that links against both
** SQLite version 2 and SQLite version 3 should use SQLITE3_TEXT, not
** SQLITE_TEXT.
*/
#define SQLITE_INTEGER  1
#define SQLITE_FLOAT    2
#define SQLITE_BLOB     4
#define SQLITE_NULL     5
#ifdef SQLITE_TEXT
# undef SQLITE_TEXT
#else
# define SQLITE_TEXT     3
#endif
#define SQLITE3_TEXT     3

/*
** CAPI3REF: Result Values From A Query
** KEYWORDS: {column access functions}
**
** These routines form the "result set" interface.
**
** ^These routines return information about a single column of the current
** result row of a query.  ^In every case the first argument is a pointer
** to the [prepared statement] that is being evaluated (the [sqlite3_stmt*]
** that was returned from [sqlite3_prepare_v2()] or one of its variants)
** and the second argument is the index of the column for which information
** should be returned. ^The leftmost column of the result set has the index 0.
** ^The number of columns in the result can be determined using
** [sqlite3_column_count()].
**
** If the SQL statement does not currently point to a valid row, or if the
** column index is out of range, the result is undefined.
** These routines may only be called when the most recent call to
** [sqlite3_step()] has returned [SQLITE_ROW] and neither
** [sqlite3_reset()] nor [sqlite3_finalize()] have been called subsequently.
** If any of these routines are called after [sqlite3_reset()] or
** [sqlite3_finalize()] or after [sqlite3_step()] has returned
** something other than [SQLITE_ROW], the results are undefined.
** If [sqlite3_step()] or [sqlite3_reset()] or [sqlite3_finalize()]
** are called from a different thread while any of these routines
** are pending, then the results are undefined.
**
** ^The sqlite3_column_type() routine returns the
** [SQLITE_INTEGER | datatype code] for the initial data type
** of the result column.  ^The returned value is one of [SQLITE_INTEGER],
** [SQLITE_FLOAT], [SQLITE_TEXT], [SQLITE_BLOB], or [SQLITE_NULL].  The value
** returned by sqlite3_column_type() is only meaningful if no type
** conversions have occurred as described below.  After a type conversion,
** the value returned by sqlite3_column_type() is undefined.  Future
** versions of SQLite may change the behavior of sqlite3_column_type()
** following a type conversion.
**
** ^If the result is a BLOB or UTF-8 string then the sqlite3_column_bytes()
** routine returns the number of bytes in that BLOB or string.
** ^If the result is a UTF-16 string, then sqlite3_column_bytes() converts
** the string to UTF-8 and then returns the number of bytes.
** ^If the result is a numeric value then sqlite3_column_bytes() uses
** [sqlite3_snprintf()] to convert that value to a UTF-8 string and returns
** the number of bytes in that string.
** ^If the result is NULL, then sqlite3_column_bytes() returns zero.
**
** ^If the result is a BLOB or UTF-16 string then the sqlite3_column_bytes16()
** routine returns the number of bytes in that BLOB or string.
** ^If the result is a UTF-8 string, then sqlite3_column_bytes16() converts
** the string to UTF-16 and then returns the number of bytes.
** ^If the result is a numeric value then sqlite3_column_bytes16() uses
** [sqlite3_snprintf()] to convert that value to a UTF-16 string and returns
** the number of bytes in that string.
** ^If the result is NULL, then sqlite3_column_bytes16() returns zero.
**
** ^The values returned by [sqlite3_column_bytes()] and 
** [sqlite3_column_bytes16()] do not include the zero terminators at the end
** of the string.  ^For clarity: the values returned by
** [sqlite3_column_bytes()] and [sqlite3_column_bytes16()] are the number of
** bytes in the string, not the number of characters.
**
** ^Strings returned by sqlite3_column_text() and sqlite3_column_text16(),
** even empty strings, are always zero-terminated.  ^The return
** value from sqlite3_column_blob() for a zero-length BLOB is a NULL pointer.
**
** ^The object returned by [sqlite3_column_value()] is an
** [unprotected sqlite3_value] object.  An unprotected sqlite3_value object
** may only be used with [sqlite3_bind_value()] and [sqlite3_result_value()].
** If the [unprotected sqlite3_value] object returned by
** [sqlite3_column_value()] is used in any other way, including calls
** to routines like [sqlite3_value_int()], [sqlite3_value_text()],
** or [sqlite3_value_bytes()], then the behavior is undefined.
**
** These routines attempt to convert the value where appropriate.  ^For
** example, if the internal representation is FLOAT and a text result
** is requested, [sqlite3_snprintf()] is used internally to perform the
** conversion automatically.  ^(The following table details the conversions
** that are applied:
**
** <blockquote>
** <table border="1">
** <tr><th> Internal<br>Type <th> Requested<br>Type <th>  Conversion
**
** <tr><td>  NULL    <td> INTEGER   <td> Result is 0
** <tr><td>  NULL    <td>  FLOAT    <td> Result is 0.0
** <tr><td>  NULL    <td>   TEXT    <td> Result is a NULL pointer
** <tr><td>  NULL    <td>   BLOB    <td> Result is a NULL pointer
** <tr><td> INTEGER  <td>  FLOAT    <td> Convert from integer to float
** <tr><td> INTEGER  <td>   TEXT    <td> ASCII rendering of the integer
** <tr><td> INTEGER  <td>   BLOB    <td> Same as INTEGER->TEXT
** <tr><td>  FLOAT   <td> INTEGER   <td> [CAST] to INTEGER
** <tr><td>  FLOAT   <td>   TEXT    <td> ASCII rendering of the float
** <tr><td>  FLOAT   <td>   BLOB    <td> [CAST] to BLOB
** <tr><td>  TEXT    <td> INTEGER   <td> [CAST] to INTEGER
** <tr><td>  TEXT    <td>  FLOAT    <td> [CAST] to REAL
** <tr><td>  TEXT    <td>   BLOB    <td> No change
** <tr><td>  BLOB    <td> INTEGER   <td> [CAST] to INTEGER
** <tr><td>  BLOB    <td>  FLOAT    <td> [CAST] to REAL
** <tr><td>  BLOB    <td>   TEXT    <td> Add a zero terminator if needed
** </table>
** </blockquote>)^
**
** The table above makes reference to standard C library functions atoi()
** and atof().  SQLite does not really use these functions.  It has its
** own equivalent internal routines.  The atoi() and atof() names are
** used in the table for brevity and because they are familiar to most
** C programmers.
**
** Note that when type conversions occur, pointers returned by prior
** calls to sqlite3_column_blob(), sqlite3_column_text(), and/or
** sqlite3_column_text16() may be invalidated.
** Type conversions and pointer invalidations might occur
** in the following cases:
**
** <ul>
** <li> The initial content is a BLOB and sqlite3_column_text() or
**      sqlite3_column_text16() is called.  A zero-terminator might
**      need to be added to the string.</li>
** <li> The initial content is UTF-8 text and sqlite3_column_bytes16() or
**      sqlite3_column_text16() is called.  The content must be converted
**      to UTF-16.</li>
** <li> The initial content is UTF-16 text and sqlite3_column_bytes() or
**      sqlite3_column_text() is called.  The content must be converted
**      to UTF-8.</li>
** </ul>
**
** ^Conversions between UTF-16be and UTF-16le are always done in place and do
** not invalidate a prior pointer, though of course the content of the buffer
** that the prior pointer references will have been modified.  Other kinds
** of conversion are done in place when it is possible, but sometimes they
** are not possible and in those cases prior pointers are invalidated.
**
** The safest and easiest to remember policy is to invoke these routines
** in one of the following ways:
**
** <ul>
**  <li>sqlite3_column_text() followed by sqlite3_column_bytes()</li>
**  <li>sqlite3_column_blob() followed by sqlite3_column_bytes()</li>
**  <li>sqlite3_column_text16() followed by sqlite3_column_bytes16()</li>
** </ul>
**
** In other words, you should call sqlite3_column_text(),
** sqlite3_column_blob(), or sqlite3_column_text16() first to force the result
** into the desired format, then invoke sqlite3_column_bytes() or
** sqlite3_column_bytes16() to find the size of the result.  Do not mix calls
** to sqlite3_column_text() or sqlite3_column_blob() with calls to
** sqlite3_column_bytes16(), and do not mix calls to sqlite3_column_text16()
** with calls to sqlite3_column_bytes().
**
** ^The pointers returned are valid until a type conversion occurs as
** described above, or until [sqlite3_step()] or [sqlite3_reset()] or
** [sqlite3_finalize()] is called.  ^The memory space used to hold strings
** and BLOBs is freed automatically.  Do <b>not</b> pass the pointers returned
** from [sqlite3_column_blob()], [sqlite3_column_text()], etc. into
** [sqlite3_free()].
**
** ^(If a memory allocation error occurs during the evaluation of any
** of these routines, a default value is returned.  The default value
** is either the integer 0, the floating point number 0.0, or a NULL
** pointer.  Subsequent calls to [sqlite3_errcode()] will return
** [SQLITE_NOMEM].)^
*/
const void *sqlite3_column_blob(sqlite3_stmt*, int iCol);
int sqlite3_column_bytes(sqlite3_stmt*, int iCol);
int sqlite3_column_bytes16(sqlite3_stmt*, int iCol);
double sqlite3_column_double(sqlite3_stmt*, int iCol);
int sqlite3_column_int(sqlite3_stmt*, int iCol);
sqlite3_int64 sqlite3_column_int64(sqlite3_stmt*, int iCol);
const unsigned char *sqlite3_column_text(sqlite3_stmt*, int iCol);
const void *sqlite3_column_text16(sqlite3_stmt*, int iCol);
int sqlite3_column_type(sqlite3_stmt*, int iCol);
sqlite3_value *sqlite3_column_value(sqlite3_stmt*, int iCol);

/*
** CAPI3REF: Destroy A Prepared Statement Object
**
** ^The sqlite3_finalize() function is called to delete a [prepared statement].
** ^If the most recent evaluation of the statement encountered no errors
** or if the statement is never been evaluated, then sqlite3_finalize() returns
** SQLITE_OK.  ^If the most recent evaluation of statement S failed, then
** sqlite3_finalize(S) returns the appropriate [error code] or
** [extended error code].
**
** ^The sqlite3_finalize(S) routine can be called at any point during
** the life cycle of [prepared statement] S:
** before statement S is ever evaluated, after
** one or more calls to [sqlite3_reset()], or after any call
** to [sqlite3_step()] regardless of whether or not the statement has
** completed execution.
**
** ^Invoking sqlite3_finalize() on a NULL pointer is a harmless no-op.
**
** The application must finalize every [prepared statement] in order to avoid
** resource leaks.  It is a grievous error for the application to try to use
** a prepared statement after it has been finalized.  Any use of a prepared
** statement after it has been finalized can result in undefined and
** undesirable behavior such as segfaults and heap corruption.
*/
int sqlite3_finalize(sqlite3_stmt *pStmt);

/*
** CAPI3REF: Reset A Prepared Statement Object
**
** The sqlite3_reset() function is called to reset a [prepared statement]
** object back to its initial state, ready to be re-executed.
** ^Any SQL statement variables that had values bound to them using
** the [sqlite3_bind_blob | sqlite3_bind_*() API] retain their values.
** Use [sqlite3_clear_bindings()] to reset the bindings.
**
** ^The [sqlite3_reset(S)] interface resets the [prepared statement] S
** back to the beginning of its program.
**
** ^If the most recent call to [sqlite3_step(S)] for the
** [prepared statement] S returned [SQLITE_ROW] or [SQLITE_DONE],
** or if [sqlite3_step(S)] has never before been called on S,
** then [sqlite3_reset(S)] returns [SQLITE_OK].
**
** ^If the most recent call to [sqlite3_step(S)] for the
** [prepared statement] S indicated an error, then
** [sqlite3_reset(S)] returns an appropriate [error code].
**
** ^The [sqlite3_reset(S)] interface does not change the values
** of any [sqlite3_bind_blob|bindings] on the [prepared statement] S.
*/
int sqlite3_reset(sqlite3_stmt *pStmt);

/*
** CAPI3REF: Create Or Redefine SQL Functions
** KEYWORDS: {function creation routines}
** KEYWORDS: {application-defined SQL function}
** KEYWORDS: {application-defined SQL functions}
**
** ^These functions (collectively known as "function creation routines")
** are used to add SQL functions or aggregates or to redefine the behavior
** of existing SQL functions or aggregates.  The only differences between
** these routines are the text encoding expected for
** the second parameter (the name of the function being created)
** and the presence or absence of a destructor callback for
** the application data pointer.
**
** ^The first parameter is the [database connection] to which the SQL
** function is to be added.  ^If an application uses more than one database
** connection then application-defined SQL functions must be added
** to each database connection separately.
**
** ^The second parameter is the name of the SQL function to be created or
** redefined.  ^The length of the name is limited to 255 bytes in a UTF-8
** representation, exclusive of the zero-terminator.  ^Note that the name
** length limit is in UTF-8 bytes, not characters nor UTF-16 bytes.  
** ^Any attempt to create a function with a longer name
** will result in [SQLITE_MISUSE] being returned.
**
** ^The third parameter (nArg)
** is the number of arguments that the SQL function or
** aggregate takes. ^If this parameter is -1, then the SQL function or
** aggregate may take any number of arguments between 0 and the limit
** set by [sqlite3_limit]([SQLITE_LIMIT_FUNCTION_ARG]).  If the third
** parameter is less than -1 or greater than 127 then the behavior is
** undefined.
**
** ^The fourth parameter, eTextRep, specifies what
** [SQLITE_UTF8 | text encoding] this SQL function prefers for
** its parameters.  The application should set this parameter to
** [SQLITE_UTF16LE] if the function implementation invokes 
** [sqlite3_value_text16le()] on an input, or [SQLITE_UTF16BE] if the
** implementation invokes [sqlite3_value_text16be()] on an input, or
** [SQLITE_UTF16] if [sqlite3_value_text16()] is used, or [SQLITE_UTF8]
** otherwise.  ^The same SQL function may be registered multiple times using
** different preferred text encodings, with different implementations for
** each encoding.
** ^When multiple implementations of the same function are available, SQLite
** will pick the one that involves the least amount of data conversion.
**
** ^The fourth parameter may optionally be ORed with [SQLITE_DETERMINISTIC]
** to signal that the function will always return the same result given
** the same inputs within a single SQL statement.  Most SQL functions are
** deterministic.  The built-in [random()] SQL function is an example of a
** function that is not deterministic.  The SQLite query planner is able to
** perform additional optimizations on deterministic functions, so use
** of the [SQLITE_DETERMINISTIC] flag is recommended where possible.
**
** ^(The fifth parameter is an arbitrary pointer.  The implementation of the
** function can gain access to this pointer using [sqlite3_user_data()].)^
**
** ^The sixth, seventh and eighth parameters, xFunc, xStep and xFinal, are
** pointers to C-language functions that implement the SQL function or
** aggregate. ^A scalar SQL function requires an implementation of the xFunc
** callback only; NULL pointers must be passed as the xStep and xFinal
** parameters. ^An aggregate SQL function requires an implementation of xStep
** and xFinal and NULL pointer must be passed for xFunc. ^To delete an existing
** SQL function or aggregate, pass NULL pointers for all three function
** callbacks.
**
** ^(If the ninth parameter to sqlite3_create_function_v2() is not NULL,
** then it is destructor for the application data pointer. 
** The destructor is invoked when the function is deleted, either by being
** overloaded or when the database connection closes.)^
** ^The destructor is also invoked if the call to
** sqlite3_create_function_v2() fails.
** ^When the destructor callback of the tenth parameter is invoked, it
** is passed a single argument which is a copy of the application data 
** pointer which was the fifth parameter to sqlite3_create_function_v2().
**
** ^It is permitted to register multiple implementations of the same
** functions with the same name but with either differing numbers of
** arguments or differing preferred text encodings.  ^SQLite will use
** the implementation that most closely matches the way in which the
** SQL function is used.  ^A function implementation with a non-negative
** nArg parameter is a better match than a function implementation with
** a negative nArg.  ^A function where the preferred text encoding
** matches the database encoding is a better
** match than a function where the encoding is different.  
** ^A function where the encoding difference is between UTF16le and UTF16be
** is a closer match than a function where the encoding difference is
** between UTF8 and UTF16.
**
** ^Built-in functions may be overloaded by new application-defined functions.
**
** ^An application-defined function is permitted to call other
** SQLite interfaces.  However, such calls must not
** close the database connection nor finalize or reset the prepared
** statement in which the function is running.
*/
int sqlite3_create_function(
  sqlite3 *db,
  const char *zFunctionName,
  int nArg,
  int eTextRep,
  void *pApp,
  void (*xFunc)(sqlite3_context*,int,sqlite3_value**),
  void (*xStep)(sqlite3_context*,int,sqlite3_value**),
  void (*xFinal)(sqlite3_context*)
);
int sqlite3_create_function16(
  sqlite3 *db,
  const void *zFunctionName,
  int nArg,
  int eTextRep,
  void *pApp,
  void (*xFunc)(sqlite3_context*,int,sqlite3_value**),
  void (*xStep)(sqlite3_context*,int,sqlite3_value**),
  void (*xFinal)(sqlite3_context*)
);
int sqlite3_create_function_v2(
  sqlite3 *db,
  const char *zFunctionName,
  int nArg,
  int eTextRep,
  void *pApp,
  void (*xFunc)(sqlite3_context*,int,sqlite3_value**),
  void (*xStep)(sqlite3_context*,int,sqlite3_value**),
  void (*xFinal)(sqlite3_context*),
  void(*xDestroy)(void*)
);

/*
** CAPI3REF: Text Encodings
**
** These constant define integer codes that represent the various
** text encodings supported by SQLite.
*/
#define SQLITE_UTF8           1    /* IMP: R-37514-35566 */
#define SQLITE_UTF16LE        2    /* IMP: R-03371-37637 */
#define SQLITE_UTF16BE        3    /* IMP: R-51971-34154 */
#define SQLITE_UTF16          4    /* Use native byte order */
#define SQLITE_ANY            5    /* Deprecated */
#define SQLITE_UTF16_ALIGNED  8    /* sqlite3_create_collation only */

/*
** CAPI3REF: Function Flags
**
** These constants may be ORed together with the 
** [SQLITE_UTF8 | preferred text encoding] as the fourth argument
** to [sqlite3_create_function()], [sqlite3_create_function16()], or
** [sqlite3_create_function_v2()].
*/
#define SQLITE_DETERMINISTIC    0x800

/*
** CAPI3REF: Deprecated Functions
** DEPRECATED
**
** These functions are [deprecated].  In order to maintain
** backwards compatibility with older code, these functions continue 
** to be supported.  However, new applications should avoid
** the use of these functions.  To help encourage people to avoid
** using these functions, we are not going to tell you what they do.
*/
#ifndef SQLITE_OMIT_DEPRECATED
SQLITE_DEPRECATED int sqlite3_aggregate_count(sqlite3_context*);
SQLITE_DEPRECATED int sqlite3_expired(sqlite3_stmt*);
SQLITE_DEPRECATED int sqlite3_transfer_bindings(sqlite3_stmt*, sqlite3_stmt*);
SQLITE_DEPRECATED int sqlite3_global_recover(void);
SQLITE_DEPRECATED void sqlite3_thread_cleanup(void);
SQLITE_DEPRECATED int sqlite3_memory_alarm(void(*)(void*,sqlite3_int64,int),
                      void*,sqlite3_int64);
#endif

/*
** CAPI3REF: Obtaining SQL Function Parameter Values
**
** The C-language implementation of SQL functions and aggregates uses
** this set of interface routines to access the parameter values on
** the function or aggregate.
**
** The xFunc (for scalar functions) or xStep (for aggregates) parameters
** to [sqlite3_create_function()] and [sqlite3_create_function16()]
** define callbacks that implement the SQL functions and aggregates.
** The 3rd parameter to these callbacks is an array of pointers to
** [protected sqlite3_value] objects.  There is one [sqlite3_value] object for
** each parameter to the SQL function.  These routines are used to
** extract values from the [sqlite3_value] objects.
**
** These routines work only with [protected sqlite3_value] objects.
** Any attempt to use these routines on an [unprotected sqlite3_value]
** object results in undefined behavior.
**
** ^These routines work just like the corresponding [column access functions]
** except that these routines take a single [protected sqlite3_value] object
** pointer instead of a [sqlite3_stmt*] pointer and an integer column number.
**
** ^The sqlite3_value_text16() interface extracts a UTF-16 string
** in the native byte-order of the host machine.  ^The
** sqlite3_value_text16be() and sqlite3_value_text16le() interfaces
** extract UTF-16 strings as big-endian and little-endian respectively.
**
** ^(The sqlite3_value_numeric_type() interface attempts to apply
** numeric affinity to the value.  This means that an attempt is
** made to convert the value to an integer or floating point.  If
** such a conversion is possible without loss of information (in other
** words, if the value is a string that looks like a number)
** then the conversion is performed.  Otherwise no conversion occurs.
** The [SQLITE_INTEGER | datatype] after conversion is returned.)^
**
** Please pay particular attention to the fact that the pointer returned
** from [sqlite3_value_blob()], [sqlite3_value_text()], or
** [sqlite3_value_text16()] can be invalidated by a subsequent call to
** [sqlite3_value_bytes()], [sqlite3_value_bytes16()], [sqlite3_value_text()],
** or [sqlite3_value_text16()].
**
** These routines must be called from the same thread as
** the SQL function that supplied the [sqlite3_value*] parameters.
*/
const void *sqlite3_value_blob(sqlite3_value*);
int sqlite3_value_bytes(sqlite3_value*);
int sqlite3_value_bytes16(sqlite3_value*);
double sqlite3_value_double(sqlite3_value*);
int sqlite3_value_int(sqlite3_value*);
sqlite3_int64 sqlite3_value_int64(sqlite3_value*);
const unsigned char *sqlite3_value_text(sqlite3_value*);
const void *sqlite3_value_text16(sqlite3_value*);
const void *sqlite3_value_text16le(sqlite3_value*);
const void *sqlite3_value_text16be(sqlite3_value*);
int sqlite3_value_type(sqlite3_value*);
int sqlite3_value_numeric_type(sqlite3_value*);

/*
** CAPI3REF: Obtain Aggregate Function Context
**
** Implementations of aggregate SQL functions use this
** routine to allocate memory for storing their state.
**
** ^The first time the sqlite3_aggregate_context(C,N) routine is called 
** for a particular aggregate function, SQLite
** allocates N of memory, zeroes out that memory, and returns a pointer
** to the new memory. ^On second and subsequent calls to
** sqlite3_aggregate_context() for the same aggregate function instance,
** the same buffer is returned.  Sqlite3_aggregate_context() is normally
** called once for each invocation of the xStep callback and then one
** last time when the xFinal callback is invoked.  ^(When no rows match
** an aggregate query, the xStep() callback of the aggregate function
** implementation is never called and xFinal() is called exactly once.
** In those cases, sqlite3_aggregate_context() might be called for the
** first time from within xFinal().)^
**
** ^The sqlite3_aggregate_context(C,N) routine returns a NULL pointer 
** when first called if N is less than or equal to zero or if a memory
** allocate error occurs.
**
** ^(The amount of space allocated by sqlite3_aggregate_context(C,N) is
** determined by the N parameter on first successful call.  Changing the
** value of N in subsequent call to sqlite3_aggregate_context() within
** the same aggregate function instance will not resize the memory
** allocation.)^  Within the xFinal callback, it is customary to set
** N=0 in calls to sqlite3_aggregate_context(C,N) so that no 
** pointless memory allocations occur.
**
** ^SQLite automatically frees the memory allocated by 
** sqlite3_aggregate_context() when the aggregate query concludes.
**
** The first parameter must be a copy of the
** [sqlite3_context | SQL function context] that is the first parameter
** to the xStep or xFinal callback routine that implements the aggregate
** function.
**
** This routine must be called from the same thread in which
** the aggregate SQL function is running.
*/
void *sqlite3_aggregate_context(sqlite3_context*, int nBytes);

/*
** CAPI3REF: User Data For Functions
**
** ^The sqlite3_user_data() interface returns a copy of
** the pointer that was the pUserData parameter (the 5th parameter)
** of the [sqlite3_create_function()]
** and [sqlite3_create_function16()] routines that originally
** registered the application defined function.
**
** This routine must be called from the same thread in which
** the application-defined function is running.
*/
void *sqlite3_user_data(sqlite3_context*);

/*
** CAPI3REF: Database Connection For Functions
**
** ^The sqlite3_context_db_handle() interface returns a copy of
** the pointer to the [database connection] (the 1st parameter)
** of the [sqlite3_create_function()]
** and [sqlite3_create_function16()] routines that originally
** registered the application defined function.
*/
sqlite3 *sqlite3_context_db_handle(sqlite3_context*);

/*
** CAPI3REF: Function Auxiliary Data
**
** These functions may be used by (non-aggregate) SQL functions to
** associate metadata with argument values. If the same value is passed to
** multiple invocations of the same SQL function during query execution, under
** some circumstances the associated metadata may be preserved.  An example
** of where this might be useful is in a regular-expression matching
** function. The compiled version of the regular expression can be stored as
** metadata associated with the pattern string.  
** Then as long as the pattern string remains the same,
** the compiled regular expression can be reused on multiple
** invocations of the same function.
**
** ^The sqlite3_get_auxdata() interface returns a pointer to the metadata
** associated by the sqlite3_set_auxdata() function with the Nth argument
** value to the application-defined function. ^If there is no metadata
** associated with the function argument, this sqlite3_get_auxdata() interface
** returns a NULL pointer.
**
** ^The sqlite3_set_auxdata(C,N,P,X) interface saves P as metadata for the N-th
** argument of the application-defined function.  ^Subsequent
** calls to sqlite3_get_auxdata(C,N) return P from the most recent
** sqlite3_set_auxdata(C,N,P,X) call if the metadata is still valid or
** NULL if the metadata has been discarded.
** ^After each call to sqlite3_set_auxdata(C,N,P,X) where X is not NULL,
** SQLite will invoke the destructor function X with parameter P exactly
** once, when the metadata is discarded.
** SQLite is free to discard the metadata at any time, including: <ul>
** <li> when the corresponding function parameter changes, or
** <li> when [sqlite3_reset()] or [sqlite3_finalize()] is called for the
**      SQL statement, or
** <li> when sqlite3_set_auxdata() is invoked again on the same parameter, or
** <li> during the original sqlite3_set_auxdata() call when a memory 
**      allocation error occurs. </ul>)^
**
** Note the last bullet in particular.  The destructor X in 
** sqlite3_set_auxdata(C,N,P,X) might be called immediately, before the
** sqlite3_set_auxdata() interface even returns.  Hence sqlite3_set_auxdata()
** should be called near the end of the function implementation and the
** function implementation should not make any use of P after
** sqlite3_set_auxdata() has been called.
**
** ^(In practice, metadata is preserved between function calls for
** function parameters that are compile-time constants, including literal
** values and [parameters] and expressions composed from the same.)^
**
** These routines must be called from the same thread in which
** the SQL function is running.
*/
void *sqlite3_get_auxdata(sqlite3_context*, int N);
void sqlite3_set_auxdata(sqlite3_context*, int N, void*, void (*)(void*));


/*
** CAPI3REF: Constants Defining Special Destructor Behavior
**
** These are special values for the destructor that is passed in as the
** final argument to routines like [sqlite3_result_blob()].  ^If the destructor
** argument is SQLITE_STATIC, it means that the content pointer is constant
** and will never change.  It does not need to be destroyed.  ^The
** SQLITE_TRANSIENT value means that the content will likely change in
** the near future and that SQLite should make its own private copy of
** the content before returning.
**
** The typedef is necessary to work around problems in certain
** C++ compilers.
*/
typedef void (*sqlite3_destructor_type)(void*);
#define SQLITE_STATIC      ((sqlite3_destructor_type)0)
#define SQLITE_TRANSIENT   ((sqlite3_destructor_type)-1)

/*
** CAPI3REF: Setting The Result Of An SQL Function
**
** These routines are used by the xFunc or xFinal callbacks that
** implement SQL functions and aggregates.  See
** [sqlite3_create_function()] and [sqlite3_create_function16()]
** for additional information.
**
** These functions work very much like the [parameter binding] family of
** functions used to bind values to host parameters in prepared statements.
** Refer to the [SQL parameter] documentation for additional information.
**
** ^The sqlite3_result_blob() interface sets the result from
** an application-defined function to be the BLOB whose content is pointed
** to by the second parameter and which is N bytes long where N is the
** third parameter.
**
** ^The sqlite3_result_zeroblob() interfaces set the result of
** the application-defined function to be a BLOB containing all zero
** bytes and N bytes in size, where N is the value of the 2nd parameter.
**
** ^The sqlite3_result_double() interface sets the result from
** an application-defined function to be a floating point value specified
** by its 2nd argument.
**
** ^The sqlite3_result_error() and sqlite3_result_error16() functions
** cause the implemented SQL function to throw an exception.
** ^SQLite uses the string pointed to by the
** 2nd parameter of sqlite3_result_error() or sqlite3_result_error16()
** as the text of an error message.  ^SQLite interprets the error
** message string from sqlite3_result_error() as UTF-8. ^SQLite
** interprets the string from sqlite3_result_error16() as UTF-16 in native
** byte order.  ^If the third parameter to sqlite3_result_error()
** or sqlite3_result_error16() is negative then SQLite takes as the error
** message all text up through the first zero character.
** ^If the third parameter to sqlite3_result_error() or
** sqlite3_result_error16() is non-negative then SQLite takes that many
** bytes (not characters) from the 2nd parameter as the error message.
** ^The sqlite3_result_error() and sqlite3_result_error16()
** routines make a private copy of the error message text before
** they return.  Hence, the calling function can deallocate or
** modify the text after they return without harm.
** ^The sqlite3_result_error_code() function changes the error code
** returned by SQLite as a result of an error in a function.  ^By default,
** the error code is SQLITE_ERROR.  ^A subsequent call to sqlite3_result_error()
** or sqlite3_result_error16() resets the error code to SQLITE_ERROR.
**
** ^The sqlite3_result_error_toobig() interface causes SQLite to throw an
** error indicating that a string or BLOB is too long to represent.
**
** ^The sqlite3_result_error_nomem() interface causes SQLite to throw an
** error indicating that a memory allocation failed.
**
** ^The sqlite3_result_int() interface sets the return value
** of the application-defined function to be the 32-bit signed integer
** value given in the 2nd argument.
** ^The sqlite3_result_int64() interface sets the return value
** of the application-defined function to be the 64-bit signed integer
** value given in the 2nd argument.
**
** ^The sqlite3_result_null() interface sets the return value
** of the application-defined function to be NULL.
**
** ^The sqlite3_result_text(), sqlite3_result_text16(),
** sqlite3_result_text16le(), and sqlite3_result_text16be() interfaces
** set the return value of the application-defined function to be
** a text string which is represented as UTF-8, UTF-16 native byte order,
** UTF-16 little endian, or UTF-16 big endian, respectively.
** ^The sqlite3_result_text64() interface sets the return value of an
** application-defined function to be a text string in an encoding
** specified by the fifth (and last) parameter, which must be one
** of [SQLITE_UTF8], [SQLITE_UTF16], [SQLITE_UTF16BE], or [SQLITE_UTF16LE].
** ^SQLite takes the text result from the application from
** the 2nd parameter of the sqlite3_result_text* interfaces.
** ^If the 3rd parameter to the sqlite3_result_text* interfaces
** is negative, then SQLite takes result text from the 2nd parameter
** through the first zero character.
** ^If the 3rd parameter to the sqlite3_result_text* interfaces
** is non-negative, then as many bytes (not characters) of the text
** pointed to by the 2nd parameter are taken as the application-defined
** function result.  If the 3rd parameter is non-negative, then it
** must be the byte offset into the string where the NUL terminator would
** appear if the string where NUL terminated.  If any NUL characters occur
** in the string at a byte offset that is less than the value of the 3rd
** parameter, then the resulting string will contain embedded NULs and the
** result of expressions operating on strings with embedded NULs is undefined.
** ^If the 4th parameter to the sqlite3_result_text* interfaces
** or sqlite3_result_blob is a non-NULL pointer, then SQLite calls that
** function as the destructor on the text or BLOB result when it has
** finished using that result.
** ^If the 4th parameter to the sqlite3_result_text* interfaces or to
** sqlite3_result_blob is the special constant SQLITE_STATIC, then SQLite
** assumes that the text or BLOB result is in constant space and does not
** copy the content of the parameter nor call a destructor on the content
** when it has finished using that result.
** ^If the 4th parameter to the sqlite3_result_text* interfaces
** or sqlite3_result_blob is the special constant SQLITE_TRANSIENT
** then SQLite makes a copy of the result into space obtained from
** from [sqlite3_malloc()] before it returns.
**
** ^The sqlite3_result_value() interface sets the result of
** the application-defined function to be a copy the
** [unprotected sqlite3_value] object specified by the 2nd parameter.  ^The
** sqlite3_result_value() interface makes a copy of the [sqlite3_value]
** so that the [sqlite3_value] specified in the parameter may change or
** be deallocated after sqlite3_result_value() returns without harm.
** ^A [protected sqlite3_value] object may always be used where an
** [unprotected sqlite3_value] object is required, so either
** kind of [sqlite3_value] object can be used with this interface.
**
** If these routines are called from within the different thread
** than the one containing the application-defined function that received
** the [sqlite3_context] pointer, the results are undefined.
*/
void sqlite3_result_blob(sqlite3_context*, const void*, int, void(*)(void*));
void sqlite3_result_blob64(sqlite3_context*,const void*,
                           sqlite3_uint64,void(*)(void*));
void sqlite3_result_double(sqlite3_context*, double);
void sqlite3_result_error(sqlite3_context*, const char*, int);
void sqlite3_result_error16(sqlite3_context*, const void*, int);
void sqlite3_result_error_toobig(sqlite3_context*);
void sqlite3_result_error_nomem(sqlite3_context*);
void sqlite3_result_error_code(sqlite3_context*, int);
void sqlite3_result_int(sqlite3_context*, int);
void sqlite3_result_int64(sqlite3_context*, sqlite3_int64);
void sqlite3_result_null(sqlite3_context*);
void sqlite3_result_text(sqlite3_context*, const char*, int, void(*)(void*));
void sqlite3_result_text64(sqlite3_context*, const char*,sqlite3_uint64,
                           void(*)(void*), unsigned char encoding);
void sqlite3_result_text16(sqlite3_context*, const void*, int, void(*)(void*));
void sqlite3_result_text16le(sqlite3_context*, const void*, int,void(*)(void*));
void sqlite3_result_text16be(sqlite3_context*, const void*, int,void(*)(void*));
void sqlite3_result_value(sqlite3_context*, sqlite3_value*);
void sqlite3_result_zeroblob(sqlite3_context*, int n);

/*
** CAPI3REF: Define New Collating Sequences
**
** ^These functions add, remove, or modify a [collation] associated
** with the [database connection] specified as the first argument.
**
** ^The name of the collation is a UTF-8 string
** for sqlite3_create_collation() and sqlite3_create_collation_v2()
** and a UTF-16 string in native byte order for sqlite3_create_collation16().
** ^Collation names that compare equal according to [sqlite3_strnicmp()] are
** considered to be the same name.
**
** ^(The third argument (eTextRep) must be one of the constants:
** <ul>
** <li> [SQLITE_UTF8],
** <li> [SQLITE_UTF16LE],
** <li> [SQLITE_UTF16BE],
** <li> [SQLITE_UTF16], or
** <li> [SQLITE_UTF16_ALIGNED].
** </ul>)^
** ^The eTextRep argument determines the encoding of strings passed
** to the collating function callback, xCallback.
** ^The [SQLITE_UTF16] and [SQLITE_UTF16_ALIGNED] values for eTextRep
** force strings to be UTF16 with native byte order.
** ^The [SQLITE_UTF16_ALIGNED] value for eTextRep forces strings to begin
** on an even byte address.
**
** ^The fourth argument, pArg, is an application data pointer that is passed
** through as the first argument to the collating function callback.
**
** ^The fifth argument, xCallback, is a pointer to the collating function.
** ^Multiple collating functions can be registered using the same name but
** with different eTextRep parameters and SQLite will use whichever
** function requires the least amount of data transformation.
** ^If the xCallback argument is NULL then the collating function is
** deleted.  ^When all collating functions having the same name are deleted,
** that collation is no longer usable.
**
** ^The collating function callback is invoked with a copy of the pArg 
** application data pointer and with two strings in the encoding specified
** by the eTextRep argument.  The collating function must return an
** integer that is negative, zero, or positive
** if the first string is less than, equal to, or greater than the second,
** respectively.  A collating function must always return the same answer
** given the same inputs.  If two or more collating functions are registered
** to the same collation name (using different eTextRep values) then all
** must give an equivalent answer when invoked with equivalent strings.
** The collating function must obey the following properties for all
** strings A, B, and C:
**
** <ol>
** <li> If A==B then B==A.
** <li> If A==B and B==C then A==C.
** <li> If A&lt;B THEN B&gt;A.
** <li> If A&lt;B and B&lt;C then A&lt;C.
** </ol>
**
** If a collating function fails any of the above constraints and that
** collating function is  registered and used, then the behavior of SQLite
** is undefined.
**
** ^The sqlite3_create_collation_v2() works like sqlite3_create_collation()
** with the addition that the xDestroy callback is invoked on pArg when
** the collating function is deleted.
** ^Collating functions are deleted when they are overridden by later
** calls to the collation creation functions or when the
** [database connection] is closed using [sqlite3_close()].
**
** ^The xDestroy callback is <u>not</u> called if the 
** sqlite3_create_collation_v2() function fails.  Applications that invoke
** sqlite3_create_collation_v2() with a non-NULL xDestroy argument should 
** check the return code and dispose of the application data pointer
** themselves rather than expecting SQLite to deal with it for them.
** This is different from every other SQLite interface.  The inconsistency 
** is unfortunate but cannot be changed without breaking backwards 
** compatibility.
**
** See also:  [sqlite3_collation_needed()] and [sqlite3_collation_needed16()].
*/
int sqlite3_create_collation(
  sqlite3*, 
  const char *zName, 
  int eTextRep, 
  void *pArg,
  int(*xCompare)(void*,int,const void*,int,const void*)
);
int sqlite3_create_collation_v2(
  sqlite3*, 
  const char *zName, 
  int eTextRep, 
  void *pArg,
  int(*xCompare)(void*,int,const void*,int,const void*),
  void(*xDestroy)(void*)
);
int sqlite3_create_collation16(
  sqlite3*, 
  const void *zName,
  int eTextRep, 
  void *pArg,
  int(*xCompare)(void*,int,const void*,int,const void*)
);

/*
** CAPI3REF: Collation Needed Callbacks
**
** ^To avoid having to register all collation sequences before a database
** can be used, a single callback function may be registered with the
** [database connection] to be invoked whenever an undefined collation
** sequence is required.
**
** ^If the function is registered using the sqlite3_collation_needed() API,
** then it is passed the names of undefined collation sequences as strings
** encoded in UTF-8. ^If sqlite3_collation_needed16() is used,
** the names are passed as UTF-16 in machine native byte order.
** ^A call to either function replaces the existing collation-needed callback.
**
** ^(When the callback is invoked, the first argument passed is a copy
** of the second argument to sqlite3_collation_needed() or
** sqlite3_collation_needed16().  The second argument is the database
** connection.  The third argument is one of [SQLITE_UTF8], [SQLITE_UTF16BE],
** or [SQLITE_UTF16LE], indicating the most desirable form of the collation
** sequence function required.  The fourth parameter is the name of the
** required collation sequence.)^
**
** The callback function should register the desired collation using
** [sqlite3_create_collation()], [sqlite3_create_collation16()], or
** [sqlite3_create_collation_v2()].
*/
int sqlite3_collation_needed(
  sqlite3*, 
  void*, 
  void(*)(void*,sqlite3*,int eTextRep,const char*)
);
int sqlite3_collation_needed16(
  sqlite3*, 
  void*,
  void(*)(void*,sqlite3*,int eTextRep,const void*)
);

#ifdef SQLITE_HAS_CODEC
/*
** Specify the key for an encrypted database.  This routine should be
** called right after sqlite3_open().
**
** The code to implement this API is not available in the public release
** of SQLite.
*/
int sqlite3_key(
  sqlite3 *db,                   /* Database to be rekeyed */
  const void *pKey, int nKey     /* The key */
);
int sqlite3_key_v2(
  sqlite3 *db,                   /* Database to be rekeyed */
  const char *zDbName,           /* Name of the database */
  const void *pKey, int nKey     /* The key */
);

/*
** Change the key on an open database.  If the current database is not
** encrypted, this routine will encrypt it.  If pNew==0 or nNew==0, the
** database is decrypted.
**
** The code to implement this API is not available in the public release
** of SQLite.
*/
int sqlite3_rekey(
  sqlite3 *db,                   /* Database to be rekeyed */
  const void *pKey, int nKey     /* The new key */
);
int sqlite3_rekey_v2(
  sqlite3 *db,                   /* Database to be rekeyed */
  const char *zDbName,           /* Name of the database */
  const void *pKey, int nKey     /* The new key */
);

/*
** Specify the activation key for a SEE database.  Unless 
** activated, none of the SEE routines will work.
*/
void sqlite3_activate_see(
  const char *zPassPhrase        /* Activation phrase */
);
#endif

#ifdef SQLITE_ENABLE_CEROD
/*
** Specify the activation key for a CEROD database.  Unless 
** activated, none of the CEROD routines will work.
*/
void sqlite3_activate_cerod(
  const char *zPassPhrase        /* Activation phrase */
);
#endif

/*
** CAPI3REF: Suspend Execution For A Short Time
**
** The sqlite3_sleep() function causes the current thread to suspend execution
** for at least a number of milliseconds specified in its parameter.
**
** If the operating system does not support sleep requests with
** millisecond time resolution, then the time will be rounded up to
** the nearest second. The number of milliseconds of sleep actually
** requested from the operating system is returned.
**
** ^SQLite implements this interface by calling the xSleep()
** method of the default [sqlite3_vfs] object.  If the xSleep() method
** of the default VFS is not implemented correctly, or not implemented at
** all, then the behavior of sqlite3_sleep() may deviate from the description
** in the previous paragraphs.
*/
int sqlite3_sleep(int);

/*
** CAPI3REF: Name Of The Folder Holding Temporary Files
**
** ^(If this global variable is made to point to a string which is
** the name of a folder (a.k.a. directory), then all temporary files
** created by SQLite when using a built-in [sqlite3_vfs | VFS]
** will be placed in that directory.)^  ^If this variable
** is a NULL pointer, then SQLite performs a search for an appropriate
** temporary file directory.
**
** Applications are strongly discouraged from using this global variable.
** It is required to set a temporary folder on Windows Runtime (WinRT).
** But for all other platforms, it is highly recommended that applications
** neither read nor write this variable.  This global variable is a relic
** that exists for backwards compatibility of legacy applications and should
** be avoided in new projects.
**
** It is not safe to read or modify this variable in more than one
** thread at a time.  It is not safe to read or modify this variable
** if a [database connection] is being used at the same time in a separate
** thread.
** It is intended that this variable be set once
** as part of process initialization and before any SQLite interface
** routines have been called and that this variable remain unchanged
** thereafter.
**
** ^The [temp_store_directory pragma] may modify this variable and cause
** it to point to memory obtained from [sqlite3_malloc].  ^Furthermore,
** the [temp_store_directory pragma] always assumes that any string
** that this variable points to is held in memory obtained from 
** [sqlite3_malloc] and the pragma may attempt to free that memory
** using [sqlite3_free].
** Hence, if this variable is modified directly, either it should be
** made NULL or made to point to memory obtained from [sqlite3_malloc]
** or else the use of the [temp_store_directory pragma] should be avoided.
** Except when requested by the [temp_store_directory pragma], SQLite
** does not free the memory that sqlite3_temp_directory points to.  If
** the application wants that memory to be freed, it must do
** so itself, taking care to only do so after all [database connection]
** objects have been destroyed.
**
** <b>Note to Windows Runtime users:</b>  The temporary directory must be set
** prior to calling [sqlite3_open] or [sqlite3_open_v2].  Otherwise, various
** features that require the use of temporary files may fail.  Here is an
** example of how to do this using C++ with the Windows Runtime:
**
** <blockquote><pre>
** LPCWSTR zPath = Windows::Storage::ApplicationData::Current->
** &nbsp;     TemporaryFolder->Path->Data();
** char zPathBuf&#91;MAX_PATH + 1&#93;;
** memset(zPathBuf, 0, sizeof(zPathBuf));
** WideCharToMultiByte(CP_UTF8, 0, zPath, -1, zPathBuf, sizeof(zPathBuf),
** &nbsp;     NULL, NULL);
** sqlite3_temp_directory = sqlite3_mprintf("%s", zPathBuf);
** </pre></blockquote>
*/
SQLITE_EXTERN char *sqlite3_temp_directory;

/*
** CAPI3REF: Name Of The Folder Holding Database Files
**
** ^(If this global variable is made to point to a string which is
** the name of a folder (a.k.a. directory), then all database files
** specified with a relative pathname and created or accessed by
** SQLite when using a built-in windows [sqlite3_vfs | VFS] will be assumed
** to be relative to that directory.)^ ^If this variable is a NULL
** pointer, then SQLite assumes that all database files specified
** with a relative pathname are relative to the current directory
** for the process.  Only the windows VFS makes use of this global
** variable; it is ignored by the unix VFS.
**
** Changing the value of this variable while a database connection is
** open can result in a corrupt database.
**
** It is not safe to read or modify this variable in more than one
** thread at a time.  It is not safe to read or modify this variable
** if a [database connection] is being used at the same time in a separate
** thread.
** It is intended that this variable be set once
** as part of process initialization and before any SQLite interface
** routines have been called and that this variable remain unchanged
** thereafter.
**
** ^The [data_store_directory pragma] may modify this variable and cause
** it to point to memory obtained from [sqlite3_malloc].  ^Furthermore,
** the [data_store_directory pragma] always assumes that any string
** that this variable points to is held in memory obtained from 
** [sqlite3_malloc] and the pragma may attempt to free that memory
** using [sqlite3_free].
** Hence, if this variable is modified directly, either it should be
** made NULL or made to point to memory obtained from [sqlite3_malloc]
** or else the use of the [data_store_directory pragma] should be avoided.
*/
SQLITE_EXTERN char *sqlite3_data_directory;

/*
** CAPI3REF: Test For Auto-Commit Mode
** KEYWORDS: {autocommit mode}
**
** ^The sqlite3_get_autocommit() interface returns non-zero or
** zero if the given database connection is or is not in autocommit mode,
** respectively.  ^Autocommit mode is on by default.
** ^Autocommit mode is disabled by a [BEGIN] statement.
** ^Autocommit mode is re-enabled by a [COMMIT] or [ROLLBACK].
**
** If certain kinds of errors occur on a statement within a multi-statement
** transaction (errors including [SQLITE_FULL], [SQLITE_IOERR],
** [SQLITE_NOMEM], [SQLITE_BUSY], and [SQLITE_INTERRUPT]) then the
** transaction might be rolled back automatically.  The only way to
** find out whether SQLite automatically rolled back the transaction after
** an error is to use this function.
**
** If another thread changes the autocommit status of the database
** connection while this routine is running, then the return value
** is undefined.
*/
int sqlite3_get_autocommit(sqlite3*);

/*
** CAPI3REF: Find The Database Handle Of A Prepared Statement
**
** ^The sqlite3_db_handle interface returns the [database connection] handle
** to which a [prepared statement] belongs.  ^The [database connection]
** returned by sqlite3_db_handle is the same [database connection]
** that was the first argument
** to the [sqlite3_prepare_v2()] call (or its variants) that was used to
** create the statement in the first place.
*/
sqlite3 *sqlite3_db_handle(sqlite3_stmt*);

/*
** CAPI3REF: Return The Filename For A Database Connection
**
** ^The sqlite3_db_filename(D,N) interface returns a pointer to a filename
** associated with database N of connection D.  ^The main database file
** has the name "main".  If there is no attached database N on the database
** connection D, or if database N is a temporary or in-memory database, then
** a NULL pointer is returned.
**
** ^The filename returned by this function is the output of the
** xFullPathname method of the [VFS].  ^In other words, the filename
** will be an absolute pathname, even if the filename used
** to open the database originally was a URI or relative pathname.
*/
const char *sqlite3_db_filename(sqlite3 *db, const char *zDbName);

/*
** CAPI3REF: Determine if a database is read-only
**
** ^The sqlite3_db_readonly(D,N) interface returns 1 if the database N
** of connection D is read-only, 0 if it is read/write, or -1 if N is not
** the name of a database on connection D.
*/
int sqlite3_db_readonly(sqlite3 *db, const char *zDbName);

/*
** CAPI3REF: Find the next prepared statement
**
** ^This interface returns a pointer to the next [prepared statement] after
** pStmt associated with the [database connection] pDb.  ^If pStmt is NULL
** then this interface returns a pointer to the first prepared statement
** associated with the database connection pDb.  ^If no prepared statement
** satisfies the conditions of this routine, it returns NULL.
**
** The [database connection] pointer D in a call to
** [sqlite3_next_stmt(D,S)] must refer to an open database
** connection and in particular must not be a NULL pointer.
*/
sqlite3_stmt *sqlite3_next_stmt(sqlite3 *pDb, sqlite3_stmt *pStmt);

/*
** CAPI3REF: Commit And Rollback Notification Callbacks
**
** ^The sqlite3_commit_hook() interface registers a callback
** function to be invoked whenever a transaction is [COMMIT | committed].
** ^Any callback set by a previous call to sqlite3_commit_hook()
** for the same database connection is overridden.
** ^The sqlite3_rollback_hook() interface registers a callback
** function to be invoked whenever a transaction is [ROLLBACK | rolled back].
** ^Any callback set by a previous call to sqlite3_rollback_hook()
** for the same database connection is overridden.
** ^The pArg argument is passed through to the callback.
** ^If the callback on a commit hook function returns non-zero,
** then the commit is converted into a rollback.
**
** ^The sqlite3_commit_hook(D,C,P) and sqlite3_rollback_hook(D,C,P) functions
** return the P argument from the previous call of the same function
** on the same [database connection] D, or NULL for
** the first call for each function on D.
**
** The commit and rollback hook callbacks are not reentrant.
** The callback implementation must not do anything that will modify
** the database connection that invoked the callback.  Any actions
** to modify the database connection must be deferred until after the
** completion of the [sqlite3_step()] call that triggered the commit
** or rollback hook in the first place.
** Note that running any other SQL statements, including SELECT statements,
** or merely calling [sqlite3_prepare_v2()] and [sqlite3_step()] will modify
** the database connections for the meaning of "modify" in this paragraph.
**
** ^Registering a NULL function disables the callback.
**
** ^When the commit hook callback routine returns zero, the [COMMIT]
** operation is allowed to continue normally.  ^If the commit hook
** returns non-zero, then the [COMMIT] is converted into a [ROLLBACK].
** ^The rollback hook is invoked on a rollback that results from a commit
** hook returning non-zero, just as it would be with any other rollback.
**
** ^For the purposes of this API, a transaction is said to have been
** rolled back if an explicit "ROLLBACK" statement is executed, or
** an error or constraint causes an implicit rollback to occur.
** ^The rollback callback is not invoked if a transaction is
** automatically rolled back because the database connection is closed.
**
** See also the [sqlite3_update_hook()] interface.
*/
void *sqlite3_commit_hook(sqlite3*, int(*)(void*), void*);
void *sqlite3_rollback_hook(sqlite3*, void(*)(void *), void*);

/*
** CAPI3REF: Data Change Notification Callbacks
**
** ^The sqlite3_update_hook() interface registers a callback function
** with the [database connection] identified by the first argument
** to be invoked whenever a row is updated, inserted or deleted in
** a rowid table.
** ^Any callback set by a previous call to this function
** for the same database connection is overridden.
**
** ^The second argument is a pointer to the function to invoke when a
** row is updated, inserted or deleted in a rowid table.
** ^The first argument to the callback is a copy of the third argument
** to sqlite3_update_hook().
** ^The second callback argument is one of [SQLITE_INSERT], [SQLITE_DELETE],
** or [SQLITE_UPDATE], depending on the operation that caused the callback
** to be invoked.
** ^The third and fourth arguments to the callback contain pointers to the
** database and table name containing the affected row.
** ^The final callback parameter is the [rowid] of the row.
** ^In the case of an update, this is the [rowid] after the update takes place.
**
** ^(The update hook is not invoked when internal system tables are
** modified (i.e. sqlite_master and sqlite_sequence).)^
** ^The update hook is not invoked when [WITHOUT ROWID] tables are modified.
**
** ^In the current implementation, the update hook
** is not invoked when duplication rows are deleted because of an
** [ON CONFLICT | ON CONFLICT REPLACE] clause.  ^Nor is the update hook
** invoked when rows are deleted using the [truncate optimization].
** The exceptions defined in this paragraph might change in a future
** release of SQLite.
**
** The update hook implementation must not do anything that will modify
** the database connection that invoked the update hook.  Any actions
** to modify the database connection must be deferred until after the
** completion of the [sqlite3_step()] call that triggered the update hook.
** Note that [sqlite3_prepare_v2()] and [sqlite3_step()] both modify their
** database connections for the meaning of "modify" in this paragraph.
**
** ^The sqlite3_update_hook(D,C,P) function
** returns the P argument from the previous call
** on the same [database connection] D, or NULL for
** the first call on D.
**
** See also the [sqlite3_commit_hook()] and [sqlite3_rollback_hook()]
** interfaces.
*/
void *sqlite3_update_hook(
  sqlite3*, 
  void(*)(void *,int ,char const *,char const *,sqlite3_int64),
  void*
);

/*
** CAPI3REF: Enable Or Disable Shared Pager Cache
**
** ^(This routine enables or disables the sharing of the database cache
** and schema data structures between [database connection | connections]
** to the same database. Sharing is enabled if the argument is true
** and disabled if the argument is false.)^
**
** ^Cache sharing is enabled and disabled for an entire process.
** This is a change as of SQLite version 3.5.0. In prior versions of SQLite,
** sharing was enabled or disabled for each thread separately.
**
** ^(The cache sharing mode set by this interface effects all subsequent
** calls to [sqlite3_open()], [sqlite3_open_v2()], and [sqlite3_open16()].
** Existing database connections continue use the sharing mode
** that was in effect at the time they were opened.)^
**
** ^(This routine returns [SQLITE_OK] if shared cache was enabled or disabled
** successfully.  An [error code] is returned otherwise.)^
**
** ^Shared cache is disabled by default. But this might change in
** future releases of SQLite.  Applications that care about shared
** cache setting should set it explicitly.
**
<<<<<<< HEAD
** ^Note: This method is deprecated on MacOS X 10.7 and iOS version 5.0
** and will always return SQLITE_MISUSE, instead of calling this function
** shared cache mode should be enabled per-database connection via 
** sqlite3_open_v2 with SQLITE_OPEN_SHAREDCACHE instead.
=======
** Note: This method is disabled on MacOS X 10.7 and iOS version 5.0
** and will always return SQLITE_MISUSE. On those systems, 
** shared cache mode should be enabled per-database connection via 
** [sqlite3_open_v2()] with [SQLITE_OPEN_SHAREDCACHE].
>>>>>>> 4bf66fd6
**
** This interface is threadsafe on processors where writing a
** 32-bit integer is atomic.
**
** See Also:  [SQLite Shared-Cache Mode]
*/
int sqlite3_enable_shared_cache(int);

/*
** CAPI3REF: Attempt To Free Heap Memory
**
** ^The sqlite3_release_memory() interface attempts to free N bytes
** of heap memory by deallocating non-essential memory allocations
** held by the database library.   Memory used to cache database
** pages to improve performance is an example of non-essential memory.
** ^sqlite3_release_memory() returns the number of bytes actually freed,
** which might be more or less than the amount requested.
** ^The sqlite3_release_memory() routine is a no-op returning zero
** if SQLite is not compiled with [SQLITE_ENABLE_MEMORY_MANAGEMENT].
**
** See also: [sqlite3_db_release_memory()]
*/
int sqlite3_release_memory(int);

/*
** CAPI3REF: Free Memory Used By A Database Connection
**
** ^The sqlite3_db_release_memory(D) interface attempts to free as much heap
** memory as possible from database connection D. Unlike the
** [sqlite3_release_memory()] interface, this interface is in effect even
** when the [SQLITE_ENABLE_MEMORY_MANAGEMENT] compile-time option is
** omitted.
**
** See also: [sqlite3_release_memory()]
*/
int sqlite3_db_release_memory(sqlite3*);

/*
** CAPI3REF: Impose A Limit On Heap Size
**
** ^The sqlite3_soft_heap_limit64() interface sets and/or queries the
** soft limit on the amount of heap memory that may be allocated by SQLite.
** ^SQLite strives to keep heap memory utilization below the soft heap
** limit by reducing the number of pages held in the page cache
** as heap memory usages approaches the limit.
** ^The soft heap limit is "soft" because even though SQLite strives to stay
** below the limit, it will exceed the limit rather than generate
** an [SQLITE_NOMEM] error.  In other words, the soft heap limit 
** is advisory only.
**
** ^The return value from sqlite3_soft_heap_limit64() is the size of
** the soft heap limit prior to the call, or negative in the case of an
** error.  ^If the argument N is negative
** then no change is made to the soft heap limit.  Hence, the current
** size of the soft heap limit can be determined by invoking
** sqlite3_soft_heap_limit64() with a negative argument.
**
** ^If the argument N is zero then the soft heap limit is disabled.
**
** ^(The soft heap limit is not enforced in the current implementation
** if one or more of following conditions are true:
**
** <ul>
** <li> The soft heap limit is set to zero.
** <li> Memory accounting is disabled using a combination of the
**      [sqlite3_config]([SQLITE_CONFIG_MEMSTATUS],...) start-time option and
**      the [SQLITE_DEFAULT_MEMSTATUS] compile-time option.
** <li> An alternative page cache implementation is specified using
**      [sqlite3_config]([SQLITE_CONFIG_PCACHE2],...).
** <li> The page cache allocates from its own memory pool supplied
**      by [sqlite3_config]([SQLITE_CONFIG_PAGECACHE],...) rather than
**      from the heap.
** </ul>)^
**
** Beginning with SQLite version 3.7.3, the soft heap limit is enforced
** regardless of whether or not the [SQLITE_ENABLE_MEMORY_MANAGEMENT]
** compile-time option is invoked.  With [SQLITE_ENABLE_MEMORY_MANAGEMENT],
** the soft heap limit is enforced on every memory allocation.  Without
** [SQLITE_ENABLE_MEMORY_MANAGEMENT], the soft heap limit is only enforced
** when memory is allocated by the page cache.  Testing suggests that because
** the page cache is the predominate memory user in SQLite, most
** applications will achieve adequate soft heap limit enforcement without
** the use of [SQLITE_ENABLE_MEMORY_MANAGEMENT].
**
** The circumstances under which SQLite will enforce the soft heap limit may
** changes in future releases of SQLite.
*/
sqlite3_int64 sqlite3_soft_heap_limit64(sqlite3_int64 N);

/*
** CAPI3REF: Deprecated Soft Heap Limit Interface
** DEPRECATED
**
** This is a deprecated version of the [sqlite3_soft_heap_limit64()]
** interface.  This routine is provided for historical compatibility
** only.  All new applications should use the
** [sqlite3_soft_heap_limit64()] interface rather than this one.
*/
SQLITE_DEPRECATED void sqlite3_soft_heap_limit(int N);


/*
** CAPI3REF: Extract Metadata About A Column Of A Table
**
** ^(The sqlite3_table_column_metadata(X,D,T,C,....) routine returns
** information about column C of table T in database D
** on [database connection] X.)^  ^The sqlite3_table_column_metadata()
** interface returns SQLITE_OK and fills in the non-NULL pointers in
** the final five arguments with appropriate values if the specified
** column exists.  ^The sqlite3_table_column_metadata() interface returns
** SQLITE_ERROR and if the specified column does not exist.
** ^If the column-name parameter to sqlite3_table_column_metadata() is a
** NULL pointer, then this routine simply checks for the existance of the
** table and returns SQLITE_OK if the table exists and SQLITE_ERROR if it
** does not.
**
** ^The column is identified by the second, third and fourth parameters to
** this function. ^(The second parameter is either the name of the database
** (i.e. "main", "temp", or an attached database) containing the specified
** table or NULL.)^ ^If it is NULL, then all attached databases are searched
** for the table using the same algorithm used by the database engine to
** resolve unqualified table references.
**
** ^The third and fourth parameters to this function are the table and column
** name of the desired column, respectively.
**
** ^Metadata is returned by writing to the memory locations passed as the 5th
** and subsequent parameters to this function. ^Any of these arguments may be
** NULL, in which case the corresponding element of metadata is omitted.
**
** ^(<blockquote>
** <table border="1">
** <tr><th> Parameter <th> Output<br>Type <th>  Description
**
** <tr><td> 5th <td> const char* <td> Data type
** <tr><td> 6th <td> const char* <td> Name of default collation sequence
** <tr><td> 7th <td> int         <td> True if column has a NOT NULL constraint
** <tr><td> 8th <td> int         <td> True if column is part of the PRIMARY KEY
** <tr><td> 9th <td> int         <td> True if column is [AUTOINCREMENT]
** </table>
** </blockquote>)^
**
** ^The memory pointed to by the character pointers returned for the
** declaration type and collation sequence is valid until the next
** call to any SQLite API function.
**
** ^If the specified table is actually a view, an [error code] is returned.
**
** ^If the specified column is "rowid", "oid" or "_rowid_" and the table 
** is not a [WITHOUT ROWID] table and an
** [INTEGER PRIMARY KEY] column has been explicitly declared, then the output
** parameters are set for the explicitly declared column. ^(If there is no
** [INTEGER PRIMARY KEY] column, then the outputs
** for the [rowid] are set as follows:
**
** <pre>
**     data type: "INTEGER"
**     collation sequence: "BINARY"
**     not null: 0
**     primary key: 1
**     auto increment: 0
** </pre>)^
**
** ^This function causes all database schemas to be read from disk and
** parsed, if that has not already been done, and returns an error if
** any errors are encountered while loading the schema.
*/
int sqlite3_table_column_metadata(
  sqlite3 *db,                /* Connection handle */
  const char *zDbName,        /* Database name or NULL */
  const char *zTableName,     /* Table name */
  const char *zColumnName,    /* Column name */
  char const **pzDataType,    /* OUTPUT: Declared data type */
  char const **pzCollSeq,     /* OUTPUT: Collation sequence name */
  int *pNotNull,              /* OUTPUT: True if NOT NULL constraint exists */
  int *pPrimaryKey,           /* OUTPUT: True if column part of PK */
  int *pAutoinc               /* OUTPUT: True if column is auto-increment */
);

/*
** CAPI3REF: Load An Extension
**
** ^This interface loads an SQLite extension library from the named file.
**
** ^The sqlite3_load_extension() interface attempts to load an
** [SQLite extension] library contained in the file zFile.  If
** the file cannot be loaded directly, attempts are made to load
** with various operating-system specific extensions added.
** So for example, if "samplelib" cannot be loaded, then names like
** "samplelib.so" or "samplelib.dylib" or "samplelib.dll" might
** be tried also.
**
** ^The entry point is zProc.
** ^(zProc may be 0, in which case SQLite will try to come up with an
** entry point name on its own.  It first tries "sqlite3_extension_init".
** If that does not work, it constructs a name "sqlite3_X_init" where the
** X is consists of the lower-case equivalent of all ASCII alphabetic
** characters in the filename from the last "/" to the first following
** "." and omitting any initial "lib".)^
** ^The sqlite3_load_extension() interface returns
** [SQLITE_OK] on success and [SQLITE_ERROR] if something goes wrong.
** ^If an error occurs and pzErrMsg is not 0, then the
** [sqlite3_load_extension()] interface shall attempt to
** fill *pzErrMsg with error message text stored in memory
** obtained from [sqlite3_malloc()]. The calling function
** should free this memory by calling [sqlite3_free()].
**
** ^Extension loading must be enabled using
** [sqlite3_enable_load_extension()] prior to calling this API,
** otherwise an error will be returned.
**
** See also the [load_extension() SQL function].
*/
int sqlite3_load_extension(
  sqlite3 *db,          /* Load the extension into this database connection */
  const char *zFile,    /* Name of the shared library containing extension */
  const char *zProc,    /* Entry point.  Derived from zFile if 0 */
  char **pzErrMsg       /* Put error message here if not 0 */
);

/*
** CAPI3REF: Enable Or Disable Extension Loading
**
** ^So as not to open security holes in older applications that are
** unprepared to deal with [extension loading], and as a means of disabling
** [extension loading] while evaluating user-entered SQL, the following API
** is provided to turn the [sqlite3_load_extension()] mechanism on and off.
**
** ^Extension loading is off by default.
** ^Call the sqlite3_enable_load_extension() routine with onoff==1
** to turn extension loading on and call it with onoff==0 to turn
** it back off again.
*/
int sqlite3_enable_load_extension(sqlite3 *db, int onoff);

/*
** CAPI3REF: Automatically Load Statically Linked Extensions
**
** ^This interface causes the xEntryPoint() function to be invoked for
** each new [database connection] that is created.  The idea here is that
** xEntryPoint() is the entry point for a statically linked [SQLite extension]
** that is to be automatically loaded into all new database connections.
**
** ^(Even though the function prototype shows that xEntryPoint() takes
** no arguments and returns void, SQLite invokes xEntryPoint() with three
** arguments and expects and integer result as if the signature of the
** entry point where as follows:
**
** <blockquote><pre>
** &nbsp;  int xEntryPoint(
** &nbsp;    sqlite3 *db,
** &nbsp;    const char **pzErrMsg,
** &nbsp;    const struct sqlite3_api_routines *pThunk
** &nbsp;  );
** </pre></blockquote>)^
**
** If the xEntryPoint routine encounters an error, it should make *pzErrMsg
** point to an appropriate error message (obtained from [sqlite3_mprintf()])
** and return an appropriate [error code].  ^SQLite ensures that *pzErrMsg
** is NULL before calling the xEntryPoint().  ^SQLite will invoke
** [sqlite3_free()] on *pzErrMsg after xEntryPoint() returns.  ^If any
** xEntryPoint() returns an error, the [sqlite3_open()], [sqlite3_open16()],
** or [sqlite3_open_v2()] call that provoked the xEntryPoint() will fail.
**
** ^Calling sqlite3_auto_extension(X) with an entry point X that is already
** on the list of automatic extensions is a harmless no-op. ^No entry point
** will be called more than once for each database connection that is opened.
**
** See also: [sqlite3_reset_auto_extension()]
** and [sqlite3_cancel_auto_extension()]
*/
int sqlite3_auto_extension(void (*xEntryPoint)(void));

/*
** CAPI3REF: Cancel Automatic Extension Loading
**
** ^The [sqlite3_cancel_auto_extension(X)] interface unregisters the
** initialization routine X that was registered using a prior call to
** [sqlite3_auto_extension(X)].  ^The [sqlite3_cancel_auto_extension(X)]
** routine returns 1 if initialization routine X was successfully 
** unregistered and it returns 0 if X was not on the list of initialization
** routines.
*/
int sqlite3_cancel_auto_extension(void (*xEntryPoint)(void));

/*
** CAPI3REF: Reset Automatic Extension Loading
**
** ^This interface disables all automatic extensions previously
** registered using [sqlite3_auto_extension()].
*/
void sqlite3_reset_auto_extension(void);

/*
** The interface to the virtual-table mechanism is currently considered
** to be experimental.  The interface might change in incompatible ways.
** If this is a problem for you, do not use the interface at this time.
**
** When the virtual-table mechanism stabilizes, we will declare the
** interface fixed, support it indefinitely, and remove this comment.
*/

/*
** Structures used by the virtual table interface
*/
typedef struct sqlite3_vtab sqlite3_vtab;
typedef struct sqlite3_index_info sqlite3_index_info;
typedef struct sqlite3_vtab_cursor sqlite3_vtab_cursor;
typedef struct sqlite3_module sqlite3_module;

/*
** CAPI3REF: Virtual Table Object
** KEYWORDS: sqlite3_module {virtual table module}
**
** This structure, sometimes called a "virtual table module", 
** defines the implementation of a [virtual tables].  
** This structure consists mostly of methods for the module.
**
** ^A virtual table module is created by filling in a persistent
** instance of this structure and passing a pointer to that instance
** to [sqlite3_create_module()] or [sqlite3_create_module_v2()].
** ^The registration remains valid until it is replaced by a different
** module or until the [database connection] closes.  The content
** of this structure must not change while it is registered with
** any database connection.
*/
struct sqlite3_module {
  int iVersion;
  int (*xCreate)(sqlite3*, void *pAux,
               int argc, const char *const*argv,
               sqlite3_vtab **ppVTab, char**);
  int (*xConnect)(sqlite3*, void *pAux,
               int argc, const char *const*argv,
               sqlite3_vtab **ppVTab, char**);
  int (*xBestIndex)(sqlite3_vtab *pVTab, sqlite3_index_info*);
  int (*xDisconnect)(sqlite3_vtab *pVTab);
  int (*xDestroy)(sqlite3_vtab *pVTab);
  int (*xOpen)(sqlite3_vtab *pVTab, sqlite3_vtab_cursor **ppCursor);
  int (*xClose)(sqlite3_vtab_cursor*);
  int (*xFilter)(sqlite3_vtab_cursor*, int idxNum, const char *idxStr,
                int argc, sqlite3_value **argv);
  int (*xNext)(sqlite3_vtab_cursor*);
  int (*xEof)(sqlite3_vtab_cursor*);
  int (*xColumn)(sqlite3_vtab_cursor*, sqlite3_context*, int);
  int (*xRowid)(sqlite3_vtab_cursor*, sqlite3_int64 *pRowid);
  int (*xUpdate)(sqlite3_vtab *, int, sqlite3_value **, sqlite3_int64 *);
  int (*xBegin)(sqlite3_vtab *pVTab);
  int (*xSync)(sqlite3_vtab *pVTab);
  int (*xCommit)(sqlite3_vtab *pVTab);
  int (*xRollback)(sqlite3_vtab *pVTab);
  int (*xFindFunction)(sqlite3_vtab *pVtab, int nArg, const char *zName,
                       void (**pxFunc)(sqlite3_context*,int,sqlite3_value**),
                       void **ppArg);
  int (*xRename)(sqlite3_vtab *pVtab, const char *zNew);
  /* The methods above are in version 1 of the sqlite_module object. Those 
  ** below are for version 2 and greater. */
  int (*xSavepoint)(sqlite3_vtab *pVTab, int);
  int (*xRelease)(sqlite3_vtab *pVTab, int);
  int (*xRollbackTo)(sqlite3_vtab *pVTab, int);
};

/*
** CAPI3REF: Virtual Table Indexing Information
** KEYWORDS: sqlite3_index_info
**
** The sqlite3_index_info structure and its substructures is used as part
** of the [virtual table] interface to
** pass information into and receive the reply from the [xBestIndex]
** method of a [virtual table module].  The fields under **Inputs** are the
** inputs to xBestIndex and are read-only.  xBestIndex inserts its
** results into the **Outputs** fields.
**
** ^(The aConstraint[] array records WHERE clause constraints of the form:
**
** <blockquote>column OP expr</blockquote>
**
** where OP is =, &lt;, &lt;=, &gt;, or &gt;=.)^  ^(The particular operator is
** stored in aConstraint[].op using one of the
** [SQLITE_INDEX_CONSTRAINT_EQ | SQLITE_INDEX_CONSTRAINT_ values].)^
** ^(The index of the column is stored in
** aConstraint[].iColumn.)^  ^(aConstraint[].usable is TRUE if the
** expr on the right-hand side can be evaluated (and thus the constraint
** is usable) and false if it cannot.)^
**
** ^The optimizer automatically inverts terms of the form "expr OP column"
** and makes other simplifications to the WHERE clause in an attempt to
** get as many WHERE clause terms into the form shown above as possible.
** ^The aConstraint[] array only reports WHERE clause terms that are
** relevant to the particular virtual table being queried.
**
** ^Information about the ORDER BY clause is stored in aOrderBy[].
** ^Each term of aOrderBy records a column of the ORDER BY clause.
**
** The [xBestIndex] method must fill aConstraintUsage[] with information
** about what parameters to pass to xFilter.  ^If argvIndex>0 then
** the right-hand side of the corresponding aConstraint[] is evaluated
** and becomes the argvIndex-th entry in argv.  ^(If aConstraintUsage[].omit
** is true, then the constraint is assumed to be fully handled by the
** virtual table and is not checked again by SQLite.)^
**
** ^The idxNum and idxPtr values are recorded and passed into the
** [xFilter] method.
** ^[sqlite3_free()] is used to free idxPtr if and only if
** needToFreeIdxPtr is true.
**
** ^The orderByConsumed means that output from [xFilter]/[xNext] will occur in
** the correct order to satisfy the ORDER BY clause so that no separate
** sorting step is required.
**
** ^The estimatedCost value is an estimate of the cost of a particular
** strategy. A cost of N indicates that the cost of the strategy is similar
** to a linear scan of an SQLite table with N rows. A cost of log(N) 
** indicates that the expense of the operation is similar to that of a
** binary search on a unique indexed field of an SQLite table with N rows.
**
** ^The estimatedRows value is an estimate of the number of rows that
** will be returned by the strategy.
**
** IMPORTANT: The estimatedRows field was added to the sqlite3_index_info
** structure for SQLite version 3.8.2. If a virtual table extension is
** used with an SQLite version earlier than 3.8.2, the results of attempting 
** to read or write the estimatedRows field are undefined (but are likely 
** to included crashing the application). The estimatedRows field should
** therefore only be used if [sqlite3_libversion_number()] returns a
** value greater than or equal to 3008002.
*/
struct sqlite3_index_info {
  /* Inputs */
  int nConstraint;           /* Number of entries in aConstraint */
  struct sqlite3_index_constraint {
     int iColumn;              /* Column on left-hand side of constraint */
     unsigned char op;         /* Constraint operator */
     unsigned char usable;     /* True if this constraint is usable */
     int iTermOffset;          /* Used internally - xBestIndex should ignore */
  } *aConstraint;            /* Table of WHERE clause constraints */
  int nOrderBy;              /* Number of terms in the ORDER BY clause */
  struct sqlite3_index_orderby {
     int iColumn;              /* Column number */
     unsigned char desc;       /* True for DESC.  False for ASC. */
  } *aOrderBy;               /* The ORDER BY clause */
  /* Outputs */
  struct sqlite3_index_constraint_usage {
    int argvIndex;           /* if >0, constraint is part of argv to xFilter */
    unsigned char omit;      /* Do not code a test for this constraint */
  } *aConstraintUsage;
  int idxNum;                /* Number used to identify the index */
  char *idxStr;              /* String, possibly obtained from sqlite3_malloc */
  int needToFreeIdxStr;      /* Free idxStr using sqlite3_free() if true */
  int orderByConsumed;       /* True if output is already ordered */
  double estimatedCost;           /* Estimated cost of using this index */
  /* Fields below are only available in SQLite 3.8.2 and later */
  sqlite3_int64 estimatedRows;    /* Estimated number of rows returned */
};

/*
** CAPI3REF: Virtual Table Constraint Operator Codes
**
** These macros defined the allowed values for the
** [sqlite3_index_info].aConstraint[].op field.  Each value represents
** an operator that is part of a constraint term in the wHERE clause of
** a query that uses a [virtual table].
*/
#define SQLITE_INDEX_CONSTRAINT_EQ    2
#define SQLITE_INDEX_CONSTRAINT_GT    4
#define SQLITE_INDEX_CONSTRAINT_LE    8
#define SQLITE_INDEX_CONSTRAINT_LT    16
#define SQLITE_INDEX_CONSTRAINT_GE    32
#define SQLITE_INDEX_CONSTRAINT_MATCH 64

/*
** CAPI3REF: Register A Virtual Table Implementation
**
** ^These routines are used to register a new [virtual table module] name.
** ^Module names must be registered before
** creating a new [virtual table] using the module and before using a
** preexisting [virtual table] for the module.
**
** ^The module name is registered on the [database connection] specified
** by the first parameter.  ^The name of the module is given by the 
** second parameter.  ^The third parameter is a pointer to
** the implementation of the [virtual table module].   ^The fourth
** parameter is an arbitrary client data pointer that is passed through
** into the [xCreate] and [xConnect] methods of the virtual table module
** when a new virtual table is be being created or reinitialized.
**
** ^The sqlite3_create_module_v2() interface has a fifth parameter which
** is a pointer to a destructor for the pClientData.  ^SQLite will
** invoke the destructor function (if it is not NULL) when SQLite
** no longer needs the pClientData pointer.  ^The destructor will also
** be invoked if the call to sqlite3_create_module_v2() fails.
** ^The sqlite3_create_module()
** interface is equivalent to sqlite3_create_module_v2() with a NULL
** destructor.
*/
int sqlite3_create_module(
  sqlite3 *db,               /* SQLite connection to register module with */
  const char *zName,         /* Name of the module */
  const sqlite3_module *p,   /* Methods for the module */
  void *pClientData          /* Client data for xCreate/xConnect */
);
int sqlite3_create_module_v2(
  sqlite3 *db,               /* SQLite connection to register module with */
  const char *zName,         /* Name of the module */
  const sqlite3_module *p,   /* Methods for the module */
  void *pClientData,         /* Client data for xCreate/xConnect */
  void(*xDestroy)(void*)     /* Module destructor function */
);

/*
** CAPI3REF: Virtual Table Instance Object
** KEYWORDS: sqlite3_vtab
**
** Every [virtual table module] implementation uses a subclass
** of this object to describe a particular instance
** of the [virtual table].  Each subclass will
** be tailored to the specific needs of the module implementation.
** The purpose of this superclass is to define certain fields that are
** common to all module implementations.
**
** ^Virtual tables methods can set an error message by assigning a
** string obtained from [sqlite3_mprintf()] to zErrMsg.  The method should
** take care that any prior string is freed by a call to [sqlite3_free()]
** prior to assigning a new string to zErrMsg.  ^After the error message
** is delivered up to the client application, the string will be automatically
** freed by sqlite3_free() and the zErrMsg field will be zeroed.
*/
struct sqlite3_vtab {
  const sqlite3_module *pModule;  /* The module for this virtual table */
  int nRef;                       /* NO LONGER USED */
  char *zErrMsg;                  /* Error message from sqlite3_mprintf() */
  /* Virtual table implementations will typically add additional fields */
};

/*
** CAPI3REF: Virtual Table Cursor Object
** KEYWORDS: sqlite3_vtab_cursor {virtual table cursor}
**
** Every [virtual table module] implementation uses a subclass of the
** following structure to describe cursors that point into the
** [virtual table] and are used
** to loop through the virtual table.  Cursors are created using the
** [sqlite3_module.xOpen | xOpen] method of the module and are destroyed
** by the [sqlite3_module.xClose | xClose] method.  Cursors are used
** by the [xFilter], [xNext], [xEof], [xColumn], and [xRowid] methods
** of the module.  Each module implementation will define
** the content of a cursor structure to suit its own needs.
**
** This superclass exists in order to define fields of the cursor that
** are common to all implementations.
*/
struct sqlite3_vtab_cursor {
  sqlite3_vtab *pVtab;      /* Virtual table of this cursor */
  /* Virtual table implementations will typically add additional fields */
};

/*
** CAPI3REF: Declare The Schema Of A Virtual Table
**
** ^The [xCreate] and [xConnect] methods of a
** [virtual table module] call this interface
** to declare the format (the names and datatypes of the columns) of
** the virtual tables they implement.
*/
int sqlite3_declare_vtab(sqlite3*, const char *zSQL);

/*
** CAPI3REF: Overload A Function For A Virtual Table
**
** ^(Virtual tables can provide alternative implementations of functions
** using the [xFindFunction] method of the [virtual table module].  
** But global versions of those functions
** must exist in order to be overloaded.)^
**
** ^(This API makes sure a global version of a function with a particular
** name and number of parameters exists.  If no such function exists
** before this API is called, a new function is created.)^  ^The implementation
** of the new function always causes an exception to be thrown.  So
** the new function is not good for anything by itself.  Its only
** purpose is to be a placeholder function that can be overloaded
** by a [virtual table].
*/
int sqlite3_overload_function(sqlite3*, const char *zFuncName, int nArg);

/*
** The interface to the virtual-table mechanism defined above (back up
** to a comment remarkably similar to this one) is currently considered
** to be experimental.  The interface might change in incompatible ways.
** If this is a problem for you, do not use the interface at this time.
**
** When the virtual-table mechanism stabilizes, we will declare the
** interface fixed, support it indefinitely, and remove this comment.
*/

/*
** CAPI3REF: A Handle To An Open BLOB
** KEYWORDS: {BLOB handle} {BLOB handles}
**
** An instance of this object represents an open BLOB on which
** [sqlite3_blob_open | incremental BLOB I/O] can be performed.
** ^Objects of this type are created by [sqlite3_blob_open()]
** and destroyed by [sqlite3_blob_close()].
** ^The [sqlite3_blob_read()] and [sqlite3_blob_write()] interfaces
** can be used to read or write small subsections of the BLOB.
** ^The [sqlite3_blob_bytes()] interface returns the size of the BLOB in bytes.
*/
typedef struct sqlite3_blob sqlite3_blob;

/*
** CAPI3REF: Open A BLOB For Incremental I/O
**
** ^(This interfaces opens a [BLOB handle | handle] to the BLOB located
** in row iRow, column zColumn, table zTable in database zDb;
** in other words, the same BLOB that would be selected by:
**
** <pre>
**     SELECT zColumn FROM zDb.zTable WHERE [rowid] = iRow;
** </pre>)^
**
** ^(Parameter zDb is not the filename that contains the database, but 
** rather the symbolic name of the database. For attached databases, this is
** the name that appears after the AS keyword in the [ATTACH] statement.
** For the main database file, the database name is "main". For TEMP
** tables, the database name is "temp".)^
**
** ^If the flags parameter is non-zero, then the BLOB is opened for read
** and write access. ^If the flags parameter is zero, the BLOB is opened for
** read-only access.
**
** ^(On success, [SQLITE_OK] is returned and the new [BLOB handle] is stored
** in *ppBlob. Otherwise an [error code] is returned and, unless the error
** code is SQLITE_MISUSE, *ppBlob is set to NULL.)^ ^This means that, provided
** the API is not misused, it is always safe to call [sqlite3_blob_close()] 
** on *ppBlob after this function it returns.
**
** This function fails with SQLITE_ERROR if any of the following are true:
** <ul>
**   <li> ^(Database zDb does not exist)^, 
**   <li> ^(Table zTable does not exist within database zDb)^, 
**   <li> ^(Table zTable is a WITHOUT ROWID table)^, 
**   <li> ^(Column zColumn does not exist)^,
**   <li> ^(Row iRow is not present in the table)^,
**   <li> ^(The specified column of row iRow contains a value that is not
**         a TEXT or BLOB value)^,
**   <li> ^(Column zColumn is part of an index, PRIMARY KEY or UNIQUE 
**         constraint and the blob is being opened for read/write access)^,
**   <li> ^([foreign key constraints | Foreign key constraints] are enabled, 
**         column zColumn is part of a [child key] definition and the blob is
**         being opened for read/write access)^.
** </ul>
**
** ^Unless it returns SQLITE_MISUSE, this function sets the 
** [database connection] error code and message accessible via 
** [sqlite3_errcode()] and [sqlite3_errmsg()] and related functions. 
**
**
** ^(If the row that a BLOB handle points to is modified by an
** [UPDATE], [DELETE], or by [ON CONFLICT] side-effects
** then the BLOB handle is marked as "expired".
** This is true if any column of the row is changed, even a column
** other than the one the BLOB handle is open on.)^
** ^Calls to [sqlite3_blob_read()] and [sqlite3_blob_write()] for
** an expired BLOB handle fail with a return code of [SQLITE_ABORT].
** ^(Changes written into a BLOB prior to the BLOB expiring are not
** rolled back by the expiration of the BLOB.  Such changes will eventually
** commit if the transaction continues to completion.)^
**
** ^Use the [sqlite3_blob_bytes()] interface to determine the size of
** the opened blob.  ^The size of a blob may not be changed by this
** interface.  Use the [UPDATE] SQL command to change the size of a
** blob.
**
** ^The [sqlite3_bind_zeroblob()] and [sqlite3_result_zeroblob()] interfaces
** and the built-in [zeroblob] SQL function may be used to create a 
** zero-filled blob to read or write using the incremental-blob interface.
**
** To avoid a resource leak, every open [BLOB handle] should eventually
** be released by a call to [sqlite3_blob_close()].
*/
int sqlite3_blob_open(
  sqlite3*,
  const char *zDb,
  const char *zTable,
  const char *zColumn,
  sqlite3_int64 iRow,
  int flags,
  sqlite3_blob **ppBlob
);

/*
** CAPI3REF: Move a BLOB Handle to a New Row
**
** ^This function is used to move an existing blob handle so that it points
** to a different row of the same database table. ^The new row is identified
** by the rowid value passed as the second argument. Only the row can be
** changed. ^The database, table and column on which the blob handle is open
** remain the same. Moving an existing blob handle to a new row can be
** faster than closing the existing handle and opening a new one.
**
** ^(The new row must meet the same criteria as for [sqlite3_blob_open()] -
** it must exist and there must be either a blob or text value stored in
** the nominated column.)^ ^If the new row is not present in the table, or if
** it does not contain a blob or text value, or if another error occurs, an
** SQLite error code is returned and the blob handle is considered aborted.
** ^All subsequent calls to [sqlite3_blob_read()], [sqlite3_blob_write()] or
** [sqlite3_blob_reopen()] on an aborted blob handle immediately return
** SQLITE_ABORT. ^Calling [sqlite3_blob_bytes()] on an aborted blob handle
** always returns zero.
**
** ^This function sets the database handle error code and message.
*/
SQLITE_EXPERIMENTAL int sqlite3_blob_reopen(sqlite3_blob *, sqlite3_int64);

/*
** CAPI3REF: Close A BLOB Handle
**
** ^This function closes an open [BLOB handle]. ^(The BLOB handle is closed
** unconditionally.  Even if this routine returns an error code, the 
** handle is still closed.)^
**
** ^If the blob handle being closed was opened for read-write access, and if
** the database is in auto-commit mode and there are no other open read-write
** blob handles or active write statements, the current transaction is
** committed. ^If an error occurs while committing the transaction, an error
** code is returned and the transaction rolled back.
**
** Calling this function with an argument that is not a NULL pointer or an
** open blob handle results in undefined behaviour. ^Calling this routine 
** with a null pointer (such as would be returned by a failed call to 
** [sqlite3_blob_open()]) is a harmless no-op. ^Otherwise, if this function
** is passed a valid open blob handle, the values returned by the 
** sqlite3_errcode() and sqlite3_errmsg() functions are set before returning.
*/
int sqlite3_blob_close(sqlite3_blob *);

/*
** CAPI3REF: Return The Size Of An Open BLOB
**
** ^Returns the size in bytes of the BLOB accessible via the 
** successfully opened [BLOB handle] in its only argument.  ^The
** incremental blob I/O routines can only read or overwriting existing
** blob content; they cannot change the size of a blob.
**
** This routine only works on a [BLOB handle] which has been created
** by a prior successful call to [sqlite3_blob_open()] and which has not
** been closed by [sqlite3_blob_close()].  Passing any other pointer in
** to this routine results in undefined and probably undesirable behavior.
*/
int sqlite3_blob_bytes(sqlite3_blob *);

/*
** CAPI3REF: Read Data From A BLOB Incrementally
**
** ^(This function is used to read data from an open [BLOB handle] into a
** caller-supplied buffer. N bytes of data are copied into buffer Z
** from the open BLOB, starting at offset iOffset.)^
**
** ^If offset iOffset is less than N bytes from the end of the BLOB,
** [SQLITE_ERROR] is returned and no data is read.  ^If N or iOffset is
** less than zero, [SQLITE_ERROR] is returned and no data is read.
** ^The size of the blob (and hence the maximum value of N+iOffset)
** can be determined using the [sqlite3_blob_bytes()] interface.
**
** ^An attempt to read from an expired [BLOB handle] fails with an
** error code of [SQLITE_ABORT].
**
** ^(On success, sqlite3_blob_read() returns SQLITE_OK.
** Otherwise, an [error code] or an [extended error code] is returned.)^
**
** This routine only works on a [BLOB handle] which has been created
** by a prior successful call to [sqlite3_blob_open()] and which has not
** been closed by [sqlite3_blob_close()].  Passing any other pointer in
** to this routine results in undefined and probably undesirable behavior.
**
** See also: [sqlite3_blob_write()].
*/
int sqlite3_blob_read(sqlite3_blob *, void *Z, int N, int iOffset);

/*
** CAPI3REF: Write Data Into A BLOB Incrementally
**
** ^(This function is used to write data into an open [BLOB handle] from a
** caller-supplied buffer. N bytes of data are copied from the buffer Z
** into the open BLOB, starting at offset iOffset.)^
**
** ^(On success, sqlite3_blob_write() returns SQLITE_OK.
** Otherwise, an  [error code] or an [extended error code] is returned.)^
** ^Unless SQLITE_MISUSE is returned, this function sets the 
** [database connection] error code and message accessible via 
** [sqlite3_errcode()] and [sqlite3_errmsg()] and related functions. 
**
** ^If the [BLOB handle] passed as the first argument was not opened for
** writing (the flags parameter to [sqlite3_blob_open()] was zero),
** this function returns [SQLITE_READONLY].
**
** This function may only modify the contents of the BLOB; it is
** not possible to increase the size of a BLOB using this API.
** ^If offset iOffset is less than N bytes from the end of the BLOB,
** [SQLITE_ERROR] is returned and no data is written. The size of the 
** BLOB (and hence the maximum value of N+iOffset) can be determined 
** using the [sqlite3_blob_bytes()] interface. ^If N or iOffset are less 
** than zero [SQLITE_ERROR] is returned and no data is written.
**
** ^An attempt to write to an expired [BLOB handle] fails with an
** error code of [SQLITE_ABORT].  ^Writes to the BLOB that occurred
** before the [BLOB handle] expired are not rolled back by the
** expiration of the handle, though of course those changes might
** have been overwritten by the statement that expired the BLOB handle
** or by other independent statements.
**
** This routine only works on a [BLOB handle] which has been created
** by a prior successful call to [sqlite3_blob_open()] and which has not
** been closed by [sqlite3_blob_close()].  Passing any other pointer in
** to this routine results in undefined and probably undesirable behavior.
**
** See also: [sqlite3_blob_read()].
*/
int sqlite3_blob_write(sqlite3_blob *, const void *z, int n, int iOffset);

/*
** CAPI3REF: Virtual File System Objects
**
** A virtual filesystem (VFS) is an [sqlite3_vfs] object
** that SQLite uses to interact
** with the underlying operating system.  Most SQLite builds come with a
** single default VFS that is appropriate for the host computer.
** New VFSes can be registered and existing VFSes can be unregistered.
** The following interfaces are provided.
**
** ^The sqlite3_vfs_find() interface returns a pointer to a VFS given its name.
** ^Names are case sensitive.
** ^Names are zero-terminated UTF-8 strings.
** ^If there is no match, a NULL pointer is returned.
** ^If zVfsName is NULL then the default VFS is returned.
**
** ^New VFSes are registered with sqlite3_vfs_register().
** ^Each new VFS becomes the default VFS if the makeDflt flag is set.
** ^The same VFS can be registered multiple times without injury.
** ^To make an existing VFS into the default VFS, register it again
** with the makeDflt flag set.  If two different VFSes with the
** same name are registered, the behavior is undefined.  If a
** VFS is registered with a name that is NULL or an empty string,
** then the behavior is undefined.
**
** ^Unregister a VFS with the sqlite3_vfs_unregister() interface.
** ^(If the default VFS is unregistered, another VFS is chosen as
** the default.  The choice for the new VFS is arbitrary.)^
*/
sqlite3_vfs *sqlite3_vfs_find(const char *zVfsName);
int sqlite3_vfs_register(sqlite3_vfs*, int makeDflt);
int sqlite3_vfs_unregister(sqlite3_vfs*);

/*
** CAPI3REF: Mutexes
**
** The SQLite core uses these routines for thread
** synchronization. Though they are intended for internal
** use by SQLite, code that links against SQLite is
** permitted to use any of these routines.
**
** The SQLite source code contains multiple implementations
** of these mutex routines.  An appropriate implementation
** is selected automatically at compile-time.  The following
** implementations are available in the SQLite core:
**
** <ul>
** <li>   SQLITE_MUTEX_PTHREADS
** <li>   SQLITE_MUTEX_W32
** <li>   SQLITE_MUTEX_NOOP
** </ul>
**
** The SQLITE_MUTEX_NOOP implementation is a set of routines
** that does no real locking and is appropriate for use in
** a single-threaded application.  The SQLITE_MUTEX_PTHREADS and
** SQLITE_MUTEX_W32 implementations are appropriate for use on Unix
** and Windows.
**
** If SQLite is compiled with the SQLITE_MUTEX_APPDEF preprocessor
** macro defined (with "-DSQLITE_MUTEX_APPDEF=1"), then no mutex
** implementation is included with the library. In this case the
** application must supply a custom mutex implementation using the
** [SQLITE_CONFIG_MUTEX] option of the sqlite3_config() function
** before calling sqlite3_initialize() or any other public sqlite3_
** function that calls sqlite3_initialize().
**
** ^The sqlite3_mutex_alloc() routine allocates a new
** mutex and returns a pointer to it. ^The sqlite3_mutex_alloc()
** routine returns NULL if it is unable to allocate the requested
** mutex.  The argument to sqlite3_mutex_alloc() must one of these
** integer constants:
**
** <ul>
** <li>  SQLITE_MUTEX_FAST
** <li>  SQLITE_MUTEX_RECURSIVE
** <li>  SQLITE_MUTEX_STATIC_MASTER
** <li>  SQLITE_MUTEX_STATIC_MEM
** <li>  SQLITE_MUTEX_STATIC_OPEN
** <li>  SQLITE_MUTEX_STATIC_PRNG
** <li>  SQLITE_MUTEX_STATIC_LRU
** <li>  SQLITE_MUTEX_STATIC_PMEM
** <li>  SQLITE_MUTEX_STATIC_APP1
** <li>  SQLITE_MUTEX_STATIC_APP2
** <li>  SQLITE_MUTEX_STATIC_APP3
** </ul>
**
** ^The first two constants (SQLITE_MUTEX_FAST and SQLITE_MUTEX_RECURSIVE)
** cause sqlite3_mutex_alloc() to create
** a new mutex.  ^The new mutex is recursive when SQLITE_MUTEX_RECURSIVE
** is used but not necessarily so when SQLITE_MUTEX_FAST is used.
** The mutex implementation does not need to make a distinction
** between SQLITE_MUTEX_RECURSIVE and SQLITE_MUTEX_FAST if it does
** not want to.  SQLite will only request a recursive mutex in
** cases where it really needs one.  If a faster non-recursive mutex
** implementation is available on the host platform, the mutex subsystem
** might return such a mutex in response to SQLITE_MUTEX_FAST.
**
** ^The other allowed parameters to sqlite3_mutex_alloc() (anything other
** than SQLITE_MUTEX_FAST and SQLITE_MUTEX_RECURSIVE) each return
** a pointer to a static preexisting mutex.  ^Nine static mutexes are
** used by the current version of SQLite.  Future versions of SQLite
** may add additional static mutexes.  Static mutexes are for internal
** use by SQLite only.  Applications that use SQLite mutexes should
** use only the dynamic mutexes returned by SQLITE_MUTEX_FAST or
** SQLITE_MUTEX_RECURSIVE.
**
** ^Note that if one of the dynamic mutex parameters (SQLITE_MUTEX_FAST
** or SQLITE_MUTEX_RECURSIVE) is used then sqlite3_mutex_alloc()
** returns a different mutex on every call.  ^For the static
** mutex types, the same mutex is returned on every call that has
** the same type number.
**
** ^The sqlite3_mutex_free() routine deallocates a previously
** allocated dynamic mutex.  Attempting to deallocate a static
** mutex results in undefined behavior.
**
** ^The sqlite3_mutex_enter() and sqlite3_mutex_try() routines attempt
** to enter a mutex.  ^If another thread is already within the mutex,
** sqlite3_mutex_enter() will block and sqlite3_mutex_try() will return
** SQLITE_BUSY.  ^The sqlite3_mutex_try() interface returns [SQLITE_OK]
** upon successful entry.  ^(Mutexes created using
** SQLITE_MUTEX_RECURSIVE can be entered multiple times by the same thread.
** In such cases, the
** mutex must be exited an equal number of times before another thread
** can enter.)^  If the same thread tries to enter any mutex other
** than an SQLITE_MUTEX_RECURSIVE more than once, the behavior is undefined.
**
** ^(Some systems (for example, Windows 95) do not support the operation
** implemented by sqlite3_mutex_try().  On those systems, sqlite3_mutex_try()
** will always return SQLITE_BUSY. The SQLite core only ever uses
** sqlite3_mutex_try() as an optimization so this is acceptable 
** behavior.)^
**
** ^The sqlite3_mutex_leave() routine exits a mutex that was
** previously entered by the same thread.   The behavior
** is undefined if the mutex is not currently entered by the
** calling thread or is not currently allocated.
**
** ^If the argument to sqlite3_mutex_enter(), sqlite3_mutex_try(), or
** sqlite3_mutex_leave() is a NULL pointer, then all three routines
** behave as no-ops.
**
** See also: [sqlite3_mutex_held()] and [sqlite3_mutex_notheld()].
*/
sqlite3_mutex *sqlite3_mutex_alloc(int);
void sqlite3_mutex_free(sqlite3_mutex*);
void sqlite3_mutex_enter(sqlite3_mutex*);
int sqlite3_mutex_try(sqlite3_mutex*);
void sqlite3_mutex_leave(sqlite3_mutex*);

/*
** CAPI3REF: Mutex Methods Object
**
** An instance of this structure defines the low-level routines
** used to allocate and use mutexes.
**
** Usually, the default mutex implementations provided by SQLite are
** sufficient, however the application has the option of substituting a custom
** implementation for specialized deployments or systems for which SQLite
** does not provide a suitable implementation. In this case, the application
** creates and populates an instance of this structure to pass
** to sqlite3_config() along with the [SQLITE_CONFIG_MUTEX] option.
** Additionally, an instance of this structure can be used as an
** output variable when querying the system for the current mutex
** implementation, using the [SQLITE_CONFIG_GETMUTEX] option.
**
** ^The xMutexInit method defined by this structure is invoked as
** part of system initialization by the sqlite3_initialize() function.
** ^The xMutexInit routine is called by SQLite exactly once for each
** effective call to [sqlite3_initialize()].
**
** ^The xMutexEnd method defined by this structure is invoked as
** part of system shutdown by the sqlite3_shutdown() function. The
** implementation of this method is expected to release all outstanding
** resources obtained by the mutex methods implementation, especially
** those obtained by the xMutexInit method.  ^The xMutexEnd()
** interface is invoked exactly once for each call to [sqlite3_shutdown()].
**
** ^(The remaining seven methods defined by this structure (xMutexAlloc,
** xMutexFree, xMutexEnter, xMutexTry, xMutexLeave, xMutexHeld and
** xMutexNotheld) implement the following interfaces (respectively):
**
** <ul>
**   <li>  [sqlite3_mutex_alloc()] </li>
**   <li>  [sqlite3_mutex_free()] </li>
**   <li>  [sqlite3_mutex_enter()] </li>
**   <li>  [sqlite3_mutex_try()] </li>
**   <li>  [sqlite3_mutex_leave()] </li>
**   <li>  [sqlite3_mutex_held()] </li>
**   <li>  [sqlite3_mutex_notheld()] </li>
** </ul>)^
**
** The only difference is that the public sqlite3_XXX functions enumerated
** above silently ignore any invocations that pass a NULL pointer instead
** of a valid mutex handle. The implementations of the methods defined
** by this structure are not required to handle this case, the results
** of passing a NULL pointer instead of a valid mutex handle are undefined
** (i.e. it is acceptable to provide an implementation that segfaults if
** it is passed a NULL pointer).
**
** The xMutexInit() method must be threadsafe.  It must be harmless to
** invoke xMutexInit() multiple times within the same process and without
** intervening calls to xMutexEnd().  Second and subsequent calls to
** xMutexInit() must be no-ops.
**
** xMutexInit() must not use SQLite memory allocation ([sqlite3_malloc()]
** and its associates).  Similarly, xMutexAlloc() must not use SQLite memory
** allocation for a static mutex.  ^However xMutexAlloc() may use SQLite
** memory allocation for a fast or recursive mutex.
**
** ^SQLite will invoke the xMutexEnd() method when [sqlite3_shutdown()] is
** called, but only if the prior call to xMutexInit returned SQLITE_OK.
** If xMutexInit fails in any way, it is expected to clean up after itself
** prior to returning.
*/
typedef struct sqlite3_mutex_methods sqlite3_mutex_methods;
struct sqlite3_mutex_methods {
  int (*xMutexInit)(void);
  int (*xMutexEnd)(void);
  sqlite3_mutex *(*xMutexAlloc)(int);
  void (*xMutexFree)(sqlite3_mutex *);
  void (*xMutexEnter)(sqlite3_mutex *);
  int (*xMutexTry)(sqlite3_mutex *);
  void (*xMutexLeave)(sqlite3_mutex *);
  int (*xMutexHeld)(sqlite3_mutex *);
  int (*xMutexNotheld)(sqlite3_mutex *);
};

/*
** CAPI3REF: Mutex Verification Routines
**
** The sqlite3_mutex_held() and sqlite3_mutex_notheld() routines
** are intended for use inside assert() statements.  The SQLite core
** never uses these routines except inside an assert() and applications
** are advised to follow the lead of the core.  The SQLite core only
** provides implementations for these routines when it is compiled
** with the SQLITE_DEBUG flag.  External mutex implementations
** are only required to provide these routines if SQLITE_DEBUG is
** defined and if NDEBUG is not defined.
**
** These routines should return true if the mutex in their argument
** is held or not held, respectively, by the calling thread.
**
** The implementation is not required to provide versions of these
** routines that actually work. If the implementation does not provide working
** versions of these routines, it should at least provide stubs that always
** return true so that one does not get spurious assertion failures.
**
** If the argument to sqlite3_mutex_held() is a NULL pointer then
** the routine should return 1.   This seems counter-intuitive since
** clearly the mutex cannot be held if it does not exist.  But
** the reason the mutex does not exist is because the build is not
** using mutexes.  And we do not want the assert() containing the
** call to sqlite3_mutex_held() to fail, so a non-zero return is
** the appropriate thing to do.  The sqlite3_mutex_notheld()
** interface should also return 1 when given a NULL pointer.
*/
#ifndef NDEBUG
int sqlite3_mutex_held(sqlite3_mutex*);
int sqlite3_mutex_notheld(sqlite3_mutex*);
#endif

/*
** CAPI3REF: Mutex Types
**
** The [sqlite3_mutex_alloc()] interface takes a single argument
** which is one of these integer constants.
**
** The set of static mutexes may change from one SQLite release to the
** next.  Applications that override the built-in mutex logic must be
** prepared to accommodate additional static mutexes.
*/
#define SQLITE_MUTEX_FAST             0
#define SQLITE_MUTEX_RECURSIVE        1
#define SQLITE_MUTEX_STATIC_MASTER    2
#define SQLITE_MUTEX_STATIC_MEM       3  /* sqlite3_malloc() */
#define SQLITE_MUTEX_STATIC_MEM2      4  /* NOT USED */
#define SQLITE_MUTEX_STATIC_OPEN      4  /* sqlite3BtreeOpen() */
#define SQLITE_MUTEX_STATIC_PRNG      5  /* sqlite3_random() */
#define SQLITE_MUTEX_STATIC_LRU       6  /* lru page list */
#define SQLITE_MUTEX_STATIC_LRU2      7  /* NOT USED */
#define SQLITE_MUTEX_STATIC_PMEM      7  /* sqlite3PageMalloc() */
#define SQLITE_MUTEX_STATIC_APP1      8  /* For use by application */
#define SQLITE_MUTEX_STATIC_APP2      9  /* For use by application */
#define SQLITE_MUTEX_STATIC_APP3     10  /* For use by application */

/*
** CAPI3REF: Retrieve the mutex for a database connection
**
** ^This interface returns a pointer the [sqlite3_mutex] object that 
** serializes access to the [database connection] given in the argument
** when the [threading mode] is Serialized.
** ^If the [threading mode] is Single-thread or Multi-thread then this
** routine returns a NULL pointer.
*/
sqlite3_mutex *sqlite3_db_mutex(sqlite3*);

/*
** CAPI3REF: Low-Level Control Of Database Files
**
** ^The [sqlite3_file_control()] interface makes a direct call to the
** xFileControl method for the [sqlite3_io_methods] object associated
** with a particular database identified by the second argument. ^The
** name of the database is "main" for the main database or "temp" for the
** TEMP database, or the name that appears after the AS keyword for
** databases that are added using the [ATTACH] SQL command.
** ^A NULL pointer can be used in place of "main" to refer to the
** main database file.
** ^The third and fourth parameters to this routine
** are passed directly through to the second and third parameters of
** the xFileControl method.  ^The return value of the xFileControl
** method becomes the return value of this routine.
**
** ^The SQLITE_FCNTL_FILE_POINTER value for the op parameter causes
** a pointer to the underlying [sqlite3_file] object to be written into
** the space pointed to by the 4th parameter.  ^The SQLITE_FCNTL_FILE_POINTER
** case is a short-circuit path which does not actually invoke the
** underlying sqlite3_io_methods.xFileControl method.
**
** ^If the second parameter (zDbName) does not match the name of any
** open database file, then SQLITE_ERROR is returned.  ^This error
** code is not remembered and will not be recalled by [sqlite3_errcode()]
** or [sqlite3_errmsg()].  The underlying xFileControl method might
** also return SQLITE_ERROR.  There is no way to distinguish between
** an incorrect zDbName and an SQLITE_ERROR return from the underlying
** xFileControl method.
**
** See also: [SQLITE_FCNTL_LOCKSTATE]
*/
int sqlite3_file_control(sqlite3*, const char *zDbName, int op, void*);

/*
** CAPI3REF: Testing Interface
**
** ^The sqlite3_test_control() interface is used to read out internal
** state of SQLite and to inject faults into SQLite for testing
** purposes.  ^The first parameter is an operation code that determines
** the number, meaning, and operation of all subsequent parameters.
**
** This interface is not for use by applications.  It exists solely
** for verifying the correct operation of the SQLite library.  Depending
** on how the SQLite library is compiled, this interface might not exist.
**
** The details of the operation codes, their meanings, the parameters
** they take, and what they do are all subject to change without notice.
** Unlike most of the SQLite API, this function is not guaranteed to
** operate consistently from one release to the next.
*/
int sqlite3_test_control(int op, ...);

/*
** CAPI3REF: Testing Interface Operation Codes
**
** These constants are the valid operation code parameters used
** as the first argument to [sqlite3_test_control()].
**
** These parameters and their meanings are subject to change
** without notice.  These values are for testing purposes only.
** Applications should not use any of these parameters or the
** [sqlite3_test_control()] interface.
*/
#define SQLITE_TESTCTRL_FIRST                    5
#define SQLITE_TESTCTRL_PRNG_SAVE                5
#define SQLITE_TESTCTRL_PRNG_RESTORE             6
#define SQLITE_TESTCTRL_PRNG_RESET               7
#define SQLITE_TESTCTRL_BITVEC_TEST              8
#define SQLITE_TESTCTRL_FAULT_INSTALL            9
#define SQLITE_TESTCTRL_BENIGN_MALLOC_HOOKS     10
#define SQLITE_TESTCTRL_PENDING_BYTE            11
#define SQLITE_TESTCTRL_ASSERT                  12
#define SQLITE_TESTCTRL_ALWAYS                  13
#define SQLITE_TESTCTRL_RESERVE                 14
#define SQLITE_TESTCTRL_OPTIMIZATIONS           15
#define SQLITE_TESTCTRL_ISKEYWORD               16
#define SQLITE_TESTCTRL_SCRATCHMALLOC           17
#define SQLITE_TESTCTRL_LOCALTIME_FAULT         18
#define SQLITE_TESTCTRL_EXPLAIN_STMT            19  /* NOT USED */
#define SQLITE_TESTCTRL_NEVER_CORRUPT           20
#define SQLITE_TESTCTRL_VDBE_COVERAGE           21
#define SQLITE_TESTCTRL_BYTEORDER               22
#define SQLITE_TESTCTRL_ISINIT                  23
#define SQLITE_TESTCTRL_SORTER_MMAP             24
#define SQLITE_TESTCTRL_IMPOSTER                25
#define SQLITE_TESTCTRL_LAST                    25

/*
** CAPI3REF: SQLite Runtime Status
**
** ^This interface is used to retrieve runtime status information
** about the performance of SQLite, and optionally to reset various
** highwater marks.  ^The first argument is an integer code for
** the specific parameter to measure.  ^(Recognized integer codes
** are of the form [status parameters | SQLITE_STATUS_...].)^
** ^The current value of the parameter is returned into *pCurrent.
** ^The highest recorded value is returned in *pHighwater.  ^If the
** resetFlag is true, then the highest record value is reset after
** *pHighwater is written.  ^(Some parameters do not record the highest
** value.  For those parameters
** nothing is written into *pHighwater and the resetFlag is ignored.)^
** ^(Other parameters record only the highwater mark and not the current
** value.  For these latter parameters nothing is written into *pCurrent.)^
**
** ^The sqlite3_status() routine returns SQLITE_OK on success and a
** non-zero [error code] on failure.
**
** This routine is threadsafe but is not atomic.  This routine can be
** called while other threads are running the same or different SQLite
** interfaces.  However the values returned in *pCurrent and
** *pHighwater reflect the status of SQLite at different points in time
** and it is possible that another thread might change the parameter
** in between the times when *pCurrent and *pHighwater are written.
**
** See also: [sqlite3_db_status()]
*/
int sqlite3_status(int op, int *pCurrent, int *pHighwater, int resetFlag);


/*
** CAPI3REF: Status Parameters
** KEYWORDS: {status parameters}
**
** These integer constants designate various run-time status parameters
** that can be returned by [sqlite3_status()].
**
** <dl>
** [[SQLITE_STATUS_MEMORY_USED]] ^(<dt>SQLITE_STATUS_MEMORY_USED</dt>
** <dd>This parameter is the current amount of memory checked out
** using [sqlite3_malloc()], either directly or indirectly.  The
** figure includes calls made to [sqlite3_malloc()] by the application
** and internal memory usage by the SQLite library.  Scratch memory
** controlled by [SQLITE_CONFIG_SCRATCH] and auxiliary page-cache
** memory controlled by [SQLITE_CONFIG_PAGECACHE] is not included in
** this parameter.  The amount returned is the sum of the allocation
** sizes as reported by the xSize method in [sqlite3_mem_methods].</dd>)^
**
** [[SQLITE_STATUS_MALLOC_SIZE]] ^(<dt>SQLITE_STATUS_MALLOC_SIZE</dt>
** <dd>This parameter records the largest memory allocation request
** handed to [sqlite3_malloc()] or [sqlite3_realloc()] (or their
** internal equivalents).  Only the value returned in the
** *pHighwater parameter to [sqlite3_status()] is of interest.  
** The value written into the *pCurrent parameter is undefined.</dd>)^
**
** [[SQLITE_STATUS_MALLOC_COUNT]] ^(<dt>SQLITE_STATUS_MALLOC_COUNT</dt>
** <dd>This parameter records the number of separate memory allocations
** currently checked out.</dd>)^
**
** [[SQLITE_STATUS_PAGECACHE_USED]] ^(<dt>SQLITE_STATUS_PAGECACHE_USED</dt>
** <dd>This parameter returns the number of pages used out of the
** [pagecache memory allocator] that was configured using 
** [SQLITE_CONFIG_PAGECACHE].  The
** value returned is in pages, not in bytes.</dd>)^
**
** [[SQLITE_STATUS_PAGECACHE_OVERFLOW]] 
** ^(<dt>SQLITE_STATUS_PAGECACHE_OVERFLOW</dt>
** <dd>This parameter returns the number of bytes of page cache
** allocation which could not be satisfied by the [SQLITE_CONFIG_PAGECACHE]
** buffer and where forced to overflow to [sqlite3_malloc()].  The
** returned value includes allocations that overflowed because they
** where too large (they were larger than the "sz" parameter to
** [SQLITE_CONFIG_PAGECACHE]) and allocations that overflowed because
** no space was left in the page cache.</dd>)^
**
** [[SQLITE_STATUS_PAGECACHE_SIZE]] ^(<dt>SQLITE_STATUS_PAGECACHE_SIZE</dt>
** <dd>This parameter records the largest memory allocation request
** handed to [pagecache memory allocator].  Only the value returned in the
** *pHighwater parameter to [sqlite3_status()] is of interest.  
** The value written into the *pCurrent parameter is undefined.</dd>)^
**
** [[SQLITE_STATUS_SCRATCH_USED]] ^(<dt>SQLITE_STATUS_SCRATCH_USED</dt>
** <dd>This parameter returns the number of allocations used out of the
** [scratch memory allocator] configured using
** [SQLITE_CONFIG_SCRATCH].  The value returned is in allocations, not
** in bytes.  Since a single thread may only have one scratch allocation
** outstanding at time, this parameter also reports the number of threads
** using scratch memory at the same time.</dd>)^
**
** [[SQLITE_STATUS_SCRATCH_OVERFLOW]] ^(<dt>SQLITE_STATUS_SCRATCH_OVERFLOW</dt>
** <dd>This parameter returns the number of bytes of scratch memory
** allocation which could not be satisfied by the [SQLITE_CONFIG_SCRATCH]
** buffer and where forced to overflow to [sqlite3_malloc()].  The values
** returned include overflows because the requested allocation was too
** larger (that is, because the requested allocation was larger than the
** "sz" parameter to [SQLITE_CONFIG_SCRATCH]) and because no scratch buffer
** slots were available.
** </dd>)^
**
** [[SQLITE_STATUS_SCRATCH_SIZE]] ^(<dt>SQLITE_STATUS_SCRATCH_SIZE</dt>
** <dd>This parameter records the largest memory allocation request
** handed to [scratch memory allocator].  Only the value returned in the
** *pHighwater parameter to [sqlite3_status()] is of interest.  
** The value written into the *pCurrent parameter is undefined.</dd>)^
**
** [[SQLITE_STATUS_PARSER_STACK]] ^(<dt>SQLITE_STATUS_PARSER_STACK</dt>
** <dd>This parameter records the deepest parser stack.  It is only
** meaningful if SQLite is compiled with [YYTRACKMAXSTACKDEPTH].</dd>)^
** </dl>
**
** New status parameters may be added from time to time.
*/
#define SQLITE_STATUS_MEMORY_USED          0
#define SQLITE_STATUS_PAGECACHE_USED       1
#define SQLITE_STATUS_PAGECACHE_OVERFLOW   2
#define SQLITE_STATUS_SCRATCH_USED         3
#define SQLITE_STATUS_SCRATCH_OVERFLOW     4
#define SQLITE_STATUS_MALLOC_SIZE          5
#define SQLITE_STATUS_PARSER_STACK         6
#define SQLITE_STATUS_PAGECACHE_SIZE       7
#define SQLITE_STATUS_SCRATCH_SIZE         8
#define SQLITE_STATUS_MALLOC_COUNT         9

/*
** CAPI3REF: Database Connection Status
**
** ^This interface is used to retrieve runtime status information 
** about a single [database connection].  ^The first argument is the
** database connection object to be interrogated.  ^The second argument
** is an integer constant, taken from the set of
** [SQLITE_DBSTATUS options], that
** determines the parameter to interrogate.  The set of 
** [SQLITE_DBSTATUS options] is likely
** to grow in future releases of SQLite.
**
** ^The current value of the requested parameter is written into *pCur
** and the highest instantaneous value is written into *pHiwtr.  ^If
** the resetFlg is true, then the highest instantaneous value is
** reset back down to the current value.
**
** ^The sqlite3_db_status() routine returns SQLITE_OK on success and a
** non-zero [error code] on failure.
**
** See also: [sqlite3_status()] and [sqlite3_stmt_status()].
*/
int sqlite3_db_status(sqlite3*, int op, int *pCur, int *pHiwtr, int resetFlg);

/*
** CAPI3REF: Status Parameters for database connections
** KEYWORDS: {SQLITE_DBSTATUS options}
**
** These constants are the available integer "verbs" that can be passed as
** the second argument to the [sqlite3_db_status()] interface.
**
** New verbs may be added in future releases of SQLite. Existing verbs
** might be discontinued. Applications should check the return code from
** [sqlite3_db_status()] to make sure that the call worked.
** The [sqlite3_db_status()] interface will return a non-zero error code
** if a discontinued or unsupported verb is invoked.
**
** <dl>
** [[SQLITE_DBSTATUS_LOOKASIDE_USED]] ^(<dt>SQLITE_DBSTATUS_LOOKASIDE_USED</dt>
** <dd>This parameter returns the number of lookaside memory slots currently
** checked out.</dd>)^
**
** [[SQLITE_DBSTATUS_LOOKASIDE_HIT]] ^(<dt>SQLITE_DBSTATUS_LOOKASIDE_HIT</dt>
** <dd>This parameter returns the number malloc attempts that were 
** satisfied using lookaside memory. Only the high-water value is meaningful;
** the current value is always zero.)^
**
** [[SQLITE_DBSTATUS_LOOKASIDE_MISS_SIZE]]
** ^(<dt>SQLITE_DBSTATUS_LOOKASIDE_MISS_SIZE</dt>
** <dd>This parameter returns the number malloc attempts that might have
** been satisfied using lookaside memory but failed due to the amount of
** memory requested being larger than the lookaside slot size.
** Only the high-water value is meaningful;
** the current value is always zero.)^
**
** [[SQLITE_DBSTATUS_LOOKASIDE_MISS_FULL]]
** ^(<dt>SQLITE_DBSTATUS_LOOKASIDE_MISS_FULL</dt>
** <dd>This parameter returns the number malloc attempts that might have
** been satisfied using lookaside memory but failed due to all lookaside
** memory already being in use.
** Only the high-water value is meaningful;
** the current value is always zero.)^
**
** [[SQLITE_DBSTATUS_CACHE_USED]] ^(<dt>SQLITE_DBSTATUS_CACHE_USED</dt>
** <dd>This parameter returns the approximate number of bytes of heap
** memory used by all pager caches associated with the database connection.)^
** ^The highwater mark associated with SQLITE_DBSTATUS_CACHE_USED is always 0.
**
** [[SQLITE_DBSTATUS_SCHEMA_USED]] ^(<dt>SQLITE_DBSTATUS_SCHEMA_USED</dt>
** <dd>This parameter returns the approximate number of bytes of heap
** memory used to store the schema for all databases associated
** with the connection - main, temp, and any [ATTACH]-ed databases.)^ 
** ^The full amount of memory used by the schemas is reported, even if the
** schema memory is shared with other database connections due to
** [shared cache mode] being enabled.
** ^The highwater mark associated with SQLITE_DBSTATUS_SCHEMA_USED is always 0.
**
** [[SQLITE_DBSTATUS_STMT_USED]] ^(<dt>SQLITE_DBSTATUS_STMT_USED</dt>
** <dd>This parameter returns the approximate number of bytes of heap
** and lookaside memory used by all prepared statements associated with
** the database connection.)^
** ^The highwater mark associated with SQLITE_DBSTATUS_STMT_USED is always 0.
** </dd>
**
** [[SQLITE_DBSTATUS_CACHE_HIT]] ^(<dt>SQLITE_DBSTATUS_CACHE_HIT</dt>
** <dd>This parameter returns the number of pager cache hits that have
** occurred.)^ ^The highwater mark associated with SQLITE_DBSTATUS_CACHE_HIT 
** is always 0.
** </dd>
**
** [[SQLITE_DBSTATUS_CACHE_MISS]] ^(<dt>SQLITE_DBSTATUS_CACHE_MISS</dt>
** <dd>This parameter returns the number of pager cache misses that have
** occurred.)^ ^The highwater mark associated with SQLITE_DBSTATUS_CACHE_MISS 
** is always 0.
** </dd>
**
** [[SQLITE_DBSTATUS_CACHE_WRITE]] ^(<dt>SQLITE_DBSTATUS_CACHE_WRITE</dt>
** <dd>This parameter returns the number of dirty cache entries that have
** been written to disk. Specifically, the number of pages written to the
** wal file in wal mode databases, or the number of pages written to the
** database file in rollback mode databases. Any pages written as part of
** transaction rollback or database recovery operations are not included.
** If an IO or other error occurs while writing a page to disk, the effect
** on subsequent SQLITE_DBSTATUS_CACHE_WRITE requests is undefined.)^ ^The
** highwater mark associated with SQLITE_DBSTATUS_CACHE_WRITE is always 0.
** </dd>
**
** [[SQLITE_DBSTATUS_DEFERRED_FKS]] ^(<dt>SQLITE_DBSTATUS_DEFERRED_FKS</dt>
** <dd>This parameter returns zero for the current value if and only if
** all foreign key constraints (deferred or immediate) have been
** resolved.)^  ^The highwater mark is always 0.
** </dd>
** </dl>
*/
#define SQLITE_DBSTATUS_LOOKASIDE_USED       0
#define SQLITE_DBSTATUS_CACHE_USED           1
#define SQLITE_DBSTATUS_SCHEMA_USED          2
#define SQLITE_DBSTATUS_STMT_USED            3
#define SQLITE_DBSTATUS_LOOKASIDE_HIT        4
#define SQLITE_DBSTATUS_LOOKASIDE_MISS_SIZE  5
#define SQLITE_DBSTATUS_LOOKASIDE_MISS_FULL  6
#define SQLITE_DBSTATUS_CACHE_HIT            7
#define SQLITE_DBSTATUS_CACHE_MISS           8
#define SQLITE_DBSTATUS_CACHE_WRITE          9
#define SQLITE_DBSTATUS_DEFERRED_FKS        10
#define SQLITE_DBSTATUS_MAX                 10   /* Largest defined DBSTATUS */


/*
** CAPI3REF: Prepared Statement Status
**
** ^(Each prepared statement maintains various
** [SQLITE_STMTSTATUS counters] that measure the number
** of times it has performed specific operations.)^  These counters can
** be used to monitor the performance characteristics of the prepared
** statements.  For example, if the number of table steps greatly exceeds
** the number of table searches or result rows, that would tend to indicate
** that the prepared statement is using a full table scan rather than
** an index.  
**
** ^(This interface is used to retrieve and reset counter values from
** a [prepared statement].  The first argument is the prepared statement
** object to be interrogated.  The second argument
** is an integer code for a specific [SQLITE_STMTSTATUS counter]
** to be interrogated.)^
** ^The current value of the requested counter is returned.
** ^If the resetFlg is true, then the counter is reset to zero after this
** interface call returns.
**
** See also: [sqlite3_status()] and [sqlite3_db_status()].
*/
int sqlite3_stmt_status(sqlite3_stmt*, int op,int resetFlg);

/*
** CAPI3REF: Status Parameters for prepared statements
** KEYWORDS: {SQLITE_STMTSTATUS counter} {SQLITE_STMTSTATUS counters}
**
** These preprocessor macros define integer codes that name counter
** values associated with the [sqlite3_stmt_status()] interface.
** The meanings of the various counters are as follows:
**
** <dl>
** [[SQLITE_STMTSTATUS_FULLSCAN_STEP]] <dt>SQLITE_STMTSTATUS_FULLSCAN_STEP</dt>
** <dd>^This is the number of times that SQLite has stepped forward in
** a table as part of a full table scan.  Large numbers for this counter
** may indicate opportunities for performance improvement through 
** careful use of indices.</dd>
**
** [[SQLITE_STMTSTATUS_SORT]] <dt>SQLITE_STMTSTATUS_SORT</dt>
** <dd>^This is the number of sort operations that have occurred.
** A non-zero value in this counter may indicate an opportunity to
** improvement performance through careful use of indices.</dd>
**
** [[SQLITE_STMTSTATUS_AUTOINDEX]] <dt>SQLITE_STMTSTATUS_AUTOINDEX</dt>
** <dd>^This is the number of rows inserted into transient indices that
** were created automatically in order to help joins run faster.
** A non-zero value in this counter may indicate an opportunity to
** improvement performance by adding permanent indices that do not
** need to be reinitialized each time the statement is run.</dd>
**
** [[SQLITE_STMTSTATUS_VM_STEP]] <dt>SQLITE_STMTSTATUS_VM_STEP</dt>
** <dd>^This is the number of virtual machine operations executed
** by the prepared statement if that number is less than or equal
** to 2147483647.  The number of virtual machine operations can be 
** used as a proxy for the total work done by the prepared statement.
** If the number of virtual machine operations exceeds 2147483647
** then the value returned by this statement status code is undefined.
** </dd>
** </dl>
*/
#define SQLITE_STMTSTATUS_FULLSCAN_STEP     1
#define SQLITE_STMTSTATUS_SORT              2
#define SQLITE_STMTSTATUS_AUTOINDEX         3
#define SQLITE_STMTSTATUS_VM_STEP           4

/*
** CAPI3REF: Custom Page Cache Object
**
** The sqlite3_pcache type is opaque.  It is implemented by
** the pluggable module.  The SQLite core has no knowledge of
** its size or internal structure and never deals with the
** sqlite3_pcache object except by holding and passing pointers
** to the object.
**
** See [sqlite3_pcache_methods2] for additional information.
*/
typedef struct sqlite3_pcache sqlite3_pcache;

/*
** CAPI3REF: Custom Page Cache Object
**
** The sqlite3_pcache_page object represents a single page in the
** page cache.  The page cache will allocate instances of this
** object.  Various methods of the page cache use pointers to instances
** of this object as parameters or as their return value.
**
** See [sqlite3_pcache_methods2] for additional information.
*/
typedef struct sqlite3_pcache_page sqlite3_pcache_page;
struct sqlite3_pcache_page {
  void *pBuf;        /* The content of the page */
  void *pExtra;      /* Extra information associated with the page */
};

/*
** CAPI3REF: Application Defined Page Cache.
** KEYWORDS: {page cache}
**
** ^(The [sqlite3_config]([SQLITE_CONFIG_PCACHE2], ...) interface can
** register an alternative page cache implementation by passing in an 
** instance of the sqlite3_pcache_methods2 structure.)^
** In many applications, most of the heap memory allocated by 
** SQLite is used for the page cache.
** By implementing a 
** custom page cache using this API, an application can better control
** the amount of memory consumed by SQLite, the way in which 
** that memory is allocated and released, and the policies used to 
** determine exactly which parts of a database file are cached and for 
** how long.
**
** The alternative page cache mechanism is an
** extreme measure that is only needed by the most demanding applications.
** The built-in page cache is recommended for most uses.
**
** ^(The contents of the sqlite3_pcache_methods2 structure are copied to an
** internal buffer by SQLite within the call to [sqlite3_config].  Hence
** the application may discard the parameter after the call to
** [sqlite3_config()] returns.)^
**
** [[the xInit() page cache method]]
** ^(The xInit() method is called once for each effective 
** call to [sqlite3_initialize()])^
** (usually only once during the lifetime of the process). ^(The xInit()
** method is passed a copy of the sqlite3_pcache_methods2.pArg value.)^
** The intent of the xInit() method is to set up global data structures 
** required by the custom page cache implementation. 
** ^(If the xInit() method is NULL, then the 
** built-in default page cache is used instead of the application defined
** page cache.)^
**
** [[the xShutdown() page cache method]]
** ^The xShutdown() method is called by [sqlite3_shutdown()].
** It can be used to clean up 
** any outstanding resources before process shutdown, if required.
** ^The xShutdown() method may be NULL.
**
** ^SQLite automatically serializes calls to the xInit method,
** so the xInit method need not be threadsafe.  ^The
** xShutdown method is only called from [sqlite3_shutdown()] so it does
** not need to be threadsafe either.  All other methods must be threadsafe
** in multithreaded applications.
**
** ^SQLite will never invoke xInit() more than once without an intervening
** call to xShutdown().
**
** [[the xCreate() page cache methods]]
** ^SQLite invokes the xCreate() method to construct a new cache instance.
** SQLite will typically create one cache instance for each open database file,
** though this is not guaranteed. ^The
** first parameter, szPage, is the size in bytes of the pages that must
** be allocated by the cache.  ^szPage will always a power of two.  ^The
** second parameter szExtra is a number of bytes of extra storage 
** associated with each page cache entry.  ^The szExtra parameter will
** a number less than 250.  SQLite will use the
** extra szExtra bytes on each page to store metadata about the underlying
** database page on disk.  The value passed into szExtra depends
** on the SQLite version, the target platform, and how SQLite was compiled.
** ^The third argument to xCreate(), bPurgeable, is true if the cache being
** created will be used to cache database pages of a file stored on disk, or
** false if it is used for an in-memory database. The cache implementation
** does not have to do anything special based with the value of bPurgeable;
** it is purely advisory.  ^On a cache where bPurgeable is false, SQLite will
** never invoke xUnpin() except to deliberately delete a page.
** ^In other words, calls to xUnpin() on a cache with bPurgeable set to
** false will always have the "discard" flag set to true.  
** ^Hence, a cache created with bPurgeable false will
** never contain any unpinned pages.
**
** [[the xCachesize() page cache method]]
** ^(The xCachesize() method may be called at any time by SQLite to set the
** suggested maximum cache-size (number of pages stored by) the cache
** instance passed as the first argument. This is the value configured using
** the SQLite "[PRAGMA cache_size]" command.)^  As with the bPurgeable
** parameter, the implementation is not required to do anything with this
** value; it is advisory only.
**
** [[the xPagecount() page cache methods]]
** The xPagecount() method must return the number of pages currently
** stored in the cache, both pinned and unpinned.
** 
** [[the xFetch() page cache methods]]
** The xFetch() method locates a page in the cache and returns a pointer to 
** an sqlite3_pcache_page object associated with that page, or a NULL pointer.
** The pBuf element of the returned sqlite3_pcache_page object will be a
** pointer to a buffer of szPage bytes used to store the content of a 
** single database page.  The pExtra element of sqlite3_pcache_page will be
** a pointer to the szExtra bytes of extra storage that SQLite has requested
** for each entry in the page cache.
**
** The page to be fetched is determined by the key. ^The minimum key value
** is 1.  After it has been retrieved using xFetch, the page is considered
** to be "pinned".
**
** If the requested page is already in the page cache, then the page cache
** implementation must return a pointer to the page buffer with its content
** intact.  If the requested page is not already in the cache, then the
** cache implementation should use the value of the createFlag
** parameter to help it determined what action to take:
**
** <table border=1 width=85% align=center>
** <tr><th> createFlag <th> Behavior when page is not already in cache
** <tr><td> 0 <td> Do not allocate a new page.  Return NULL.
** <tr><td> 1 <td> Allocate a new page if it easy and convenient to do so.
**                 Otherwise return NULL.
** <tr><td> 2 <td> Make every effort to allocate a new page.  Only return
**                 NULL if allocating a new page is effectively impossible.
** </table>
**
** ^(SQLite will normally invoke xFetch() with a createFlag of 0 or 1.  SQLite
** will only use a createFlag of 2 after a prior call with a createFlag of 1
** failed.)^  In between the to xFetch() calls, SQLite may
** attempt to unpin one or more cache pages by spilling the content of
** pinned pages to disk and synching the operating system disk cache.
**
** [[the xUnpin() page cache method]]
** ^xUnpin() is called by SQLite with a pointer to a currently pinned page
** as its second argument.  If the third parameter, discard, is non-zero,
** then the page must be evicted from the cache.
** ^If the discard parameter is
** zero, then the page may be discarded or retained at the discretion of
** page cache implementation. ^The page cache implementation
** may choose to evict unpinned pages at any time.
**
** The cache must not perform any reference counting. A single 
** call to xUnpin() unpins the page regardless of the number of prior calls 
** to xFetch().
**
** [[the xRekey() page cache methods]]
** The xRekey() method is used to change the key value associated with the
** page passed as the second argument. If the cache
** previously contains an entry associated with newKey, it must be
** discarded. ^Any prior cache entry associated with newKey is guaranteed not
** to be pinned.
**
** When SQLite calls the xTruncate() method, the cache must discard all
** existing cache entries with page numbers (keys) greater than or equal
** to the value of the iLimit parameter passed to xTruncate(). If any
** of these pages are pinned, they are implicitly unpinned, meaning that
** they can be safely discarded.
**
** [[the xDestroy() page cache method]]
** ^The xDestroy() method is used to delete a cache allocated by xCreate().
** All resources associated with the specified cache should be freed. ^After
** calling the xDestroy() method, SQLite considers the [sqlite3_pcache*]
** handle invalid, and will not use it with any other sqlite3_pcache_methods2
** functions.
**
** [[the xShrink() page cache method]]
** ^SQLite invokes the xShrink() method when it wants the page cache to
** free up as much of heap memory as possible.  The page cache implementation
** is not obligated to free any memory, but well-behaved implementations should
** do their best.
*/
typedef struct sqlite3_pcache_methods2 sqlite3_pcache_methods2;
struct sqlite3_pcache_methods2 {
  int iVersion;
  void *pArg;
  int (*xInit)(void*);
  void (*xShutdown)(void*);
  sqlite3_pcache *(*xCreate)(int szPage, int szExtra, int bPurgeable);
  void (*xCachesize)(sqlite3_pcache*, int nCachesize);
  int (*xPagecount)(sqlite3_pcache*);
  sqlite3_pcache_page *(*xFetch)(sqlite3_pcache*, unsigned key, int createFlag);
  void (*xUnpin)(sqlite3_pcache*, sqlite3_pcache_page*, int discard);
  void (*xRekey)(sqlite3_pcache*, sqlite3_pcache_page*, 
      unsigned oldKey, unsigned newKey);
  void (*xTruncate)(sqlite3_pcache*, unsigned iLimit);
  void (*xDestroy)(sqlite3_pcache*);
  void (*xShrink)(sqlite3_pcache*);
};

/*
** This is the obsolete pcache_methods object that has now been replaced
** by sqlite3_pcache_methods2.  This object is not used by SQLite.  It is
** retained in the header file for backwards compatibility only.
*/
typedef struct sqlite3_pcache_methods sqlite3_pcache_methods;
struct sqlite3_pcache_methods {
  void *pArg;
  int (*xInit)(void*);
  void (*xShutdown)(void*);
  sqlite3_pcache *(*xCreate)(int szPage, int bPurgeable);
  void (*xCachesize)(sqlite3_pcache*, int nCachesize);
  int (*xPagecount)(sqlite3_pcache*);
  void *(*xFetch)(sqlite3_pcache*, unsigned key, int createFlag);
  void (*xUnpin)(sqlite3_pcache*, void*, int discard);
  void (*xRekey)(sqlite3_pcache*, void*, unsigned oldKey, unsigned newKey);
  void (*xTruncate)(sqlite3_pcache*, unsigned iLimit);
  void (*xDestroy)(sqlite3_pcache*);
};


/*
** CAPI3REF: Online Backup Object
**
** The sqlite3_backup object records state information about an ongoing
** online backup operation.  ^The sqlite3_backup object is created by
** a call to [sqlite3_backup_init()] and is destroyed by a call to
** [sqlite3_backup_finish()].
**
** See Also: [Using the SQLite Online Backup API]
*/
typedef struct sqlite3_backup sqlite3_backup;

/*
** CAPI3REF: Online Backup API.
**
** The backup API copies the content of one database into another.
** It is useful either for creating backups of databases or
** for copying in-memory databases to or from persistent files. 
**
** See Also: [Using the SQLite Online Backup API]
**
** ^SQLite holds a write transaction open on the destination database file
** for the duration of the backup operation.
** ^The source database is read-locked only while it is being read;
** it is not locked continuously for the entire backup operation.
** ^Thus, the backup may be performed on a live source database without
** preventing other database connections from
** reading or writing to the source database while the backup is underway.
** 
** ^(To perform a backup operation: 
**   <ol>
**     <li><b>sqlite3_backup_init()</b> is called once to initialize the
**         backup, 
**     <li><b>sqlite3_backup_step()</b> is called one or more times to transfer 
**         the data between the two databases, and finally
**     <li><b>sqlite3_backup_finish()</b> is called to release all resources 
**         associated with the backup operation. 
**   </ol>)^
** There should be exactly one call to sqlite3_backup_finish() for each
** successful call to sqlite3_backup_init().
**
** [[sqlite3_backup_init()]] <b>sqlite3_backup_init()</b>
**
** ^The D and N arguments to sqlite3_backup_init(D,N,S,M) are the 
** [database connection] associated with the destination database 
** and the database name, respectively.
** ^The database name is "main" for the main database, "temp" for the
** temporary database, or the name specified after the AS keyword in
** an [ATTACH] statement for an attached database.
** ^The S and M arguments passed to 
** sqlite3_backup_init(D,N,S,M) identify the [database connection]
** and database name of the source database, respectively.
** ^The source and destination [database connections] (parameters S and D)
** must be different or else sqlite3_backup_init(D,N,S,M) will fail with
** an error.
**
** ^A call to sqlite3_backup_init() will fail, returning SQLITE_ERROR, if 
** there is already a read or read-write transaction open on the 
** destination database.
**
** ^If an error occurs within sqlite3_backup_init(D,N,S,M), then NULL is
** returned and an error code and error message are stored in the
** destination [database connection] D.
** ^The error code and message for the failed call to sqlite3_backup_init()
** can be retrieved using the [sqlite3_errcode()], [sqlite3_errmsg()], and/or
** [sqlite3_errmsg16()] functions.
** ^A successful call to sqlite3_backup_init() returns a pointer to an
** [sqlite3_backup] object.
** ^The [sqlite3_backup] object may be used with the sqlite3_backup_step() and
** sqlite3_backup_finish() functions to perform the specified backup 
** operation.
**
** [[sqlite3_backup_step()]] <b>sqlite3_backup_step()</b>
**
** ^Function sqlite3_backup_step(B,N) will copy up to N pages between 
** the source and destination databases specified by [sqlite3_backup] object B.
** ^If N is negative, all remaining source pages are copied. 
** ^If sqlite3_backup_step(B,N) successfully copies N pages and there
** are still more pages to be copied, then the function returns [SQLITE_OK].
** ^If sqlite3_backup_step(B,N) successfully finishes copying all pages
** from source to destination, then it returns [SQLITE_DONE].
** ^If an error occurs while running sqlite3_backup_step(B,N),
** then an [error code] is returned. ^As well as [SQLITE_OK] and
** [SQLITE_DONE], a call to sqlite3_backup_step() may return [SQLITE_READONLY],
** [SQLITE_NOMEM], [SQLITE_BUSY], [SQLITE_LOCKED], or an
** [SQLITE_IOERR_ACCESS | SQLITE_IOERR_XXX] extended error code.
**
** ^(The sqlite3_backup_step() might return [SQLITE_READONLY] if
** <ol>
** <li> the destination database was opened read-only, or
** <li> the destination database is using write-ahead-log journaling
** and the destination and source page sizes differ, or
** <li> the destination database is an in-memory database and the
** destination and source page sizes differ.
** </ol>)^
**
** ^If sqlite3_backup_step() cannot obtain a required file-system lock, then
** the [sqlite3_busy_handler | busy-handler function]
** is invoked (if one is specified). ^If the 
** busy-handler returns non-zero before the lock is available, then 
** [SQLITE_BUSY] is returned to the caller. ^In this case the call to
** sqlite3_backup_step() can be retried later. ^If the source
** [database connection]
** is being used to write to the source database when sqlite3_backup_step()
** is called, then [SQLITE_LOCKED] is returned immediately. ^Again, in this
** case the call to sqlite3_backup_step() can be retried later on. ^(If
** [SQLITE_IOERR_ACCESS | SQLITE_IOERR_XXX], [SQLITE_NOMEM], or
** [SQLITE_READONLY] is returned, then 
** there is no point in retrying the call to sqlite3_backup_step(). These 
** errors are considered fatal.)^  The application must accept 
** that the backup operation has failed and pass the backup operation handle 
** to the sqlite3_backup_finish() to release associated resources.
**
** ^The first call to sqlite3_backup_step() obtains an exclusive lock
** on the destination file. ^The exclusive lock is not released until either 
** sqlite3_backup_finish() is called or the backup operation is complete 
** and sqlite3_backup_step() returns [SQLITE_DONE].  ^Every call to
** sqlite3_backup_step() obtains a [shared lock] on the source database that
** lasts for the duration of the sqlite3_backup_step() call.
** ^Because the source database is not locked between calls to
** sqlite3_backup_step(), the source database may be modified mid-way
** through the backup process.  ^If the source database is modified by an
** external process or via a database connection other than the one being
** used by the backup operation, then the backup will be automatically
** restarted by the next call to sqlite3_backup_step(). ^If the source 
** database is modified by the using the same database connection as is used
** by the backup operation, then the backup database is automatically
** updated at the same time.
**
** [[sqlite3_backup_finish()]] <b>sqlite3_backup_finish()</b>
**
** When sqlite3_backup_step() has returned [SQLITE_DONE], or when the 
** application wishes to abandon the backup operation, the application
** should destroy the [sqlite3_backup] by passing it to sqlite3_backup_finish().
** ^The sqlite3_backup_finish() interfaces releases all
** resources associated with the [sqlite3_backup] object. 
** ^If sqlite3_backup_step() has not yet returned [SQLITE_DONE], then any
** active write-transaction on the destination database is rolled back.
** The [sqlite3_backup] object is invalid
** and may not be used following a call to sqlite3_backup_finish().
**
** ^The value returned by sqlite3_backup_finish is [SQLITE_OK] if no
** sqlite3_backup_step() errors occurred, regardless or whether or not
** sqlite3_backup_step() completed.
** ^If an out-of-memory condition or IO error occurred during any prior
** sqlite3_backup_step() call on the same [sqlite3_backup] object, then
** sqlite3_backup_finish() returns the corresponding [error code].
**
** ^A return of [SQLITE_BUSY] or [SQLITE_LOCKED] from sqlite3_backup_step()
** is not a permanent error and does not affect the return value of
** sqlite3_backup_finish().
**
** [[sqlite3_backup__remaining()]] [[sqlite3_backup_pagecount()]]
** <b>sqlite3_backup_remaining() and sqlite3_backup_pagecount()</b>
**
** ^Each call to sqlite3_backup_step() sets two values inside
** the [sqlite3_backup] object: the number of pages still to be backed
** up and the total number of pages in the source database file.
** The sqlite3_backup_remaining() and sqlite3_backup_pagecount() interfaces
** retrieve these two values, respectively.
**
** ^The values returned by these functions are only updated by
** sqlite3_backup_step(). ^If the source database is modified during a backup
** operation, then the values are not updated to account for any extra
** pages that need to be updated or the size of the source database file
** changing.
**
** <b>Concurrent Usage of Database Handles</b>
**
** ^The source [database connection] may be used by the application for other
** purposes while a backup operation is underway or being initialized.
** ^If SQLite is compiled and configured to support threadsafe database
** connections, then the source database connection may be used concurrently
** from within other threads.
**
** However, the application must guarantee that the destination 
** [database connection] is not passed to any other API (by any thread) after 
** sqlite3_backup_init() is called and before the corresponding call to
** sqlite3_backup_finish().  SQLite does not currently check to see
** if the application incorrectly accesses the destination [database connection]
** and so no error code is reported, but the operations may malfunction
** nevertheless.  Use of the destination database connection while a
** backup is in progress might also also cause a mutex deadlock.
**
** If running in [shared cache mode], the application must
** guarantee that the shared cache used by the destination database
** is not accessed while the backup is running. In practice this means
** that the application must guarantee that the disk file being 
** backed up to is not accessed by any connection within the process,
** not just the specific connection that was passed to sqlite3_backup_init().
**
** The [sqlite3_backup] object itself is partially threadsafe. Multiple 
** threads may safely make multiple concurrent calls to sqlite3_backup_step().
** However, the sqlite3_backup_remaining() and sqlite3_backup_pagecount()
** APIs are not strictly speaking threadsafe. If they are invoked at the
** same time as another thread is invoking sqlite3_backup_step() it is
** possible that they return invalid values.
*/
sqlite3_backup *sqlite3_backup_init(
  sqlite3 *pDest,                        /* Destination database handle */
  const char *zDestName,                 /* Destination database name */
  sqlite3 *pSource,                      /* Source database handle */
  const char *zSourceName                /* Source database name */
);
int sqlite3_backup_step(sqlite3_backup *p, int nPage);
int sqlite3_backup_finish(sqlite3_backup *p);
int sqlite3_backup_remaining(sqlite3_backup *p);
int sqlite3_backup_pagecount(sqlite3_backup *p);

/*
** CAPI3REF: Unlock Notification
**
** ^When running in shared-cache mode, a database operation may fail with
** an [SQLITE_LOCKED] error if the required locks on the shared-cache or
** individual tables within the shared-cache cannot be obtained. See
** [SQLite Shared-Cache Mode] for a description of shared-cache locking. 
** ^This API may be used to register a callback that SQLite will invoke 
** when the connection currently holding the required lock relinquishes it.
** ^This API is only available if the library was compiled with the
** [SQLITE_ENABLE_UNLOCK_NOTIFY] C-preprocessor symbol defined.
**
** See Also: [Using the SQLite Unlock Notification Feature].
**
** ^Shared-cache locks are released when a database connection concludes
** its current transaction, either by committing it or rolling it back. 
**
** ^When a connection (known as the blocked connection) fails to obtain a
** shared-cache lock and SQLITE_LOCKED is returned to the caller, the
** identity of the database connection (the blocking connection) that
** has locked the required resource is stored internally. ^After an 
** application receives an SQLITE_LOCKED error, it may call the
** sqlite3_unlock_notify() method with the blocked connection handle as 
** the first argument to register for a callback that will be invoked
** when the blocking connections current transaction is concluded. ^The
** callback is invoked from within the [sqlite3_step] or [sqlite3_close]
** call that concludes the blocking connections transaction.
**
** ^(If sqlite3_unlock_notify() is called in a multi-threaded application,
** there is a chance that the blocking connection will have already
** concluded its transaction by the time sqlite3_unlock_notify() is invoked.
** If this happens, then the specified callback is invoked immediately,
** from within the call to sqlite3_unlock_notify().)^
**
** ^If the blocked connection is attempting to obtain a write-lock on a
** shared-cache table, and more than one other connection currently holds
** a read-lock on the same table, then SQLite arbitrarily selects one of 
** the other connections to use as the blocking connection.
**
** ^(There may be at most one unlock-notify callback registered by a 
** blocked connection. If sqlite3_unlock_notify() is called when the
** blocked connection already has a registered unlock-notify callback,
** then the new callback replaces the old.)^ ^If sqlite3_unlock_notify() is
** called with a NULL pointer as its second argument, then any existing
** unlock-notify callback is canceled. ^The blocked connections 
** unlock-notify callback may also be canceled by closing the blocked
** connection using [sqlite3_close()].
**
** The unlock-notify callback is not reentrant. If an application invokes
** any sqlite3_xxx API functions from within an unlock-notify callback, a
** crash or deadlock may be the result.
**
** ^Unless deadlock is detected (see below), sqlite3_unlock_notify() always
** returns SQLITE_OK.
**
** <b>Callback Invocation Details</b>
**
** When an unlock-notify callback is registered, the application provides a 
** single void* pointer that is passed to the callback when it is invoked.
** However, the signature of the callback function allows SQLite to pass
** it an array of void* context pointers. The first argument passed to
** an unlock-notify callback is a pointer to an array of void* pointers,
** and the second is the number of entries in the array.
**
** When a blocking connections transaction is concluded, there may be
** more than one blocked connection that has registered for an unlock-notify
** callback. ^If two or more such blocked connections have specified the
** same callback function, then instead of invoking the callback function
** multiple times, it is invoked once with the set of void* context pointers
** specified by the blocked connections bundled together into an array.
** This gives the application an opportunity to prioritize any actions 
** related to the set of unblocked database connections.
**
** <b>Deadlock Detection</b>
**
** Assuming that after registering for an unlock-notify callback a 
** database waits for the callback to be issued before taking any further
** action (a reasonable assumption), then using this API may cause the
** application to deadlock. For example, if connection X is waiting for
** connection Y's transaction to be concluded, and similarly connection
** Y is waiting on connection X's transaction, then neither connection
** will proceed and the system may remain deadlocked indefinitely.
**
** To avoid this scenario, the sqlite3_unlock_notify() performs deadlock
** detection. ^If a given call to sqlite3_unlock_notify() would put the
** system in a deadlocked state, then SQLITE_LOCKED is returned and no
** unlock-notify callback is registered. The system is said to be in
** a deadlocked state if connection A has registered for an unlock-notify
** callback on the conclusion of connection B's transaction, and connection
** B has itself registered for an unlock-notify callback when connection
** A's transaction is concluded. ^Indirect deadlock is also detected, so
** the system is also considered to be deadlocked if connection B has
** registered for an unlock-notify callback on the conclusion of connection
** C's transaction, where connection C is waiting on connection A. ^Any
** number of levels of indirection are allowed.
**
** <b>The "DROP TABLE" Exception</b>
**
** When a call to [sqlite3_step()] returns SQLITE_LOCKED, it is almost 
** always appropriate to call sqlite3_unlock_notify(). There is however,
** one exception. When executing a "DROP TABLE" or "DROP INDEX" statement,
** SQLite checks if there are any currently executing SELECT statements
** that belong to the same connection. If there are, SQLITE_LOCKED is
** returned. In this case there is no "blocking connection", so invoking
** sqlite3_unlock_notify() results in the unlock-notify callback being
** invoked immediately. If the application then re-attempts the "DROP TABLE"
** or "DROP INDEX" query, an infinite loop might be the result.
**
** One way around this problem is to check the extended error code returned
** by an sqlite3_step() call. ^(If there is a blocking connection, then the
** extended error code is set to SQLITE_LOCKED_SHAREDCACHE. Otherwise, in
** the special "DROP TABLE/INDEX" case, the extended error code is just 
** SQLITE_LOCKED.)^
*/
int sqlite3_unlock_notify(
  sqlite3 *pBlocked,                          /* Waiting connection */
  void (*xNotify)(void **apArg, int nArg),    /* Callback function to invoke */
  void *pNotifyArg                            /* Argument to pass to xNotify */
);


/*
** CAPI3REF: String Comparison
**
** ^The [sqlite3_stricmp()] and [sqlite3_strnicmp()] APIs allow applications
** and extensions to compare the contents of two buffers containing UTF-8
** strings in a case-independent fashion, using the same definition of "case
** independence" that SQLite uses internally when comparing identifiers.
*/
int sqlite3_stricmp(const char *, const char *);
int sqlite3_strnicmp(const char *, const char *, int);

/*
** CAPI3REF: String Globbing
*
** ^The [sqlite3_strglob(P,X)] interface returns zero if string X matches
** the glob pattern P, and it returns non-zero if string X does not match
** the glob pattern P.  ^The definition of glob pattern matching used in
** [sqlite3_strglob(P,X)] is the same as for the "X GLOB P" operator in the
** SQL dialect used by SQLite.  ^The sqlite3_strglob(P,X) function is case
** sensitive.
**
** Note that this routine returns zero on a match and non-zero if the strings
** do not match, the same as [sqlite3_stricmp()] and [sqlite3_strnicmp()].
*/
int sqlite3_strglob(const char *zGlob, const char *zStr);

/*
** CAPI3REF: Error Logging Interface
**
** ^The [sqlite3_log()] interface writes a message into the [error log]
** established by the [SQLITE_CONFIG_LOG] option to [sqlite3_config()].
** ^If logging is enabled, the zFormat string and subsequent arguments are
** used with [sqlite3_snprintf()] to generate the final output string.
**
** The sqlite3_log() interface is intended for use by extensions such as
** virtual tables, collating functions, and SQL functions.  While there is
** nothing to prevent an application from calling sqlite3_log(), doing so
** is considered bad form.
**
** The zFormat string must not be NULL.
**
** To avoid deadlocks and other threading problems, the sqlite3_log() routine
** will not use dynamically allocated memory.  The log message is stored in
** a fixed-length buffer on the stack.  If the log message is longer than
** a few hundred characters, it will be truncated to the length of the
** buffer.
*/
void sqlite3_log(int iErrCode, const char *zFormat, ...);

/*
** CAPI3REF: Write-Ahead Log Commit Hook
**
** ^The [sqlite3_wal_hook()] function is used to register a callback that
** is invoked each time data is committed to a database in wal mode.
**
** ^(The callback is invoked by SQLite after the commit has taken place and 
** the associated write-lock on the database released)^, so the implementation 
** may read, write or [checkpoint] the database as required.
**
** ^The first parameter passed to the callback function when it is invoked
** is a copy of the third parameter passed to sqlite3_wal_hook() when
** registering the callback. ^The second is a copy of the database handle.
** ^The third parameter is the name of the database that was written to -
** either "main" or the name of an [ATTACH]-ed database. ^The fourth parameter
** is the number of pages currently in the write-ahead log file,
** including those that were just committed.
**
** The callback function should normally return [SQLITE_OK].  ^If an error
** code is returned, that error will propagate back up through the
** SQLite code base to cause the statement that provoked the callback
** to report an error, though the commit will have still occurred. If the
** callback returns [SQLITE_ROW] or [SQLITE_DONE], or if it returns a value
** that does not correspond to any valid SQLite error code, the results
** are undefined.
**
** A single database handle may have at most a single write-ahead log callback 
** registered at one time. ^Calling [sqlite3_wal_hook()] replaces any
** previously registered write-ahead log callback. ^Note that the
** [sqlite3_wal_autocheckpoint()] interface and the
** [wal_autocheckpoint pragma] both invoke [sqlite3_wal_hook()] and will
** those overwrite any prior [sqlite3_wal_hook()] settings.
*/
void *sqlite3_wal_hook(
  sqlite3*, 
  int(*)(void *,sqlite3*,const char*,int),
  void*
);

/*
** CAPI3REF: Configure an auto-checkpoint
**
** ^The [sqlite3_wal_autocheckpoint(D,N)] is a wrapper around
** [sqlite3_wal_hook()] that causes any database on [database connection] D
** to automatically [checkpoint]
** after committing a transaction if there are N or
** more frames in the [write-ahead log] file.  ^Passing zero or 
** a negative value as the nFrame parameter disables automatic
** checkpoints entirely.
**
** ^The callback registered by this function replaces any existing callback
** registered using [sqlite3_wal_hook()].  ^Likewise, registering a callback
** using [sqlite3_wal_hook()] disables the automatic checkpoint mechanism
** configured by this function.
**
** ^The [wal_autocheckpoint pragma] can be used to invoke this interface
** from SQL.
**
** ^Checkpoints initiated by this mechanism are
** [sqlite3_wal_checkpoint_v2|PASSIVE].
**
** ^Every new [database connection] defaults to having the auto-checkpoint
** enabled with a threshold of 1000 or [SQLITE_DEFAULT_WAL_AUTOCHECKPOINT]
** pages.  The use of this interface
** is only necessary if the default setting is found to be suboptimal
** for a particular application.
*/
int sqlite3_wal_autocheckpoint(sqlite3 *db, int N);

/*
** CAPI3REF: Checkpoint a database
**
** ^(The sqlite3_wal_checkpoint(D,X) is equivalent to
** [sqlite3_wal_checkpoint_v2](D,X,[SQLITE_CHECKPOINT_PASSIVE],0,0).)^
**
** In brief, sqlite3_wal_checkpoint(D,X) causes the content in the 
** [write-ahead log] for database X on [database connection] D to be
** transferred into the database file and for the write-ahead log to
** be reset.  See the [checkpointing] documentation for addition
** information.
**
** This interface used to be the only way to cause a checkpoint to
** occur.  But then the newer and more powerful [sqlite3_wal_checkpoint_v2()]
** interface was added.  This interface is retained for backwards
** compatibility and as a convenience for applications that need to manually
** start a callback but which do not need the full power (and corresponding
** complication) of [sqlite3_wal_checkpoint_v2()].
*/
int sqlite3_wal_checkpoint(sqlite3 *db, const char *zDb);

/*
** CAPI3REF: Checkpoint a database
**
** ^(The sqlite3_wal_checkpoint_v2(D,X,M,L,C) interface runs a checkpoint
** operation on database X of [database connection] D in mode M.  Status
** information is written back into integers pointed to by L and C.)^
** ^(The M parameter must be a valid [checkpoint mode]:)^
**
** <dl>
** <dt>SQLITE_CHECKPOINT_PASSIVE<dd>
**   ^Checkpoint as many frames as possible without waiting for any database 
**   readers or writers to finish, then sync the database file if all frames 
**   in the log were checkpointed. ^The [busy-handler callback]
**   is never invoked in the SQLITE_CHECKPOINT_PASSIVE mode.  
**   ^On the other hand, passive mode might leave the checkpoint unfinished
**   if there are concurrent readers or writers.
**
** <dt>SQLITE_CHECKPOINT_FULL<dd>
**   ^This mode blocks (it invokes the
**   [sqlite3_busy_handler|busy-handler callback]) until there is no
**   database writer and all readers are reading from the most recent database
**   snapshot. ^It then checkpoints all frames in the log file and syncs the
**   database file. ^This mode blocks new database writers while it is pending,
**   but new database readers are allowed to continue unimpeded.
**
** <dt>SQLITE_CHECKPOINT_RESTART<dd>
**   ^This mode works the same way as SQLITE_CHECKPOINT_FULL with the addition
**   that after checkpointing the log file it blocks (calls the 
**   [busy-handler callback])
**   until all readers are reading from the database file only. ^This ensures 
**   that the next writer will restart the log file from the beginning.
**   ^Like SQLITE_CHECKPOINT_FULL, this mode blocks new
**   database writer attempts while it is pending, but does not impede readers.
**
** <dt>SQLITE_CHECKPOINT_TRUNCATE<dd>
**   ^This mode works the same way as SQLITE_CHECKPOINT_RESTART with the
**   addition that it also truncates the log file to zero bytes just prior
**   to a successful return.
** </dl>
**
** ^If pnLog is not NULL, then *pnLog is set to the total number of frames in
** the log file or to -1 if the checkpoint could not run because
** of an error or because the database is not in [WAL mode]. ^If pnCkpt is not
** NULL,then *pnCkpt is set to the total number of checkpointed frames in the
** log file (including any that were already checkpointed before the function
** was called) or to -1 if the checkpoint could not run due to an error or
** because the database is not in WAL mode. ^Note that upon successful
** completion of an SQLITE_CHECKPOINT_TRUNCATE, the log file will have been
** truncated to zero bytes and so both *pnLog and *pnCkpt will be set to zero.
**
** ^All calls obtain an exclusive "checkpoint" lock on the database file. ^If
** any other process is running a checkpoint operation at the same time, the 
** lock cannot be obtained and SQLITE_BUSY is returned. ^Even if there is a 
** busy-handler configured, it will not be invoked in this case.
**
** ^The SQLITE_CHECKPOINT_FULL, RESTART and TRUNCATE modes also obtain the 
** exclusive "writer" lock on the database file. ^If the writer lock cannot be
** obtained immediately, and a busy-handler is configured, it is invoked and
** the writer lock retried until either the busy-handler returns 0 or the lock
** is successfully obtained. ^The busy-handler is also invoked while waiting for
** database readers as described above. ^If the busy-handler returns 0 before
** the writer lock is obtained or while waiting for database readers, the
** checkpoint operation proceeds from that point in the same way as 
** SQLITE_CHECKPOINT_PASSIVE - checkpointing as many frames as possible 
** without blocking any further. ^SQLITE_BUSY is returned in this case.
**
** ^If parameter zDb is NULL or points to a zero length string, then the
** specified operation is attempted on all WAL databases [attached] to 
** [database connection] db.  In this case the
** values written to output parameters *pnLog and *pnCkpt are undefined. ^If 
** an SQLITE_BUSY error is encountered when processing one or more of the 
** attached WAL databases, the operation is still attempted on any remaining 
** attached databases and SQLITE_BUSY is returned at the end. ^If any other 
** error occurs while processing an attached database, processing is abandoned 
** and the error code is returned to the caller immediately. ^If no error 
** (SQLITE_BUSY or otherwise) is encountered while processing the attached 
** databases, SQLITE_OK is returned.
**
** ^If database zDb is the name of an attached database that is not in WAL
** mode, SQLITE_OK is returned and both *pnLog and *pnCkpt set to -1. ^If
** zDb is not NULL (or a zero length string) and is not the name of any
** attached database, SQLITE_ERROR is returned to the caller.
**
** ^Unless it returns SQLITE_MISUSE,
** the sqlite3_wal_checkpoint_v2() interface
** sets the error information that is queried by
** [sqlite3_errcode()] and [sqlite3_errmsg()].
**
** ^The [PRAGMA wal_checkpoint] command can be used to invoke this interface
** from SQL.
*/
int sqlite3_wal_checkpoint_v2(
  sqlite3 *db,                    /* Database handle */
  const char *zDb,                /* Name of attached database (or NULL) */
  int eMode,                      /* SQLITE_CHECKPOINT_* value */
  int *pnLog,                     /* OUT: Size of WAL log in frames */
  int *pnCkpt                     /* OUT: Total number of frames checkpointed */
);

/*
** CAPI3REF: Checkpoint Mode Values
** KEYWORDS: {checkpoint mode}
**
** These constants define all valid values for the "checkpoint mode" passed
** as the third parameter to the [sqlite3_wal_checkpoint_v2()] interface.
** See the [sqlite3_wal_checkpoint_v2()] documentation for details on the
** meaning of each of these checkpoint modes.
*/
#define SQLITE_CHECKPOINT_PASSIVE  0  /* Do as much as possible w/o blocking */
#define SQLITE_CHECKPOINT_FULL     1  /* Wait for writers, then checkpoint */
#define SQLITE_CHECKPOINT_RESTART  2  /* Like FULL but wait for for readers */
#define SQLITE_CHECKPOINT_TRUNCATE 3  /* Like RESTART but also truncate WAL */

/*
** CAPI3REF: Virtual Table Interface Configuration
**
** This function may be called by either the [xConnect] or [xCreate] method
** of a [virtual table] implementation to configure
** various facets of the virtual table interface.
**
** If this interface is invoked outside the context of an xConnect or
** xCreate virtual table method then the behavior is undefined.
**
** At present, there is only one option that may be configured using
** this function. (See [SQLITE_VTAB_CONSTRAINT_SUPPORT].)  Further options
** may be added in the future.
*/
int sqlite3_vtab_config(sqlite3*, int op, ...);

/*
** CAPI3REF: Virtual Table Configuration Options
**
** These macros define the various options to the
** [sqlite3_vtab_config()] interface that [virtual table] implementations
** can use to customize and optimize their behavior.
**
** <dl>
** <dt>SQLITE_VTAB_CONSTRAINT_SUPPORT
** <dd>Calls of the form
** [sqlite3_vtab_config](db,SQLITE_VTAB_CONSTRAINT_SUPPORT,X) are supported,
** where X is an integer.  If X is zero, then the [virtual table] whose
** [xCreate] or [xConnect] method invoked [sqlite3_vtab_config()] does not
** support constraints.  In this configuration (which is the default) if
** a call to the [xUpdate] method returns [SQLITE_CONSTRAINT], then the entire
** statement is rolled back as if [ON CONFLICT | OR ABORT] had been
** specified as part of the users SQL statement, regardless of the actual
** ON CONFLICT mode specified.
**
** If X is non-zero, then the virtual table implementation guarantees
** that if [xUpdate] returns [SQLITE_CONSTRAINT], it will do so before
** any modifications to internal or persistent data structures have been made.
** If the [ON CONFLICT] mode is ABORT, FAIL, IGNORE or ROLLBACK, SQLite 
** is able to roll back a statement or database transaction, and abandon
** or continue processing the current SQL statement as appropriate. 
** If the ON CONFLICT mode is REPLACE and the [xUpdate] method returns
** [SQLITE_CONSTRAINT], SQLite handles this as if the ON CONFLICT mode
** had been ABORT.
**
** Virtual table implementations that are required to handle OR REPLACE
** must do so within the [xUpdate] method. If a call to the 
** [sqlite3_vtab_on_conflict()] function indicates that the current ON 
** CONFLICT policy is REPLACE, the virtual table implementation should 
** silently replace the appropriate rows within the xUpdate callback and
** return SQLITE_OK. Or, if this is not possible, it may return
** SQLITE_CONSTRAINT, in which case SQLite falls back to OR ABORT 
** constraint handling.
** </dl>
*/
#define SQLITE_VTAB_CONSTRAINT_SUPPORT 1

/*
** CAPI3REF: Determine The Virtual Table Conflict Policy
**
** This function may only be called from within a call to the [xUpdate] method
** of a [virtual table] implementation for an INSERT or UPDATE operation. ^The
** value returned is one of [SQLITE_ROLLBACK], [SQLITE_IGNORE], [SQLITE_FAIL],
** [SQLITE_ABORT], or [SQLITE_REPLACE], according to the [ON CONFLICT] mode
** of the SQL statement that triggered the call to the [xUpdate] method of the
** [virtual table].
*/
int sqlite3_vtab_on_conflict(sqlite3 *);

/*
** CAPI3REF: Conflict resolution modes
** KEYWORDS: {conflict resolution mode}
**
** These constants are returned by [sqlite3_vtab_on_conflict()] to
** inform a [virtual table] implementation what the [ON CONFLICT] mode
** is for the SQL statement being evaluated.
**
** Note that the [SQLITE_IGNORE] constant is also used as a potential
** return value from the [sqlite3_set_authorizer()] callback and that
** [SQLITE_ABORT] is also a [result code].
*/
#define SQLITE_ROLLBACK 1
/* #define SQLITE_IGNORE 2 // Also used by sqlite3_authorizer() callback */
#define SQLITE_FAIL     3
/* #define SQLITE_ABORT 4  // Also an error code */
#define SQLITE_REPLACE  5

/*
** CAPI3REF: Prepared Statement Scan Status Opcodes
** KEYWORDS: {scanstatus options}
**
** The following constants can be used for the T parameter to the
** [sqlite3_stmt_scanstatus(S,X,T,V)] interface.  Each constant designates a
** different metric for sqlite3_stmt_scanstatus() to return.
**
** When the value returned to V is a string, space to hold that string is
** managed by the prepared statement S and will be automatically freed when
** S is finalized.
**
** <dl>
** [[SQLITE_SCANSTAT_NLOOP]] <dt>SQLITE_SCANSTAT_NLOOP</dt>
** <dd>^The [sqlite3_int64] variable pointed to by the T parameter will be
** set to the total number of times that the X-th loop has run.</dd>
**
** [[SQLITE_SCANSTAT_NVISIT]] <dt>SQLITE_SCANSTAT_NVISIT</dt>
** <dd>^The [sqlite3_int64] variable pointed to by the T parameter will be set
** to the total number of rows examined by all iterations of the X-th loop.</dd>
**
** [[SQLITE_SCANSTAT_EST]] <dt>SQLITE_SCANSTAT_EST</dt>
** <dd>^The "double" variable pointed to by the T parameter will be set to the
** query planner's estimate for the average number of rows output from each
** iteration of the X-th loop.  If the query planner's estimates was accurate,
** then this value will approximate the quotient NVISIT/NLOOP and the
** product of this value for all prior loops with the same SELECTID will
** be the NLOOP value for the current loop.
**
** [[SQLITE_SCANSTAT_NAME]] <dt>SQLITE_SCANSTAT_NAME</dt>
** <dd>^The "const char *" variable pointed to by the T parameter will be set
** to a zero-terminated UTF-8 string containing the name of the index or table
** used for the X-th loop.
**
** [[SQLITE_SCANSTAT_EXPLAIN]] <dt>SQLITE_SCANSTAT_EXPLAIN</dt>
** <dd>^The "const char *" variable pointed to by the T parameter will be set
** to a zero-terminated UTF-8 string containing the [EXPLAIN QUERY PLAN]
** description for the X-th loop.
**
** [[SQLITE_SCANSTAT_SELECTID]] <dt>SQLITE_SCANSTAT_SELECT</dt>
** <dd>^The "int" variable pointed to by the T parameter will be set to the
** "select-id" for the X-th loop.  The select-id identifies which query or
** subquery the loop is part of.  The main query has a select-id of zero.
** The select-id is the same value as is output in the first column
** of an [EXPLAIN QUERY PLAN] query.
** </dl>
*/
#define SQLITE_SCANSTAT_NLOOP    0
#define SQLITE_SCANSTAT_NVISIT   1
#define SQLITE_SCANSTAT_EST      2
#define SQLITE_SCANSTAT_NAME     3
#define SQLITE_SCANSTAT_EXPLAIN  4
#define SQLITE_SCANSTAT_SELECTID 5

/*
** CAPI3REF: Prepared Statement Scan Status
**
** This interface returns information about the predicted and measured
** performance for pStmt.  Advanced applications can use this
** interface to compare the predicted and the measured performance and
** issue warnings and/or rerun [ANALYZE] if discrepancies are found.
**
** Since this interface is expected to be rarely used, it is only
** available if SQLite is compiled using the [SQLITE_ENABLE_STMT_SCANSTATUS]
** compile-time option.
**
** The "iScanStatusOp" parameter determines which status information to return.
** The "iScanStatusOp" must be one of the [scanstatus options] or the behavior
** of this interface is undefined.
** ^The requested measurement is written into a variable pointed to by
** the "pOut" parameter.
** Parameter "idx" identifies the specific loop to retrieve statistics for.
** Loops are numbered starting from zero. ^If idx is out of range - less than
** zero or greater than or equal to the total number of loops used to implement
** the statement - a non-zero value is returned and the variable that pOut
** points to is unchanged.
**
** ^Statistics might not be available for all loops in all statements. ^In cases
** where there exist loops with no available statistics, this function behaves
** as if the loop did not exist - it returns non-zero and leave the variable
** that pOut points to unchanged.
**
** See also: [sqlite3_stmt_scanstatus_reset()]
*/
SQLITE_EXPERIMENTAL int sqlite3_stmt_scanstatus(
  sqlite3_stmt *pStmt,      /* Prepared statement for which info desired */
  int idx,                  /* Index of loop to report on */
  int iScanStatusOp,        /* Information desired.  SQLITE_SCANSTAT_* */
  void *pOut                /* Result written here */
);     

/*
** CAPI3REF: Zero Scan-Status Counters
**
** ^Zero all [sqlite3_stmt_scanstatus()] related event counters.
**
** This API is only available if the library is built with pre-processor
** symbol [SQLITE_ENABLE_STMT_SCANSTATUS] defined.
*/
SQLITE_EXPERIMENTAL void sqlite3_stmt_scanstatus_reset(sqlite3_stmt*);


/*
** Undo the hack that converts floating point types to integer for
** builds on processors without floating point support.
*/
#ifdef SQLITE_OMIT_FLOATING_POINT
# undef double
#endif

#ifdef __cplusplus
}  /* End of the 'extern "C"' block */
#endif
#endif /* _SQLITE3_H_ */<|MERGE_RESOLUTION|>--- conflicted
+++ resolved
@@ -966,10 +966,6 @@
 #define SQLITE_FCNTL_SYNC                   21
 #define SQLITE_FCNTL_COMMIT_PHASETWO        22
 #define SQLITE_FCNTL_WIN32_SET_HANDLE       23
-/* deprecated names */
-#define SQLITE_GET_LOCKPROXYFILE      SQLITE_FCNTL_GET_LOCKPROXYFILE
-#define SQLITE_SET_LOCKPROXYFILE      SQLITE_FCNTL_SET_LOCKPROXYFILE
-#define SQLITE_LAST_ERRNO             SQLITE_FCNTL_LAST_ERRNO
 
 /* deprecated names */
 #define SQLITE_GET_LOCKPROXYFILE      SQLITE_FCNTL_GET_LOCKPROXYFILE
@@ -5072,17 +5068,10 @@
 ** future releases of SQLite.  Applications that care about shared
 ** cache setting should set it explicitly.
 **
-<<<<<<< HEAD
-** ^Note: This method is deprecated on MacOS X 10.7 and iOS version 5.0
-** and will always return SQLITE_MISUSE, instead of calling this function
-** shared cache mode should be enabled per-database connection via 
-** sqlite3_open_v2 with SQLITE_OPEN_SHAREDCACHE instead.
-=======
 ** Note: This method is disabled on MacOS X 10.7 and iOS version 5.0
 ** and will always return SQLITE_MISUSE. On those systems, 
 ** shared cache mode should be enabled per-database connection via 
 ** [sqlite3_open_v2()] with [SQLITE_OPEN_SHAREDCACHE].
->>>>>>> 4bf66fd6
 **
 ** This interface is threadsafe on processors where writing a
 ** 32-bit integer is atomic.
