/*
** 2001 September 15
**
** The author disclaims copyright to this source code.  In place of
** a legal notice, here is a blessing:
**
**    May you do good and not evil.
**    May you find forgiveness for yourself and forgive others.
**    May you share freely, never taking more than you give.
**
*************************************************************************
** Main file for the SQLite library.  The routines in this file
** implement the programmer interface to the library.  Routines in
** other files are for internal use by SQLite and should not be
** accessed by users of the library.
*/
#include "sqliteInt.h"

#ifdef SQLITE_ENABLE_SQLRR
# include "sqlrr.h"
#endif 
#ifdef SQLITE_ENABLE_FTS3
# include "fts3.h"
#endif
#ifdef SQLITE_ENABLE_RTREE
# include "rtree.h"
#endif
#ifdef SQLITE_ENABLE_ICU
# include "sqliteicu.h"
#endif
#ifdef SQLITE_ENABLE_JSON1
int sqlite3Json1Init(sqlite3*);
#endif
#ifdef SQLITE_ENABLE_FTS5
int sqlite3Fts5Init(sqlite3*);
#endif

#ifndef SQLITE_AMALGAMATION
/* IMPLEMENTATION-OF: R-46656-45156 The sqlite3_version[] string constant
** contains the text of SQLITE_VERSION macro. 
*/
const char sqlite3_version[] = SQLITE_VERSION;
#endif

/* IMPLEMENTATION-OF: R-53536-42575 The sqlite3_libversion() function returns
** a pointer to the to the sqlite3_version[] string constant. 
*/
const char *sqlite3_libversion(void){ return sqlite3_version; }

/* IMPLEMENTATION-OF: R-63124-39300 The sqlite3_sourceid() function returns a
** pointer to a string constant whose value is the same as the
** SQLITE_SOURCE_ID C preprocessor macro. 
*/
const char *sqlite3_sourceid(void){ return SQLITE_SOURCE_ID; }

/* IMPLEMENTATION-OF: R-35210-63508 The sqlite3_libversion_number() function
** returns an integer equal to SQLITE_VERSION_NUMBER.
*/
int sqlite3_libversion_number(void){ return SQLITE_VERSION_NUMBER; }

/* IMPLEMENTATION-OF: R-20790-14025 The sqlite3_threadsafe() function returns
** zero if and only if SQLite was compiled with mutexing code omitted due to
** the SQLITE_THREADSAFE compile-time option being set to 0.
*/
int sqlite3_threadsafe(void){ return SQLITE_THREADSAFE; }

/*
** When compiling the test fixture or with debugging enabled (on Win32),
** this variable being set to non-zero will cause OSTRACE macros to emit
** extra diagnostic information.
*/
#ifdef SQLITE_HAVE_OS_TRACE
# ifndef SQLITE_DEBUG_OS_TRACE
#   define SQLITE_DEBUG_OS_TRACE 0
# endif
  int sqlite3OSTrace = SQLITE_DEBUG_OS_TRACE;
#endif

#if !defined(SQLITE_OMIT_TRACE) && defined(SQLITE_ENABLE_IOTRACE)
/*
** If the following function pointer is not NULL and if
** SQLITE_ENABLE_IOTRACE is enabled, then messages describing
** I/O active are written using this function.  These messages
** are intended for debugging activity only.
*/
SQLITE_API void (SQLITE_CDECL *sqlite3IoTrace)(const char*, ...) = 0;
#endif

/*
** If the following global variable points to a string which is the
** name of a directory, then that directory will be used to store
** temporary files.
**
** See also the "PRAGMA temp_store_directory" SQL command.
*/
char *sqlite3_temp_directory = 0;

/*
** If the following global variable points to a string which is the
** name of a directory, then that directory will be used to store
** all database files specified with a relative pathname.
**
** See also the "PRAGMA data_store_directory" SQL command.
*/
char *sqlite3_data_directory = 0;

/*
** Initialize SQLite.  
**
** This routine must be called to initialize the memory allocation,
** VFS, and mutex subsystems prior to doing any serious work with
** SQLite.  But as long as you do not compile with SQLITE_OMIT_AUTOINIT
** this routine will be called automatically by key routines such as
** sqlite3_open().  
**
** This routine is a no-op except on its very first call for the process,
** or for the first call after a call to sqlite3_shutdown.
**
** The first thread to call this routine runs the initialization to
** completion.  If subsequent threads call this routine before the first
** thread has finished the initialization process, then the subsequent
** threads must block until the first thread finishes with the initialization.
**
** The first thread might call this routine recursively.  Recursive
** calls to this routine should not block, of course.  Otherwise the
** initialization process would never complete.
**
** Let X be the first thread to enter this routine.  Let Y be some other
** thread.  Then while the initial invocation of this routine by X is
** incomplete, it is required that:
**
**    *  Calls to this routine from Y must block until the outer-most
**       call by X completes.
**
**    *  Recursive calls to this routine from thread X return immediately
**       without blocking.
*/
int sqlite3_initialize(void){
  MUTEX_LOGIC( sqlite3_mutex *pMaster; )       /* The main static mutex */
  int rc;                                      /* Result code */
#ifdef SQLITE_EXTRA_INIT
  int bRunExtraInit = 0;                       /* Extra initialization needed */
#endif

#ifdef SQLITE_OMIT_WSD
  rc = sqlite3_wsd_init(4096, 24);
  if( rc!=SQLITE_OK ){
    return rc;
  }
#endif

  /* If the following assert() fails on some obscure processor/compiler
  ** combination, the work-around is to set the correct pointer
  ** size at compile-time using -DSQLITE_PTRSIZE=n compile-time option */
  assert( SQLITE_PTRSIZE==sizeof(char*) );

  /* If SQLite is already completely initialized, then this call
  ** to sqlite3_initialize() should be a no-op.  But the initialization
  ** must be complete.  So isInit must not be set until the very end
  ** of this routine.
  */
  if( sqlite3GlobalConfig.isInit ) return SQLITE_OK;

  /* Make sure the mutex subsystem is initialized.  If unable to 
  ** initialize the mutex subsystem, return early with the error.
  ** If the system is so sick that we are unable to allocate a mutex,
  ** there is not much SQLite is going to be able to do.
  **
  ** The mutex subsystem must take care of serializing its own
  ** initialization.
  */
  rc = sqlite3MutexInit();
  if( rc ) return rc;

  /* Initialize the malloc() system and the recursive pInitMutex mutex.
  ** This operation is protected by the STATIC_MASTER mutex.  Note that
  ** MutexAlloc() is called for a static mutex prior to initializing the
  ** malloc subsystem - this implies that the allocation of a static
  ** mutex must not require support from the malloc subsystem.
  */
  MUTEX_LOGIC( pMaster = sqlite3MutexAlloc(SQLITE_MUTEX_STATIC_MASTER); )
  sqlite3_mutex_enter(pMaster);
  sqlite3GlobalConfig.isMutexInit = 1;
  if( !sqlite3GlobalConfig.isMallocInit ){
    rc = sqlite3MallocInit();
  }
  if( rc==SQLITE_OK ){
    sqlite3GlobalConfig.isMallocInit = 1;
    if( !sqlite3GlobalConfig.pInitMutex ){
      sqlite3GlobalConfig.pInitMutex =
           sqlite3MutexAlloc(SQLITE_MUTEX_RECURSIVE);
      if( sqlite3GlobalConfig.bCoreMutex && !sqlite3GlobalConfig.pInitMutex ){
        rc = SQLITE_NOMEM;
      }
    }
  }
  if( rc==SQLITE_OK ){
    sqlite3GlobalConfig.nRefInitMutex++;
  }
  sqlite3_mutex_leave(pMaster);

  /* If rc is not SQLITE_OK at this point, then either the malloc
  ** subsystem could not be initialized or the system failed to allocate
  ** the pInitMutex mutex. Return an error in either case.  */
  if( rc!=SQLITE_OK ){
    return rc;
  }

  /* Do the rest of the initialization under the recursive mutex so
  ** that we will be able to handle recursive calls into
  ** sqlite3_initialize().  The recursive calls normally come through
  ** sqlite3_os_init() when it invokes sqlite3_vfs_register(), but other
  ** recursive calls might also be possible.
  **
  ** IMPLEMENTATION-OF: R-00140-37445 SQLite automatically serializes calls
  ** to the xInit method, so the xInit method need not be threadsafe.
  **
  ** The following mutex is what serializes access to the appdef pcache xInit
  ** methods.  The sqlite3_pcache_methods.xInit() all is embedded in the
  ** call to sqlite3PcacheInitialize().
  */
  sqlite3_mutex_enter(sqlite3GlobalConfig.pInitMutex);
  if( sqlite3GlobalConfig.isInit==0 && sqlite3GlobalConfig.inProgress==0 ){
    FuncDefHash *pHash = &GLOBAL(FuncDefHash, sqlite3GlobalFunctions);
    sqlite3GlobalConfig.inProgress = 1;
#ifdef SQLITE_ENABLE_SQLLOG
    {
      extern void sqlite3_init_sqllog(void);
      sqlite3_init_sqllog();
    }
#endif
    memset(pHash, 0, sizeof(sqlite3GlobalFunctions));
    sqlite3RegisterGlobalFunctions();
    if( sqlite3GlobalConfig.isPCacheInit==0 ){
      rc = sqlite3PcacheInitialize();
    }
    if( rc==SQLITE_OK ){
      sqlite3GlobalConfig.isPCacheInit = 1;
      rc = sqlite3OsInit();
    }
    if( rc==SQLITE_OK ){
      sqlite3PCacheBufferSetup( sqlite3GlobalConfig.pPage, 
          sqlite3GlobalConfig.szPage, sqlite3GlobalConfig.nPage);
      sqlite3GlobalConfig.isInit = 1;
#ifdef SQLITE_EXTRA_INIT
      bRunExtraInit = 1;
#endif
    }
    sqlite3GlobalConfig.inProgress = 0;
  }
  sqlite3_mutex_leave(sqlite3GlobalConfig.pInitMutex);

  /* Go back under the static mutex and clean up the recursive
  ** mutex to prevent a resource leak.
  */
  sqlite3_mutex_enter(pMaster);
  sqlite3GlobalConfig.nRefInitMutex--;
  if( sqlite3GlobalConfig.nRefInitMutex<=0 ){
    assert( sqlite3GlobalConfig.nRefInitMutex==0 );
    sqlite3_mutex_free(sqlite3GlobalConfig.pInitMutex);
    sqlite3GlobalConfig.pInitMutex = 0;
  }
  sqlite3_mutex_leave(pMaster);

  /* The following is just a sanity check to make sure SQLite has
  ** been compiled correctly.  It is important to run this code, but
  ** we don't want to run it too often and soak up CPU cycles for no
  ** reason.  So we run it once during initialization.
  */
#ifndef NDEBUG
#ifndef SQLITE_OMIT_FLOATING_POINT
  /* This section of code's only "output" is via assert() statements. */
  if ( rc==SQLITE_OK ){
    u64 x = (((u64)1)<<63)-1;
    double y;
    assert(sizeof(x)==8);
    assert(sizeof(x)==sizeof(y));
    memcpy(&y, &x, 8);
    assert( sqlite3IsNaN(y) );
  }
#endif
#endif

  /* Do extra initialization steps requested by the SQLITE_EXTRA_INIT
  ** compile-time option.
  */
#ifdef SQLITE_EXTRA_INIT
  if( bRunExtraInit ){
    int SQLITE_EXTRA_INIT(const char*);
    rc = SQLITE_EXTRA_INIT(0);
  }
#endif

  return rc;
}

/*
** Undo the effects of sqlite3_initialize().  Must not be called while
** there are outstanding database connections or memory allocations or
** while any part of SQLite is otherwise in use in any thread.  This
** routine is not threadsafe.  But it is safe to invoke this routine
** on when SQLite is already shut down.  If SQLite is already shut down
** when this routine is invoked, then this routine is a harmless no-op.
*/
int sqlite3_shutdown(void){
#ifdef SQLITE_OMIT_WSD
  int rc = sqlite3_wsd_init(4096, 24);
  if( rc!=SQLITE_OK ){
    return rc;
  }
#endif

  if( sqlite3GlobalConfig.isInit ){
#ifdef SQLITE_EXTRA_SHUTDOWN
    void SQLITE_EXTRA_SHUTDOWN(void);
    SQLITE_EXTRA_SHUTDOWN();
#endif
    sqlite3_os_end();
    sqlite3_reset_auto_extension();
    sqlite3GlobalConfig.isInit = 0;
  }
  if( sqlite3GlobalConfig.isPCacheInit ){
    sqlite3PcacheShutdown();
    sqlite3GlobalConfig.isPCacheInit = 0;
  }
  if( sqlite3GlobalConfig.isMallocInit ){
    sqlite3MallocEnd();
    sqlite3GlobalConfig.isMallocInit = 0;

#ifndef SQLITE_OMIT_SHUTDOWN_DIRECTORIES
    /* The heap subsystem has now been shutdown and these values are supposed
    ** to be NULL or point to memory that was obtained from sqlite3_malloc(),
    ** which would rely on that heap subsystem; therefore, make sure these
    ** values cannot refer to heap memory that was just invalidated when the
    ** heap subsystem was shutdown.  This is only done if the current call to
    ** this function resulted in the heap subsystem actually being shutdown.
    */
    sqlite3_data_directory = 0;
    sqlite3_temp_directory = 0;
#endif
  }
  if( sqlite3GlobalConfig.isMutexInit ){
    sqlite3MutexEnd();
    sqlite3GlobalConfig.isMutexInit = 0;
  }

  return SQLITE_OK;
}

/*
** This API allows applications to modify the global configuration of
** the SQLite library at run-time.
**
** This routine should only be called when there are no outstanding
** database connections or memory allocations.  This routine is not
** threadsafe.  Failure to heed these warnings can lead to unpredictable
** behavior.
*/
int sqlite3_config(int op, ...){
  va_list ap;
  int rc = SQLITE_OK;

  /* sqlite3_config() shall return SQLITE_MISUSE if it is invoked while
  ** the SQLite library is in use. */
  if( sqlite3GlobalConfig.isInit ) return SQLITE_MISUSE_BKPT;

  va_start(ap, op);
  switch( op ){

    /* Mutex configuration options are only available in a threadsafe
    ** compile.
    */
#if defined(SQLITE_THREADSAFE) && SQLITE_THREADSAFE>0  /* IMP: R-54466-46756 */
    case SQLITE_CONFIG_SINGLETHREAD: {
      /* EVIDENCE-OF: R-02748-19096 This option sets the threading mode to
      ** Single-thread. */
      sqlite3GlobalConfig.bCoreMutex = 0;  /* Disable mutex on core */
      sqlite3GlobalConfig.bFullMutex = 0;  /* Disable mutex on connections */
      break;
    }
#endif
#if defined(SQLITE_THREADSAFE) && SQLITE_THREADSAFE>0 /* IMP: R-20520-54086 */
    case SQLITE_CONFIG_MULTITHREAD: {
      /* EVIDENCE-OF: R-14374-42468 This option sets the threading mode to
      ** Multi-thread. */
      sqlite3GlobalConfig.bCoreMutex = 1;  /* Enable mutex on core */
      sqlite3GlobalConfig.bFullMutex = 0;  /* Disable mutex on connections */
      break;
    }
#endif
#if defined(SQLITE_THREADSAFE) && SQLITE_THREADSAFE>0 /* IMP: R-59593-21810 */
    case SQLITE_CONFIG_SERIALIZED: {
      /* EVIDENCE-OF: R-41220-51800 This option sets the threading mode to
      ** Serialized. */
      sqlite3GlobalConfig.bCoreMutex = 1;  /* Enable mutex on core */
      sqlite3GlobalConfig.bFullMutex = 1;  /* Enable mutex on connections */
      break;
    }
#endif
#if defined(SQLITE_THREADSAFE) && SQLITE_THREADSAFE>0 /* IMP: R-63666-48755 */
    case SQLITE_CONFIG_MUTEX: {
      /* Specify an alternative mutex implementation */
      sqlite3GlobalConfig.mutex = *va_arg(ap, sqlite3_mutex_methods*);
      break;
    }
#endif
#if defined(SQLITE_THREADSAFE) && SQLITE_THREADSAFE>0 /* IMP: R-14450-37597 */
    case SQLITE_CONFIG_GETMUTEX: {
      /* Retrieve the current mutex implementation */
      *va_arg(ap, sqlite3_mutex_methods*) = sqlite3GlobalConfig.mutex;
      break;
    }
#endif

    case SQLITE_CONFIG_MALLOC: {
      /* EVIDENCE-OF: R-55594-21030 The SQLITE_CONFIG_MALLOC option takes a
      ** single argument which is a pointer to an instance of the
      ** sqlite3_mem_methods structure. The argument specifies alternative
      ** low-level memory allocation routines to be used in place of the memory
      ** allocation routines built into SQLite. */
      sqlite3GlobalConfig.m = *va_arg(ap, sqlite3_mem_methods*);
      break;
    }
    case SQLITE_CONFIG_GETMALLOC: {
      /* EVIDENCE-OF: R-51213-46414 The SQLITE_CONFIG_GETMALLOC option takes a
      ** single argument which is a pointer to an instance of the
      ** sqlite3_mem_methods structure. The sqlite3_mem_methods structure is
      ** filled with the currently defined memory allocation routines. */
      if( sqlite3GlobalConfig.m.xMalloc==0 ) sqlite3MemSetDefault();
      *va_arg(ap, sqlite3_mem_methods*) = sqlite3GlobalConfig.m;
      break;
    }
    case SQLITE_CONFIG_MEMSTATUS: {
      /* EVIDENCE-OF: R-61275-35157 The SQLITE_CONFIG_MEMSTATUS option takes
      ** single argument of type int, interpreted as a boolean, which enables
      ** or disables the collection of memory allocation statistics. */
      sqlite3GlobalConfig.bMemstat = va_arg(ap, int);
      break;
    }
    case SQLITE_CONFIG_SCRATCH: {
      /* EVIDENCE-OF: R-08404-60887 There are three arguments to
      ** SQLITE_CONFIG_SCRATCH: A pointer an 8-byte aligned memory buffer from
      ** which the scratch allocations will be drawn, the size of each scratch
      ** allocation (sz), and the maximum number of scratch allocations (N). */
      sqlite3GlobalConfig.pScratch = va_arg(ap, void*);
      sqlite3GlobalConfig.szScratch = va_arg(ap, int);
      sqlite3GlobalConfig.nScratch = va_arg(ap, int);
      break;
    }
    case SQLITE_CONFIG_PAGECACHE: {
      /* EVIDENCE-OF: R-18761-36601 There are three arguments to
      ** SQLITE_CONFIG_PAGECACHE: A pointer to 8-byte aligned memory (pMem),
      ** the size of each page cache line (sz), and the number of cache lines
      ** (N). */
      sqlite3GlobalConfig.pPage = va_arg(ap, void*);
      sqlite3GlobalConfig.szPage = va_arg(ap, int);
      sqlite3GlobalConfig.nPage = va_arg(ap, int);
      break;
    }
    case SQLITE_CONFIG_PCACHE_HDRSZ: {
      /* EVIDENCE-OF: R-39100-27317 The SQLITE_CONFIG_PCACHE_HDRSZ option takes
      ** a single parameter which is a pointer to an integer and writes into
      ** that integer the number of extra bytes per page required for each page
      ** in SQLITE_CONFIG_PAGECACHE. */
      *va_arg(ap, int*) = 
          sqlite3HeaderSizeBtree() +
          sqlite3HeaderSizePcache() +
          sqlite3HeaderSizePcache1();
      break;
    }

    case SQLITE_CONFIG_PCACHE: {
      /* no-op */
      break;
    }
    case SQLITE_CONFIG_GETPCACHE: {
      /* now an error */
      rc = SQLITE_ERROR;
      break;
    }

    case SQLITE_CONFIG_PCACHE2: {
      /* EVIDENCE-OF: R-63325-48378 The SQLITE_CONFIG_PCACHE2 option takes a
      ** single argument which is a pointer to an sqlite3_pcache_methods2
      ** object. This object specifies the interface to a custom page cache
      ** implementation. */
      sqlite3GlobalConfig.pcache2 = *va_arg(ap, sqlite3_pcache_methods2*);
      break;
    }
    case SQLITE_CONFIG_GETPCACHE2: {
      /* EVIDENCE-OF: R-22035-46182 The SQLITE_CONFIG_GETPCACHE2 option takes a
      ** single argument which is a pointer to an sqlite3_pcache_methods2
      ** object. SQLite copies of the current page cache implementation into
      ** that object. */
      if( sqlite3GlobalConfig.pcache2.xInit==0 ){
        sqlite3PCacheSetDefault();
      }
      *va_arg(ap, sqlite3_pcache_methods2*) = sqlite3GlobalConfig.pcache2;
      break;
    }

/* EVIDENCE-OF: R-06626-12911 The SQLITE_CONFIG_HEAP option is only
** available if SQLite is compiled with either SQLITE_ENABLE_MEMSYS3 or
** SQLITE_ENABLE_MEMSYS5 and returns SQLITE_ERROR if invoked otherwise. */
#if defined(SQLITE_ENABLE_MEMSYS3) || defined(SQLITE_ENABLE_MEMSYS5)
    case SQLITE_CONFIG_HEAP: {
      /* EVIDENCE-OF: R-19854-42126 There are three arguments to
      ** SQLITE_CONFIG_HEAP: An 8-byte aligned pointer to the memory, the
      ** number of bytes in the memory buffer, and the minimum allocation size.
      */
      sqlite3GlobalConfig.pHeap = va_arg(ap, void*);
      sqlite3GlobalConfig.nHeap = va_arg(ap, int);
      sqlite3GlobalConfig.mnReq = va_arg(ap, int);

      if( sqlite3GlobalConfig.mnReq<1 ){
        sqlite3GlobalConfig.mnReq = 1;
      }else if( sqlite3GlobalConfig.mnReq>(1<<12) ){
        /* cap min request size at 2^12 */
        sqlite3GlobalConfig.mnReq = (1<<12);
      }

      if( sqlite3GlobalConfig.pHeap==0 ){
        /* EVIDENCE-OF: R-49920-60189 If the first pointer (the memory pointer)
        ** is NULL, then SQLite reverts to using its default memory allocator
        ** (the system malloc() implementation), undoing any prior invocation of
        ** SQLITE_CONFIG_MALLOC.
        **
        ** Setting sqlite3GlobalConfig.m to all zeros will cause malloc to
        ** revert to its default implementation when sqlite3_initialize() is run
        */
        memset(&sqlite3GlobalConfig.m, 0, sizeof(sqlite3GlobalConfig.m));
      }else{
        /* EVIDENCE-OF: R-61006-08918 If the memory pointer is not NULL then the
        ** alternative memory allocator is engaged to handle all of SQLites
        ** memory allocation needs. */
#ifdef SQLITE_ENABLE_MEMSYS3
        sqlite3GlobalConfig.m = *sqlite3MemGetMemsys3();
#endif
#ifdef SQLITE_ENABLE_MEMSYS5
        sqlite3GlobalConfig.m = *sqlite3MemGetMemsys5();
#endif
      }
      break;
    }
#endif

    case SQLITE_CONFIG_LOOKASIDE: {
      sqlite3GlobalConfig.szLookaside = va_arg(ap, int);
      sqlite3GlobalConfig.nLookaside = va_arg(ap, int);
      break;
    }
    
    /* Record a pointer to the logger function and its first argument.
    ** The default is NULL.  Logging is disabled if the function pointer is
    ** NULL.
    */
    case SQLITE_CONFIG_LOG: {
      /* MSVC is picky about pulling func ptrs from va lists.
      ** http://support.microsoft.com/kb/47961
      ** sqlite3GlobalConfig.xLog = va_arg(ap, void(*)(void*,int,const char*));
      */
      typedef void(*LOGFUNC_t)(void*,int,const char*);
      sqlite3GlobalConfig.xLog = va_arg(ap, LOGFUNC_t);
      sqlite3GlobalConfig.pLogArg = va_arg(ap, void*);
      break;
    }

    /* EVIDENCE-OF: R-55548-33817 The compile-time setting for URI filenames
    ** can be changed at start-time using the
    ** sqlite3_config(SQLITE_CONFIG_URI,1) or
    ** sqlite3_config(SQLITE_CONFIG_URI,0) configuration calls.
    */
    case SQLITE_CONFIG_URI: {
      /* EVIDENCE-OF: R-25451-61125 The SQLITE_CONFIG_URI option takes a single
      ** argument of type int. If non-zero, then URI handling is globally
      ** enabled. If the parameter is zero, then URI handling is globally
      ** disabled. */
      sqlite3GlobalConfig.bOpenUri = va_arg(ap, int);
      break;
    }

    case SQLITE_CONFIG_COVERING_INDEX_SCAN: {
      /* EVIDENCE-OF: R-36592-02772 The SQLITE_CONFIG_COVERING_INDEX_SCAN
      ** option takes a single integer argument which is interpreted as a
      ** boolean in order to enable or disable the use of covering indices for
      ** full table scans in the query optimizer. */
      sqlite3GlobalConfig.bUseCis = va_arg(ap, int);
      break;
    }

#ifdef SQLITE_ENABLE_SQLLOG
    case SQLITE_CONFIG_SQLLOG: {
      typedef void(*SQLLOGFUNC_t)(void*, sqlite3*, const char*, int);
      sqlite3GlobalConfig.xSqllog = va_arg(ap, SQLLOGFUNC_t);
      sqlite3GlobalConfig.pSqllogArg = va_arg(ap, void *);
      break;
    }
#endif

    case SQLITE_CONFIG_MMAP_SIZE: {
      /* EVIDENCE-OF: R-58063-38258 SQLITE_CONFIG_MMAP_SIZE takes two 64-bit
      ** integer (sqlite3_int64) values that are the default mmap size limit
      ** (the default setting for PRAGMA mmap_size) and the maximum allowed
      ** mmap size limit. */
      sqlite3_int64 szMmap = va_arg(ap, sqlite3_int64);
      sqlite3_int64 mxMmap = va_arg(ap, sqlite3_int64);
      /* EVIDENCE-OF: R-53367-43190 If either argument to this option is
      ** negative, then that argument is changed to its compile-time default.
      **
      ** EVIDENCE-OF: R-34993-45031 The maximum allowed mmap size will be
      ** silently truncated if necessary so that it does not exceed the
      ** compile-time maximum mmap size set by the SQLITE_MAX_MMAP_SIZE
      ** compile-time option.
      */
      if( mxMmap<0 || mxMmap>SQLITE_MAX_MMAP_SIZE ){
        mxMmap = SQLITE_MAX_MMAP_SIZE;
      }
      if( szMmap<0 ) szMmap = SQLITE_DEFAULT_MMAP_SIZE;
      if( szMmap>mxMmap) szMmap = mxMmap;
      sqlite3GlobalConfig.mxMmap = mxMmap;
      sqlite3GlobalConfig.szMmap = szMmap;
      break;
    }

#if SQLITE_OS_WIN && defined(SQLITE_WIN32_MALLOC) /* IMP: R-04780-55815 */
    case SQLITE_CONFIG_WIN32_HEAPSIZE: {
      /* EVIDENCE-OF: R-34926-03360 SQLITE_CONFIG_WIN32_HEAPSIZE takes a 32-bit
      ** unsigned integer value that specifies the maximum size of the created
      ** heap. */
      sqlite3GlobalConfig.nHeap = va_arg(ap, int);
      break;
    }
#endif

    case SQLITE_CONFIG_PMASZ: {
      sqlite3GlobalConfig.szPma = va_arg(ap, unsigned int);
      break;
    }

    default: {
      rc = SQLITE_ERROR;
      break;
    }
  }
  va_end(ap);
  return rc;
}

/*
** Set up the lookaside buffers for a database connection.
** Return SQLITE_OK on success.  
** If lookaside is already active, return SQLITE_BUSY.
**
** The sz parameter is the number of bytes in each lookaside slot.
** The cnt parameter is the number of slots.  If pStart is NULL the
** space for the lookaside memory is obtained from sqlite3_malloc().
** If pStart is not NULL then it is sz*cnt bytes of memory to use for
** the lookaside memory.
*/
static int setupLookaside(sqlite3 *db, void *pBuf, int sz, int cnt){
#ifndef SQLITE_OMIT_LOOKASIDE
  void *pStart;
  if( db->lookaside.nOut ){
    return SQLITE_BUSY;
  }
  /* Free any existing lookaside buffer for this handle before
  ** allocating a new one so we don't have to have space for 
  ** both at the same time.
  */
  if( db->lookaside.bMalloced ){
    sqlite3_free(db->lookaside.pStart);
  }
  /* The size of a lookaside slot after ROUNDDOWN8 needs to be larger
  ** than a pointer to be useful.
  */
  sz = ROUNDDOWN8(sz);  /* IMP: R-33038-09382 */
  if( sz<=(int)sizeof(LookasideSlot*) ) sz = 0;
  if( cnt<0 ) cnt = 0;
  if( sz==0 || cnt==0 ){
    sz = 0;
    pStart = 0;
  }else if( pBuf==0 ){
    sqlite3BeginBenignMalloc();
    pStart = sqlite3Malloc( sz*cnt );  /* IMP: R-61949-35727 */
    sqlite3EndBenignMalloc();
    if( pStart ) cnt = sqlite3MallocSize(pStart)/sz;
  }else{
    pStart = pBuf;
  }
  db->lookaside.pStart = pStart;
  db->lookaside.pFree = 0;
  db->lookaside.sz = (u16)sz;
  if( pStart ){
    int i;
    LookasideSlot *p;
    assert( sz > (int)sizeof(LookasideSlot*) );
    p = (LookasideSlot*)pStart;
    for(i=cnt-1; i>=0; i--){
      p->pNext = db->lookaside.pFree;
      db->lookaside.pFree = p;
      p = (LookasideSlot*)&((u8*)p)[sz];
    }
    db->lookaside.pEnd = p;
    db->lookaside.bEnabled = 1;
    db->lookaside.bMalloced = pBuf==0 ?1:0;
  }else{
    db->lookaside.pStart = db;
    db->lookaside.pEnd = db;
    db->lookaside.bEnabled = 0;
    db->lookaside.bMalloced = 0;
  }
#endif /* SQLITE_OMIT_LOOKASIDE */
  return SQLITE_OK;
}

/*
** Return the mutex associated with a database connection.
*/
sqlite3_mutex *sqlite3_db_mutex(sqlite3 *db){
#ifdef SQLITE_ENABLE_API_ARMOR
  if( !sqlite3SafetyCheckOk(db) ){
    (void)SQLITE_MISUSE_BKPT;
    return 0;
  }
#endif
  return db->mutex;
}

/*
** Free up as much memory as we can from the given database
** connection.
*/
int sqlite3_db_release_memory(sqlite3 *db){
  int i;

#ifdef SQLITE_ENABLE_API_ARMOR
  if( !sqlite3SafetyCheckOk(db) ) return SQLITE_MISUSE_BKPT;
#endif
  sqlite3_mutex_enter(db->mutex);
  sqlite3BtreeEnterAll(db);
  for(i=0; i<db->nDb; i++){
    Btree *pBt = db->aDb[i].pBt;
    if( pBt ){
      Pager *pPager = sqlite3BtreePager(pBt);
      sqlite3PagerShrink(pPager);
    }
  }
  sqlite3BtreeLeaveAll(db);
  sqlite3_mutex_leave(db->mutex);
  return SQLITE_OK;
}

/*
** Flush any dirty pages in the pager-cache for any attached database
** to disk.
*/
int sqlite3_db_cacheflush(sqlite3 *db){
  int i;
  int rc = SQLITE_OK;
  int bSeenBusy = 0;

#ifdef SQLITE_ENABLE_API_ARMOR
  if( !sqlite3SafetyCheckOk(db) ) return SQLITE_MISUSE_BKPT;
#endif
  sqlite3_mutex_enter(db->mutex);
  sqlite3BtreeEnterAll(db);
  for(i=0; rc==SQLITE_OK && i<db->nDb; i++){
    Btree *pBt = db->aDb[i].pBt;
    if( pBt && sqlite3BtreeIsInTrans(pBt) ){
      Pager *pPager = sqlite3BtreePager(pBt);
      rc = sqlite3PagerFlush(pPager);
      if( rc==SQLITE_BUSY ){
        bSeenBusy = 1;
        rc = SQLITE_OK;
      }
    }
  }
  sqlite3BtreeLeaveAll(db);
  sqlite3_mutex_leave(db->mutex);
  return ((rc==SQLITE_OK && bSeenBusy) ? SQLITE_BUSY : rc);
}

/*
** Configuration settings for an individual database connection
*/
int sqlite3_db_config(sqlite3 *db, int op, ...){
  va_list ap;
  int rc;
  va_start(ap, op);
  switch( op ){
    case SQLITE_DBCONFIG_LOOKASIDE: {
      void *pBuf = va_arg(ap, void*); /* IMP: R-26835-10964 */
      int sz = va_arg(ap, int);       /* IMP: R-47871-25994 */
      int cnt = va_arg(ap, int);      /* IMP: R-04460-53386 */
      rc = setupLookaside(db, pBuf, sz, cnt);
      break;
    }
    default: {
      static const struct {
        int op;      /* The opcode */
        u32 mask;    /* Mask of the bit in sqlite3.flags to set/clear */
      } aFlagOp[] = {
        { SQLITE_DBCONFIG_ENABLE_FKEY,    SQLITE_ForeignKeys    },
        { SQLITE_DBCONFIG_ENABLE_TRIGGER, SQLITE_EnableTrigger  },
      };
      unsigned int i;
      rc = SQLITE_ERROR; /* IMP: R-42790-23372 */
      for(i=0; i<ArraySize(aFlagOp); i++){
        if( aFlagOp[i].op==op ){
          int onoff = va_arg(ap, int);
          int *pRes = va_arg(ap, int*);
          int oldFlags = db->flags;
          if( onoff>0 ){
            db->flags |= aFlagOp[i].mask;
          }else if( onoff==0 ){
            db->flags &= ~aFlagOp[i].mask;
          }
          if( oldFlags!=db->flags ){
            sqlite3ExpirePreparedStatements(db);
          }
          if( pRes ){
            *pRes = (db->flags & aFlagOp[i].mask)!=0;
          }
          rc = SQLITE_OK;
          break;
        }
      }
      break;
    }
  }
  va_end(ap);
  return rc;
}


/*
** Return true if the buffer z[0..n-1] contains all spaces.
*/
static int allSpaces(const char *z, int n){
  while( n>0 && z[n-1]==' ' ){ n--; }
  return n==0;
}

/*
** This is the default collating function named "BINARY" which is always
** available.
**
** If the padFlag argument is not NULL then space padding at the end
** of strings is ignored.  This implements the RTRIM collation.
*/
static int binCollFunc(
  void *padFlag,
  int nKey1, const void *pKey1,
  int nKey2, const void *pKey2
){
  int rc, n;
  n = nKey1<nKey2 ? nKey1 : nKey2;
  /* EVIDENCE-OF: R-65033-28449 The built-in BINARY collation compares
  ** strings byte by byte using the memcmp() function from the standard C
  ** library. */
  rc = memcmp(pKey1, pKey2, n);
  if( rc==0 ){
    if( padFlag
     && allSpaces(((char*)pKey1)+n, nKey1-n)
     && allSpaces(((char*)pKey2)+n, nKey2-n)
    ){
      /* EVIDENCE-OF: R-31624-24737 RTRIM is like BINARY except that extra
      ** spaces at the end of either string do not change the result. In other
      ** words, strings will compare equal to one another as long as they
      ** differ only in the number of spaces at the end.
      */
    }else{
      rc = nKey1 - nKey2;
    }
  }
  return rc;
}

/*
** Another built-in collating sequence: NOCASE. 
**
** This collating sequence is intended to be used for "case independent
** comparison". SQLite's knowledge of upper and lower case equivalents
** extends only to the 26 characters used in the English language.
**
** At the moment there is only a UTF-8 implementation.
*/
static int nocaseCollatingFunc(
  void *NotUsed,
  int nKey1, const void *pKey1,
  int nKey2, const void *pKey2
){
  int r = sqlite3StrNICmp(
      (const char *)pKey1, (const char *)pKey2, (nKey1<nKey2)?nKey1:nKey2);
  UNUSED_PARAMETER(NotUsed);
  if( 0==r ){
    r = nKey1-nKey2;
  }
  return r;
}

/*
** Return the ROWID of the most recent insert
*/
sqlite_int64 sqlite3_last_insert_rowid(sqlite3 *db){
#ifdef SQLITE_ENABLE_API_ARMOR
  if( !sqlite3SafetyCheckOk(db) ){
    (void)SQLITE_MISUSE_BKPT;
    return 0;
  }
#endif
  return db->lastRowid;
}

/*
** Return the number of changes in the most recent call to sqlite3_exec().
*/
int sqlite3_changes(sqlite3 *db){
#ifdef SQLITE_ENABLE_API_ARMOR
  if( !sqlite3SafetyCheckOk(db) ){
    (void)SQLITE_MISUSE_BKPT;
    return 0;
  }
#endif
  return db->nChange;
}

/*
** Return the number of changes since the database handle was opened.
*/
int sqlite3_total_changes(sqlite3 *db){
#ifdef SQLITE_ENABLE_API_ARMOR
  if( !sqlite3SafetyCheckOk(db) ){
    (void)SQLITE_MISUSE_BKPT;
    return 0;
  }
#endif
  return db->nTotalChange;
}

/*
** Close all open savepoints. This function only manipulates fields of the
** database handle object, it does not close any savepoints that may be open
** at the b-tree/pager level.
*/
void sqlite3CloseSavepoints(sqlite3 *db){
  while( db->pSavepoint ){
    Savepoint *pTmp = db->pSavepoint;
    db->pSavepoint = pTmp->pNext;
    sqlite3DbFree(db, pTmp);
  }
  db->nSavepoint = 0;
  db->nStatement = 0;
  db->isTransactionSavepoint = 0;
}

/*
** Invoke the destructor function associated with FuncDef p, if any. Except,
** if this is not the last copy of the function, do not invoke it. Multiple
** copies of a single function are created when create_function() is called
** with SQLITE_ANY as the encoding.
*/
static void functionDestroy(sqlite3 *db, FuncDef *p){
  FuncDestructor *pDestructor = p->pDestructor;
  if( pDestructor ){
    pDestructor->nRef--;
    if( pDestructor->nRef==0 ){
      pDestructor->xDestroy(pDestructor->pUserData);
      sqlite3DbFree(db, pDestructor);
    }
  }
}

/*
** Disconnect all sqlite3_vtab objects that belong to database connection
** db. This is called when db is being closed.
*/
static void disconnectAllVtab(sqlite3 *db){
#ifndef SQLITE_OMIT_VIRTUALTABLE
  int i;
  HashElem *p;
  sqlite3BtreeEnterAll(db);
  for(i=0; i<db->nDb; i++){
    Schema *pSchema = db->aDb[i].pSchema;
    if( db->aDb[i].pSchema ){
      for(p=sqliteHashFirst(&pSchema->tblHash); p; p=sqliteHashNext(p)){
        Table *pTab = (Table *)sqliteHashData(p);
        if( IsVirtual(pTab) ) sqlite3VtabDisconnect(db, pTab);
      }
    }
  }
  for(p=sqliteHashFirst(&db->aModule); p; p=sqliteHashNext(p)){
    Module *pMod = (Module *)sqliteHashData(p);
    if( pMod->pEpoTab ){
      sqlite3VtabDisconnect(db, pMod->pEpoTab);
    }
  }
  sqlite3VtabUnlockList(db);
  sqlite3BtreeLeaveAll(db);
#else
  UNUSED_PARAMETER(db);
#endif
}

/*
** Return TRUE if database connection db has unfinalized prepared
** statements or unfinished sqlite3_backup objects.  
*/
static int connectionIsBusy(sqlite3 *db){
  int j;
  assert( sqlite3_mutex_held(db->mutex) );
  if( db->pVdbe ) return 1;
  for(j=0; j<db->nDb; j++){
    Btree *pBt = db->aDb[j].pBt;
    if( pBt && sqlite3BtreeIsInBackup(pBt) ) return 1;
  }
  return 0;
}

/*
** Close an existing SQLite database
*/
static int sqlite3Close(sqlite3 *db, int forceZombie){
  if( !db ){
    /* EVIDENCE-OF: R-63257-11740 Calling sqlite3_close() or
    ** sqlite3_close_v2() with a NULL pointer argument is a harmless no-op. */
    return SQLITE_OK;
  }
  if( !sqlite3SafetyCheckSickOrOk(db) ){
    return SQLITE_MISUSE_BKPT;
  }
  sqlite3_mutex_enter(db->mutex);

  /* Force xDisconnect calls on all virtual tables */
  disconnectAllVtab(db);

  /* If a transaction is open, the disconnectAllVtab() call above
  ** will not have called the xDisconnect() method on any virtual
  ** tables in the db->aVTrans[] array. The following sqlite3VtabRollback()
  ** call will do so. We need to do this before the check for active
  ** SQL statements below, as the v-table implementation may be storing
  ** some prepared statements internally.
  */
  sqlite3VtabRollback(db);

  /* Legacy behavior (sqlite3_close() behavior) is to return
  ** SQLITE_BUSY if the connection can not be closed immediately.
  */
  if( !forceZombie && connectionIsBusy(db) ){
    sqlite3ErrorWithMsg(db, SQLITE_BUSY, "unable to close due to unfinalized "
       "statements or unfinished backups");
    sqlite3_mutex_leave(db->mutex);
    return SQLITE_BUSY;
  }

#ifdef SQLITE_ENABLE_SQLLOG
  if( sqlite3GlobalConfig.xSqllog ){
    /* Closing the handle. Fourth parameter is passed the value 2. */
    sqlite3GlobalConfig.xSqllog(sqlite3GlobalConfig.pSqllogArg, db, 0, 2);
  }
#endif

  /* Convert the connection into a zombie and then close it.
  */
  db->magic = SQLITE_MAGIC_ZOMBIE;
  sqlite3LeaveMutexAndCloseZombie(db);
  return SQLITE_OK;
}

/*
** Two variations on the public interface for closing a database
** connection. The sqlite3_close() version returns SQLITE_BUSY and
** leaves the connection option if there are unfinalized prepared
** statements or unfinished sqlite3_backups.  The sqlite3_close_v2()
** version forces the connection to become a zombie if there are
** unclosed resources, and arranges for deallocation when the last
** prepare statement or sqlite3_backup closes.
*/
int sqlite3_close(sqlite3 *db){ return sqlite3Close(db,0); }
int sqlite3_close_v2(sqlite3 *db){ return sqlite3Close(db,1); }


/*
** Close the mutex on database connection db.
**
** Furthermore, if database connection db is a zombie (meaning that there
** has been a prior call to sqlite3_close(db) or sqlite3_close_v2(db)) and
** every sqlite3_stmt has now been finalized and every sqlite3_backup has
** finished, then free all resources.
*/
void sqlite3LeaveMutexAndCloseZombie(sqlite3 *db){
  HashElem *i;                    /* Hash table iterator */
  int j;

  /* If there are outstanding sqlite3_stmt or sqlite3_backup objects
  ** or if the connection has not yet been closed by sqlite3_close_v2(),
  ** then just leave the mutex and return.
  */
  if( db->magic!=SQLITE_MAGIC_ZOMBIE || connectionIsBusy(db) ){
    sqlite3_mutex_leave(db->mutex);
    return;
  }

  /* If we reach this point, it means that the database connection has
  ** closed all sqlite3_stmt and sqlite3_backup objects and has been
  ** passed to sqlite3_close (meaning that it is a zombie).  Therefore,
  ** go ahead and free all resources.
  */

  /* If a transaction is open, roll it back. This also ensures that if
  ** any database schemas have been modified by an uncommitted transaction
  ** they are reset. And that the required b-tree mutex is held to make
  ** the pager rollback and schema reset an atomic operation. */
  sqlite3RollbackAll(db, SQLITE_OK);

  /* Free any outstanding Savepoint structures. */
  sqlite3CloseSavepoints(db);

  /* Close all database connections */
  for(j=0; j<db->nDb; j++){
    struct Db *pDb = &db->aDb[j];
    if( pDb->pBt ){
      sqlite3BtreeClose(pDb->pBt);
      pDb->pBt = 0;
      if( j!=1 ){
        pDb->pSchema = 0;
      }
    }
  }
  /* Clear the TEMP schema separately and last */
  if( db->aDb[1].pSchema ){
    sqlite3SchemaClear(db->aDb[1].pSchema);
  }
  sqlite3VtabUnlockList(db);

  /* Free up the array of auxiliary databases */
  sqlite3CollapseDatabaseArray(db);
  assert( db->nDb<=2 );
  assert( db->aDb==db->aDbStatic );

  /* Tell the code in notify.c that the connection no longer holds any
  ** locks and does not require any further unlock-notify callbacks.
  */
  sqlite3ConnectionClosed(db);

  for(j=0; j<ArraySize(db->aFunc.a); j++){
    FuncDef *pNext, *pHash, *p;
    for(p=db->aFunc.a[j]; p; p=pHash){
      pHash = p->pHash;
      while( p ){
        functionDestroy(db, p);
        pNext = p->pNext;
        sqlite3DbFree(db, p);
        p = pNext;
      }
    }
  }
  for(i=sqliteHashFirst(&db->aCollSeq); i; i=sqliteHashNext(i)){
    CollSeq *pColl = (CollSeq *)sqliteHashData(i);
    /* Invoke any destructors registered for collation sequence user data. */
    for(j=0; j<3; j++){
      if( pColl[j].xDel ){
        pColl[j].xDel(pColl[j].pUser);
      }
    }
    sqlite3DbFree(db, pColl);
  }
  sqlite3HashClear(&db->aCollSeq);
#ifndef SQLITE_OMIT_VIRTUALTABLE
  for(i=sqliteHashFirst(&db->aModule); i; i=sqliteHashNext(i)){
    Module *pMod = (Module *)sqliteHashData(i);
    if( pMod->xDestroy ){
      pMod->xDestroy(pMod->pAux);
    }
    sqlite3VtabEponymousTableClear(db, pMod);
    sqlite3DbFree(db, pMod);
  }
  sqlite3HashClear(&db->aModule);
#endif

  sqlite3Error(db, SQLITE_OK); /* Deallocates any cached error strings. */
  sqlite3ValueFree(db->pErr);
  sqlite3CloseExtensions(db);
#if SQLITE_USER_AUTHENTICATION
  sqlite3_free(db->auth.zAuthUser);
  sqlite3_free(db->auth.zAuthPW);
#endif

  db->magic = SQLITE_MAGIC_ERROR;

  /* The temp-database schema is allocated differently from the other schema
  ** objects (using sqliteMalloc() directly, instead of sqlite3BtreeSchema()).
  ** So it needs to be freed here. Todo: Why not roll the temp schema into
  ** the same sqliteMalloc() as the one that allocates the database 
  ** structure?
  */
  sqlite3DbFree(db, db->aDb[1].pSchema);
  sqlite3_mutex_leave(db->mutex);
  db->magic = SQLITE_MAGIC_CLOSED;
  sqlite3_mutex_free(db->mutex);
  assert( db->lookaside.nOut==0 );  /* Fails on a lookaside memory leak */
  if( db->lookaside.bMalloced ){
    sqlite3_free(db->lookaside.pStart);
  }
#ifdef SQLITE_ENABLE_SQLRR
  SRRecClose(db);
#endif
  
  sqlite3_free(db);
}

/*
** Rollback all database files.  If tripCode is not SQLITE_OK, then
** any write cursors are invalidated ("tripped" - as in "tripping a circuit
** breaker") and made to return tripCode if there are any further
** attempts to use that cursor.  Read cursors remain open and valid
** but are "saved" in case the table pages are moved around.
*/
void sqlite3RollbackAll(sqlite3 *db, int tripCode){
  int i;
  int inTrans = 0;
  int schemaChange;
  assert( sqlite3_mutex_held(db->mutex) );
  sqlite3BeginBenignMalloc();

  /* Obtain all b-tree mutexes before making any calls to BtreeRollback(). 
  ** This is important in case the transaction being rolled back has
  ** modified the database schema. If the b-tree mutexes are not taken
  ** here, then another shared-cache connection might sneak in between
  ** the database rollback and schema reset, which can cause false
  ** corruption reports in some cases.  */
  sqlite3BtreeEnterAll(db);
  schemaChange = (db->flags & SQLITE_InternChanges)!=0 && db->init.busy==0;

  for(i=0; i<db->nDb; i++){
    Btree *p = db->aDb[i].pBt;
    if( p ){
      if( sqlite3BtreeIsInTrans(p) ){
        inTrans = 1;
      }
      sqlite3BtreeRollback(p, tripCode, !schemaChange);
    }
  }
  sqlite3VtabRollback(db);
  sqlite3EndBenignMalloc();

  if( (db->flags&SQLITE_InternChanges)!=0 && db->init.busy==0 ){
    sqlite3ExpirePreparedStatements(db);
    sqlite3ResetAllSchemasOfConnection(db);
  }
  sqlite3BtreeLeaveAll(db);

  /* Any deferred constraint violations have now been resolved. */
  db->nDeferredCons = 0;
  db->nDeferredImmCons = 0;
  db->flags &= ~SQLITE_DeferFKs;

  /* If one has been configured, invoke the rollback-hook callback */
  if( db->xRollbackCallback && (inTrans || !db->autoCommit) ){
    db->xRollbackCallback(db->pRollbackArg);
  }
}

/*
** Return a static string containing the name corresponding to the error code
** specified in the argument.
*/
#if defined(SQLITE_NEED_ERR_NAME)
const char *sqlite3ErrName(int rc){
  const char *zName = 0;
  int i, origRc = rc;
  for(i=0; i<2 && zName==0; i++, rc &= 0xff){
    switch( rc ){
      case SQLITE_OK:                 zName = "SQLITE_OK";                break;
      case SQLITE_ERROR:              zName = "SQLITE_ERROR";             break;
      case SQLITE_INTERNAL:           zName = "SQLITE_INTERNAL";          break;
      case SQLITE_PERM:               zName = "SQLITE_PERM";              break;
      case SQLITE_ABORT:              zName = "SQLITE_ABORT";             break;
      case SQLITE_ABORT_ROLLBACK:     zName = "SQLITE_ABORT_ROLLBACK";    break;
      case SQLITE_BUSY:               zName = "SQLITE_BUSY";              break;
      case SQLITE_BUSY_RECOVERY:      zName = "SQLITE_BUSY_RECOVERY";     break;
      case SQLITE_BUSY_SNAPSHOT:      zName = "SQLITE_BUSY_SNAPSHOT";     break;
      case SQLITE_LOCKED:             zName = "SQLITE_LOCKED";            break;
      case SQLITE_LOCKED_SHAREDCACHE: zName = "SQLITE_LOCKED_SHAREDCACHE";break;
      case SQLITE_NOMEM:              zName = "SQLITE_NOMEM";             break;
      case SQLITE_READONLY:           zName = "SQLITE_READONLY";          break;
      case SQLITE_READONLY_RECOVERY:  zName = "SQLITE_READONLY_RECOVERY"; break;
      case SQLITE_READONLY_CANTLOCK:  zName = "SQLITE_READONLY_CANTLOCK"; break;
      case SQLITE_READONLY_ROLLBACK:  zName = "SQLITE_READONLY_ROLLBACK"; break;
      case SQLITE_READONLY_DBMOVED:   zName = "SQLITE_READONLY_DBMOVED";  break;
      case SQLITE_INTERRUPT:          zName = "SQLITE_INTERRUPT";         break;
      case SQLITE_IOERR:              zName = "SQLITE_IOERR";             break;
      case SQLITE_IOERR_READ:         zName = "SQLITE_IOERR_READ";        break;
      case SQLITE_IOERR_SHORT_READ:   zName = "SQLITE_IOERR_SHORT_READ";  break;
      case SQLITE_IOERR_WRITE:        zName = "SQLITE_IOERR_WRITE";       break;
      case SQLITE_IOERR_FSYNC:        zName = "SQLITE_IOERR_FSYNC";       break;
      case SQLITE_IOERR_DIR_FSYNC:    zName = "SQLITE_IOERR_DIR_FSYNC";   break;
      case SQLITE_IOERR_TRUNCATE:     zName = "SQLITE_IOERR_TRUNCATE";    break;
      case SQLITE_IOERR_FSTAT:        zName = "SQLITE_IOERR_FSTAT";       break;
      case SQLITE_IOERR_UNLOCK:       zName = "SQLITE_IOERR_UNLOCK";      break;
      case SQLITE_IOERR_RDLOCK:       zName = "SQLITE_IOERR_RDLOCK";      break;
      case SQLITE_IOERR_DELETE:       zName = "SQLITE_IOERR_DELETE";      break;
      case SQLITE_IOERR_NOMEM:        zName = "SQLITE_IOERR_NOMEM";       break;
      case SQLITE_IOERR_ACCESS:       zName = "SQLITE_IOERR_ACCESS";      break;
      case SQLITE_IOERR_CHECKRESERVEDLOCK:
                                zName = "SQLITE_IOERR_CHECKRESERVEDLOCK"; break;
      case SQLITE_IOERR_LOCK:         zName = "SQLITE_IOERR_LOCK";        break;
      case SQLITE_IOERR_CLOSE:        zName = "SQLITE_IOERR_CLOSE";       break;
      case SQLITE_IOERR_DIR_CLOSE:    zName = "SQLITE_IOERR_DIR_CLOSE";   break;
      case SQLITE_IOERR_SHMOPEN:      zName = "SQLITE_IOERR_SHMOPEN";     break;
      case SQLITE_IOERR_SHMSIZE:      zName = "SQLITE_IOERR_SHMSIZE";     break;
      case SQLITE_IOERR_SHMLOCK:      zName = "SQLITE_IOERR_SHMLOCK";     break;
      case SQLITE_IOERR_SHMMAP:       zName = "SQLITE_IOERR_SHMMAP";      break;
      case SQLITE_IOERR_SEEK:         zName = "SQLITE_IOERR_SEEK";        break;
      case SQLITE_IOERR_DELETE_NOENT: zName = "SQLITE_IOERR_DELETE_NOENT";break;
      case SQLITE_IOERR_MMAP:         zName = "SQLITE_IOERR_MMAP";        break;
      case SQLITE_IOERR_GETTEMPPATH:  zName = "SQLITE_IOERR_GETTEMPPATH"; break;
      case SQLITE_IOERR_CONVPATH:     zName = "SQLITE_IOERR_CONVPATH";    break;
      case SQLITE_CORRUPT:            zName = "SQLITE_CORRUPT";           break;
      case SQLITE_CORRUPT_VTAB:       zName = "SQLITE_CORRUPT_VTAB";      break;
      case SQLITE_NOTFOUND:           zName = "SQLITE_NOTFOUND";          break;
      case SQLITE_FULL:               zName = "SQLITE_FULL";              break;
      case SQLITE_CANTOPEN:           zName = "SQLITE_CANTOPEN";          break;
      case SQLITE_CANTOPEN_NOTEMPDIR: zName = "SQLITE_CANTOPEN_NOTEMPDIR";break;
      case SQLITE_CANTOPEN_ISDIR:     zName = "SQLITE_CANTOPEN_ISDIR";    break;
      case SQLITE_CANTOPEN_FULLPATH:  zName = "SQLITE_CANTOPEN_FULLPATH"; break;
      case SQLITE_CANTOPEN_CONVPATH:  zName = "SQLITE_CANTOPEN_CONVPATH"; break;
      case SQLITE_PROTOCOL:           zName = "SQLITE_PROTOCOL";          break;
      case SQLITE_EMPTY:              zName = "SQLITE_EMPTY";             break;
      case SQLITE_SCHEMA:             zName = "SQLITE_SCHEMA";            break;
      case SQLITE_TOOBIG:             zName = "SQLITE_TOOBIG";            break;
      case SQLITE_CONSTRAINT:         zName = "SQLITE_CONSTRAINT";        break;
      case SQLITE_CONSTRAINT_UNIQUE:  zName = "SQLITE_CONSTRAINT_UNIQUE"; break;
      case SQLITE_CONSTRAINT_TRIGGER: zName = "SQLITE_CONSTRAINT_TRIGGER";break;
      case SQLITE_CONSTRAINT_FOREIGNKEY:
                                zName = "SQLITE_CONSTRAINT_FOREIGNKEY";   break;
      case SQLITE_CONSTRAINT_CHECK:   zName = "SQLITE_CONSTRAINT_CHECK";  break;
      case SQLITE_CONSTRAINT_PRIMARYKEY:
                                zName = "SQLITE_CONSTRAINT_PRIMARYKEY";   break;
      case SQLITE_CONSTRAINT_NOTNULL: zName = "SQLITE_CONSTRAINT_NOTNULL";break;
      case SQLITE_CONSTRAINT_COMMITHOOK:
                                zName = "SQLITE_CONSTRAINT_COMMITHOOK";   break;
      case SQLITE_CONSTRAINT_VTAB:    zName = "SQLITE_CONSTRAINT_VTAB";   break;
      case SQLITE_CONSTRAINT_FUNCTION:
                                zName = "SQLITE_CONSTRAINT_FUNCTION";     break;
      case SQLITE_CONSTRAINT_ROWID:   zName = "SQLITE_CONSTRAINT_ROWID";  break;
      case SQLITE_MISMATCH:           zName = "SQLITE_MISMATCH";          break;
      case SQLITE_MISUSE:             zName = "SQLITE_MISUSE";            break;
      case SQLITE_NOLFS:              zName = "SQLITE_NOLFS";             break;
      case SQLITE_AUTH:               zName = "SQLITE_AUTH";              break;
      case SQLITE_FORMAT:             zName = "SQLITE_FORMAT";            break;
      case SQLITE_RANGE:              zName = "SQLITE_RANGE";             break;
      case SQLITE_NOTADB:             zName = "SQLITE_NOTADB";            break;
      case SQLITE_ROW:                zName = "SQLITE_ROW";               break;
      case SQLITE_NOTICE:             zName = "SQLITE_NOTICE";            break;
      case SQLITE_NOTICE_RECOVER_WAL: zName = "SQLITE_NOTICE_RECOVER_WAL";break;
      case SQLITE_NOTICE_RECOVER_ROLLBACK:
                                zName = "SQLITE_NOTICE_RECOVER_ROLLBACK"; break;
      case SQLITE_WARNING:            zName = "SQLITE_WARNING";           break;
      case SQLITE_WARNING_AUTOINDEX:  zName = "SQLITE_WARNING_AUTOINDEX"; break;
      case SQLITE_DONE:               zName = "SQLITE_DONE";              break;
    }
  }
  if( zName==0 ){
    static char zBuf[50];
    sqlite3_snprintf(sizeof(zBuf), zBuf, "SQLITE_UNKNOWN(%d)", origRc);
    zName = zBuf;
  }
  return zName;
}
#endif

/*
** Return a static string that describes the kind of error specified in the
** argument.
*/
const char *sqlite3ErrStr(int rc){
  static const char* const aMsg[] = {
    /* SQLITE_OK          */ "not an error",
    /* SQLITE_ERROR       */ "SQL logic error or missing database",
    /* SQLITE_INTERNAL    */ 0,
    /* SQLITE_PERM        */ "access permission denied",
    /* SQLITE_ABORT       */ "callback requested query abort",
    /* SQLITE_BUSY        */ "database is locked",
    /* SQLITE_LOCKED      */ "database table is locked",
    /* SQLITE_NOMEM       */ "out of memory",
    /* SQLITE_READONLY    */ "attempt to write a readonly database",
    /* SQLITE_INTERRUPT   */ "interrupted",
    /* SQLITE_IOERR       */ "disk I/O error",
    /* SQLITE_CORRUPT     */ "database disk image is malformed",
    /* SQLITE_NOTFOUND    */ "unknown operation",
    /* SQLITE_FULL        */ "database or disk is full",
    /* SQLITE_CANTOPEN    */ "unable to open database file",
    /* SQLITE_PROTOCOL    */ "locking protocol",
    /* SQLITE_EMPTY       */ "table contains no data",
    /* SQLITE_SCHEMA      */ "database schema has changed",
    /* SQLITE_TOOBIG      */ "string or blob too big",
    /* SQLITE_CONSTRAINT  */ "constraint failed",
    /* SQLITE_MISMATCH    */ "datatype mismatch",
    /* SQLITE_MISUSE      */ "library routine called out of sequence",
    /* SQLITE_NOLFS       */ "large file support is disabled",
    /* SQLITE_AUTH        */ "authorization denied",
    /* SQLITE_FORMAT      */ "auxiliary database format error",
    /* SQLITE_RANGE       */ "bind or column index out of range",
    /* SQLITE_NOTADB      */ "file is encrypted or is not a database",
  };
  const char *zErr = "unknown error";
  switch( rc ){
    case SQLITE_ABORT_ROLLBACK: {
      zErr = "abort due to ROLLBACK";
      break;
    }
    default: {
      rc &= 0xff;
      if( ALWAYS(rc>=0) && rc<ArraySize(aMsg) && aMsg[rc]!=0 ){
        zErr = aMsg[rc];
      }
      break;
    }
  }
  return zErr;
}

/*
** This routine implements a busy callback that sleeps and tries
** again until a timeout value is reached.  The timeout value is
** an integer number of milliseconds passed in as the first
** argument.
*/
static int sqliteDefaultBusyCallback(
 void *ptr,               /* Database connection */
 int count                /* Number of times table has been busy */
){
#if SQLITE_OS_WIN || HAVE_USLEEP
  static const u8 delays[] =
     { 1, 2, 5, 10, 15, 20, 25, 25,  25,  50,  50, 100 };
  static const u8 totals[] =
     { 0, 1, 3,  8, 18, 33, 53, 78, 103, 128, 178, 228 };
# define NDELAY ArraySize(delays)
  sqlite3 *db = (sqlite3 *)ptr;
  int timeout = db->busyTimeout;
  int delay, prior;

  assert( count>=0 );
  if( count < NDELAY ){
    delay = delays[count];
    prior = totals[count];
  }else{
    delay = delays[NDELAY-1];
    prior = totals[NDELAY-1] + delay*(count-(NDELAY-1));
  }
  if( prior + delay > timeout ){
    delay = timeout - prior;
    if( delay<=0 ) return 0;
  }
  sqlite3OsSleep(db->pVfs, delay*1000);
  return 1;
#else
  sqlite3 *db = (sqlite3 *)ptr;
  int timeout = ((sqlite3 *)ptr)->busyTimeout;
  if( (count+1)*1000 > timeout ){
    return 0;
  }
  sqlite3OsSleep(db->pVfs, 1000000);
  return 1;
#endif
}

/*
** Invoke the given busy handler.
**
** This routine is called when an operation failed with a lock.
** If this routine returns non-zero, the lock is retried.  If it
** returns 0, the operation aborts with an SQLITE_BUSY error.
*/
int sqlite3InvokeBusyHandler(BusyHandler *p){
  int rc;
  if( NEVER(p==0) || p->xFunc==0 || p->nBusy<0 ) return 0;
  rc = p->xFunc(p->pArg, p->nBusy);
  if( rc==0 ){
    p->nBusy = -1;
  }else{
    p->nBusy++;
  }
  return rc; 
}

/*
** This routine sets the busy callback for an Sqlite database to the
** given callback function with the given argument.
*/
int sqlite3_busy_handler(
  sqlite3 *db,
  int (*xBusy)(void*,int),
  void *pArg
){
#ifdef SQLITE_ENABLE_API_ARMOR
  if( !sqlite3SafetyCheckOk(db) ) return SQLITE_MISUSE_BKPT;
#endif
  sqlite3_mutex_enter(db->mutex);
  db->busyHandler.xFunc = xBusy;
  db->busyHandler.pArg = pArg;
  db->busyHandler.nBusy = 0;
  db->busyTimeout = 0;
  sqlite3_mutex_leave(db->mutex);
  return SQLITE_OK;
}

#ifndef SQLITE_OMIT_PROGRESS_CALLBACK
/*
** This routine sets the progress callback for an Sqlite database to the
** given callback function with the given argument. The progress callback will
** be invoked every nOps opcodes.
*/
void sqlite3_progress_handler(
  sqlite3 *db, 
  int nOps,
  int (*xProgress)(void*), 
  void *pArg
){
#ifdef SQLITE_ENABLE_API_ARMOR
  if( !sqlite3SafetyCheckOk(db) ){
    (void)SQLITE_MISUSE_BKPT;
    return;
  }
#endif
  sqlite3_mutex_enter(db->mutex);
  if( nOps>0 ){
    db->xProgress = xProgress;
    db->nProgressOps = (unsigned)nOps;
    db->pProgressArg = pArg;
  }else{
    db->xProgress = 0;
    db->nProgressOps = 0;
    db->pProgressArg = 0;
  }
  sqlite3_mutex_leave(db->mutex);
}
#endif


/*
** This routine installs a default busy handler that waits for the
** specified number of milliseconds before returning 0.
*/
int sqlite3_busy_timeout(sqlite3 *db, int ms){
#ifdef SQLITE_ENABLE_API_ARMOR
  if( !sqlite3SafetyCheckOk(db) ) return SQLITE_MISUSE_BKPT;
#endif
  if( ms>0 ){
    sqlite3_busy_handler(db, sqliteDefaultBusyCallback, (void*)db);
    db->busyTimeout = ms;
  }else{
    sqlite3_busy_handler(db, 0, 0);
  }
  return SQLITE_OK;
}

/*
** Cause any pending operation to stop at its earliest opportunity.
*/
void sqlite3_interrupt(sqlite3 *db){
#ifdef SQLITE_ENABLE_API_ARMOR
  if( !sqlite3SafetyCheckOk(db) ){
    (void)SQLITE_MISUSE_BKPT;
    return;
  }
#endif
  db->u1.isInterrupted = 1;
}


/*
** This function is exactly the same as sqlite3_create_function(), except
** that it is designed to be called by internal code. The difference is
** that if a malloc() fails in sqlite3_create_function(), an error code
** is returned and the mallocFailed flag cleared. 
*/
int sqlite3CreateFunc(
  sqlite3 *db,
  const char *zFunctionName,
  int nArg,
  int enc,
  void *pUserData,
  void (*xFunc)(sqlite3_context*,int,sqlite3_value **),
  void (*xStep)(sqlite3_context*,int,sqlite3_value **),
  void (*xFinal)(sqlite3_context*),
  FuncDestructor *pDestructor
){
  FuncDef *p;
  int nName;
  int extraFlags;

  assert( sqlite3_mutex_held(db->mutex) );
  if( zFunctionName==0 ||
      (xFunc && (xFinal || xStep)) || 
      (!xFunc && (xFinal && !xStep)) ||
      (!xFunc && (!xFinal && xStep)) ||
      (nArg<-1 || nArg>SQLITE_MAX_FUNCTION_ARG) ||
      (255<(nName = sqlite3Strlen30( zFunctionName))) ){
    return SQLITE_MISUSE_BKPT;
  }

  assert( SQLITE_FUNC_CONSTANT==SQLITE_DETERMINISTIC );
  extraFlags = enc &  SQLITE_DETERMINISTIC;
  enc &= (SQLITE_FUNC_ENCMASK|SQLITE_ANY);
  
#ifndef SQLITE_OMIT_UTF16
  /* If SQLITE_UTF16 is specified as the encoding type, transform this
  ** to one of SQLITE_UTF16LE or SQLITE_UTF16BE using the
  ** SQLITE_UTF16NATIVE macro. SQLITE_UTF16 is not used internally.
  **
  ** If SQLITE_ANY is specified, add three versions of the function
  ** to the hash table.
  */
  if( enc==SQLITE_UTF16 ){
    enc = SQLITE_UTF16NATIVE;
  }else if( enc==SQLITE_ANY ){
    int rc;
    rc = sqlite3CreateFunc(db, zFunctionName, nArg, SQLITE_UTF8|extraFlags,
         pUserData, xFunc, xStep, xFinal, pDestructor);
    if( rc==SQLITE_OK ){
      rc = sqlite3CreateFunc(db, zFunctionName, nArg, SQLITE_UTF16LE|extraFlags,
          pUserData, xFunc, xStep, xFinal, pDestructor);
    }
    if( rc!=SQLITE_OK ){
      return rc;
    }
    enc = SQLITE_UTF16BE;
  }
#else
  enc = SQLITE_UTF8;
#endif
  
  /* Check if an existing function is being overridden or deleted. If so,
  ** and there are active VMs, then return SQLITE_BUSY. If a function
  ** is being overridden/deleted but there are no active VMs, allow the
  ** operation to continue but invalidate all precompiled statements.
  */
  p = sqlite3FindFunction(db, zFunctionName, nName, nArg, (u8)enc, 0);
  if( p && (p->funcFlags & SQLITE_FUNC_ENCMASK)==enc && p->nArg==nArg ){
    if( db->nVdbeActive ){
      sqlite3ErrorWithMsg(db, SQLITE_BUSY, 
        "unable to delete/modify user-function due to active statements");
      assert( !db->mallocFailed );
      return SQLITE_BUSY;
    }else{
      sqlite3ExpirePreparedStatements(db);
    }
  }

  p = sqlite3FindFunction(db, zFunctionName, nName, nArg, (u8)enc, 1);
  assert(p || db->mallocFailed);
  if( !p ){
    return SQLITE_NOMEM;
  }

  /* If an older version of the function with a configured destructor is
  ** being replaced invoke the destructor function here. */
  functionDestroy(db, p);

  if( pDestructor ){
    pDestructor->nRef++;
  }
  p->pDestructor = pDestructor;
  p->funcFlags = (p->funcFlags & SQLITE_FUNC_ENCMASK) | extraFlags;
  testcase( p->funcFlags & SQLITE_DETERMINISTIC );
  p->xFunc = xFunc;
  p->xStep = xStep;
  p->xFinalize = xFinal;
  p->pUserData = pUserData;
  p->nArg = (u16)nArg;
  return SQLITE_OK;
}

/*
** Create new user functions.
*/
int sqlite3_create_function(
  sqlite3 *db,
  const char *zFunc,
  int nArg,
  int enc,
  void *p,
  void (*xFunc)(sqlite3_context*,int,sqlite3_value **),
  void (*xStep)(sqlite3_context*,int,sqlite3_value **),
  void (*xFinal)(sqlite3_context*)
){
  return sqlite3_create_function_v2(db, zFunc, nArg, enc, p, xFunc, xStep,
                                    xFinal, 0);
}

int sqlite3_create_function_v2(
  sqlite3 *db,
  const char *zFunc,
  int nArg,
  int enc,
  void *p,
  void (*xFunc)(sqlite3_context*,int,sqlite3_value **),
  void (*xStep)(sqlite3_context*,int,sqlite3_value **),
  void (*xFinal)(sqlite3_context*),
  void (*xDestroy)(void *)
){
  int rc = SQLITE_ERROR;
  FuncDestructor *pArg = 0;

#ifdef SQLITE_ENABLE_API_ARMOR
  if( !sqlite3SafetyCheckOk(db) ){
    return SQLITE_MISUSE_BKPT;
  }
#endif
  sqlite3_mutex_enter(db->mutex);
  if( xDestroy ){
    pArg = (FuncDestructor *)sqlite3DbMallocZero(db, sizeof(FuncDestructor));
    if( !pArg ){
      xDestroy(p);
      goto out;
    }
    pArg->xDestroy = xDestroy;
    pArg->pUserData = p;
  }
  rc = sqlite3CreateFunc(db, zFunc, nArg, enc, p, xFunc, xStep, xFinal, pArg);
  if( pArg && pArg->nRef==0 ){
    assert( rc!=SQLITE_OK );
    xDestroy(p);
    sqlite3DbFree(db, pArg);
  }

 out:
  rc = sqlite3ApiExit(db, rc);
  sqlite3_mutex_leave(db->mutex);
  return rc;
}

#ifndef SQLITE_OMIT_UTF16
int sqlite3_create_function16(
  sqlite3 *db,
  const void *zFunctionName,
  int nArg,
  int eTextRep,
  void *p,
  void (*xFunc)(sqlite3_context*,int,sqlite3_value**),
  void (*xStep)(sqlite3_context*,int,sqlite3_value**),
  void (*xFinal)(sqlite3_context*)
){
  int rc;
  char *zFunc8;

#ifdef SQLITE_ENABLE_API_ARMOR
  if( !sqlite3SafetyCheckOk(db) || zFunctionName==0 ) return SQLITE_MISUSE_BKPT;
#endif
  sqlite3_mutex_enter(db->mutex);
  assert( !db->mallocFailed );
  zFunc8 = sqlite3Utf16to8(db, zFunctionName, -1, SQLITE_UTF16NATIVE);
  rc = sqlite3CreateFunc(db, zFunc8, nArg, eTextRep, p, xFunc, xStep, xFinal,0);
  sqlite3DbFree(db, zFunc8);
  rc = sqlite3ApiExit(db, rc);
  sqlite3_mutex_leave(db->mutex);
  return rc;
}
#endif


/*
** Declare that a function has been overloaded by a virtual table.
**
** If the function already exists as a regular global function, then
** this routine is a no-op.  If the function does not exist, then create
** a new one that always throws a run-time error.  
**
** When virtual tables intend to provide an overloaded function, they
** should call this routine to make sure the global function exists.
** A global function must exist in order for name resolution to work
** properly.
*/
int sqlite3_overload_function(
  sqlite3 *db,
  const char *zName,
  int nArg
){
  int nName = sqlite3Strlen30(zName);
  int rc = SQLITE_OK;

#ifdef SQLITE_ENABLE_API_ARMOR
  if( !sqlite3SafetyCheckOk(db) || zName==0 || nArg<-2 ){
    return SQLITE_MISUSE_BKPT;
  }
#endif
  sqlite3_mutex_enter(db->mutex);
  if( sqlite3FindFunction(db, zName, nName, nArg, SQLITE_UTF8, 0)==0 ){
    rc = sqlite3CreateFunc(db, zName, nArg, SQLITE_UTF8,
                           0, sqlite3InvalidFunction, 0, 0, 0);
  }
  rc = sqlite3ApiExit(db, rc);
  sqlite3_mutex_leave(db->mutex);
  return rc;
}

#ifndef SQLITE_OMIT_TRACE
/*
** Register a trace function.  The pArg from the previously registered trace
** is returned.  
**
** A NULL trace function means that no tracing is executes.  A non-NULL
** trace is a pointer to a function that is invoked at the start of each
** SQL statement.
*/
void *sqlite3_trace(sqlite3 *db, void (*xTrace)(void*,const char*), void *pArg){
  void *pOld;

#ifdef SQLITE_ENABLE_API_ARMOR
  if( !sqlite3SafetyCheckOk(db) ){
    (void)SQLITE_MISUSE_BKPT;
    return 0;
  }
#endif
  sqlite3_mutex_enter(db->mutex);
  pOld = db->pTraceArg;
  db->xTrace = xTrace;
  db->pTraceArg = pArg;
  sqlite3_mutex_leave(db->mutex);
  return pOld;
}
/*
** Register a profile function.  The pArg from the previously registered 
** profile function is returned.  
**
** A NULL profile function means that no profiling is executes.  A non-NULL
** profile is a pointer to a function that is invoked at the conclusion of
** each SQL statement that is run.
*/
void *sqlite3_profile(
  sqlite3 *db,
  void (*xProfile)(void*,const char*,sqlite_uint64),
  void *pArg
){
  void *pOld;

#ifdef SQLITE_ENABLE_API_ARMOR
  if( !sqlite3SafetyCheckOk(db) ){
    (void)SQLITE_MISUSE_BKPT;
    return 0;
  }
#endif
  sqlite3_mutex_enter(db->mutex);
  pOld = db->pProfileArg;
  db->xProfile = xProfile;
  db->pProfileArg = pArg;
  sqlite3_mutex_leave(db->mutex);
  return pOld;
}
#endif /* SQLITE_OMIT_TRACE */

/*
** Register a function to be invoked when a transaction commits.
** If the invoked function returns non-zero, then the commit becomes a
** rollback.
*/
void *sqlite3_commit_hook(
  sqlite3 *db,              /* Attach the hook to this database */
  int (*xCallback)(void*),  /* Function to invoke on each commit */
  void *pArg                /* Argument to the function */
){
  void *pOld;

#ifdef SQLITE_ENABLE_API_ARMOR
  if( !sqlite3SafetyCheckOk(db) ){
    (void)SQLITE_MISUSE_BKPT;
    return 0;
  }
#endif
  sqlite3_mutex_enter(db->mutex);
  pOld = db->pCommitArg;
  db->xCommitCallback = xCallback;
  db->pCommitArg = pArg;
  sqlite3_mutex_leave(db->mutex);
  return pOld;
}

/*
** Register a callback to be invoked each time a row is updated,
** inserted or deleted using this database connection.
*/
void *sqlite3_update_hook(
  sqlite3 *db,              /* Attach the hook to this database */
  void (*xCallback)(void*,int,char const *,char const *,sqlite_int64),
  void *pArg                /* Argument to the function */
){
  void *pRet;

#ifdef SQLITE_ENABLE_API_ARMOR
  if( !sqlite3SafetyCheckOk(db) ){
    (void)SQLITE_MISUSE_BKPT;
    return 0;
  }
#endif
  sqlite3_mutex_enter(db->mutex);
  pRet = db->pUpdateArg;
  db->xUpdateCallback = xCallback;
  db->pUpdateArg = pArg;
  sqlite3_mutex_leave(db->mutex);
  return pRet;
}

/*
** Register a callback to be invoked each time a transaction is rolled
** back by this database connection.
*/
void *sqlite3_rollback_hook(
  sqlite3 *db,              /* Attach the hook to this database */
  void (*xCallback)(void*), /* Callback function */
  void *pArg                /* Argument to the function */
){
  void *pRet;

#ifdef SQLITE_ENABLE_API_ARMOR
  if( !sqlite3SafetyCheckOk(db) ){
    (void)SQLITE_MISUSE_BKPT;
    return 0;
  }
#endif
  sqlite3_mutex_enter(db->mutex);
  pRet = db->pRollbackArg;
  db->xRollbackCallback = xCallback;
  db->pRollbackArg = pArg;
  sqlite3_mutex_leave(db->mutex);
  return pRet;
}

#ifndef SQLITE_OMIT_WAL
/*
** The sqlite3_wal_hook() callback registered by sqlite3_wal_autocheckpoint().
** Invoke sqlite3_wal_checkpoint if the number of frames in the log file
** is greater than sqlite3.pWalArg cast to an integer (the value configured by
** wal_autocheckpoint()).
*/ 
int sqlite3WalDefaultHook(
  void *pClientData,     /* Argument */
  sqlite3 *db,           /* Connection */
  const char *zDb,       /* Database */
  int nFrame             /* Size of WAL */
){
  if( nFrame>=SQLITE_PTR_TO_INT(pClientData) ){
    sqlite3BeginBenignMalloc();
    sqlite3_wal_checkpoint(db, zDb);
    sqlite3EndBenignMalloc();
  }
  return SQLITE_OK;
}
#endif /* SQLITE_OMIT_WAL */

/*
** Configure an sqlite3_wal_hook() callback to automatically checkpoint
** a database after committing a transaction if there are nFrame or
** more frames in the log file. Passing zero or a negative value as the
** nFrame parameter disables automatic checkpoints entirely.
**
** The callback registered by this function replaces any existing callback
** registered using sqlite3_wal_hook(). Likewise, registering a callback
** using sqlite3_wal_hook() disables the automatic checkpoint mechanism
** configured by this function.
*/
int sqlite3_wal_autocheckpoint(sqlite3 *db, int nFrame){
#ifdef SQLITE_OMIT_WAL
  UNUSED_PARAMETER(db);
  UNUSED_PARAMETER(nFrame);
#else
#ifdef SQLITE_ENABLE_API_ARMOR
  if( !sqlite3SafetyCheckOk(db) ) return SQLITE_MISUSE_BKPT;
#endif
  if( nFrame>0 ){
    sqlite3_wal_hook(db, sqlite3WalDefaultHook, SQLITE_INT_TO_PTR(nFrame));
  }else{
    sqlite3_wal_hook(db, 0, 0);
  }
#endif
  return SQLITE_OK;
}

/*
** Register a callback to be invoked each time a transaction is written
** into the write-ahead-log by this database connection.
*/
void *sqlite3_wal_hook(
  sqlite3 *db,                    /* Attach the hook to this db handle */
  int(*xCallback)(void *, sqlite3*, const char*, int),
  void *pArg                      /* First argument passed to xCallback() */
){
#ifndef SQLITE_OMIT_WAL
  void *pRet;
#ifdef SQLITE_ENABLE_API_ARMOR
  if( !sqlite3SafetyCheckOk(db) ){
    (void)SQLITE_MISUSE_BKPT;
    return 0;
  }
#endif
  sqlite3_mutex_enter(db->mutex);
  pRet = db->pWalArg;
  db->xWalCallback = xCallback;
  db->pWalArg = pArg;
  sqlite3_mutex_leave(db->mutex);
  return pRet;
#else
  return 0;
#endif
}

/*
** Checkpoint database zDb.
*/
int sqlite3_wal_checkpoint_v2(
  sqlite3 *db,                    /* Database handle */
  const char *zDb,                /* Name of attached database (or NULL) */
  int eMode,                      /* SQLITE_CHECKPOINT_* value */
  int *pnLog,                     /* OUT: Size of WAL log in frames */
  int *pnCkpt                     /* OUT: Total number of frames checkpointed */
){
#ifdef SQLITE_OMIT_WAL
  return SQLITE_OK;
#else
  int rc;                         /* Return code */
  int iDb = SQLITE_MAX_ATTACHED;  /* sqlite3.aDb[] index of db to checkpoint */

#ifdef SQLITE_ENABLE_API_ARMOR
  if( !sqlite3SafetyCheckOk(db) ) return SQLITE_MISUSE_BKPT;
#endif

  /* Initialize the output variables to -1 in case an error occurs. */
  if( pnLog ) *pnLog = -1;
  if( pnCkpt ) *pnCkpt = -1;

  assert( SQLITE_CHECKPOINT_PASSIVE==0 );
  assert( SQLITE_CHECKPOINT_FULL==1 );
  assert( SQLITE_CHECKPOINT_RESTART==2 );
  assert( SQLITE_CHECKPOINT_TRUNCATE==3 );
  if( eMode<SQLITE_CHECKPOINT_PASSIVE || eMode>SQLITE_CHECKPOINT_TRUNCATE ){
    /* EVIDENCE-OF: R-03996-12088 The M parameter must be a valid checkpoint
    ** mode: */
    return SQLITE_MISUSE;
  }

  sqlite3_mutex_enter(db->mutex);
  if( zDb && zDb[0] ){
    iDb = sqlite3FindDbName(db, zDb);
  }
  if( iDb<0 ){
    rc = SQLITE_ERROR;
    sqlite3ErrorWithMsg(db, SQLITE_ERROR, "unknown database: %s", zDb);
  }else{
    db->busyHandler.nBusy = 0;
    rc = sqlite3Checkpoint(db, iDb, eMode, pnLog, pnCkpt);
    sqlite3Error(db, rc);
  }
  rc = sqlite3ApiExit(db, rc);
  sqlite3_mutex_leave(db->mutex);
  return rc;
#endif
}


/*
** Checkpoint database zDb. If zDb is NULL, or if the buffer zDb points
** to contains a zero-length string, all attached databases are 
** checkpointed.
*/
int sqlite3_wal_checkpoint(sqlite3 *db, const char *zDb){
  /* EVIDENCE-OF: R-41613-20553 The sqlite3_wal_checkpoint(D,X) is equivalent to
  ** sqlite3_wal_checkpoint_v2(D,X,SQLITE_CHECKPOINT_PASSIVE,0,0). */
  return sqlite3_wal_checkpoint_v2(db,zDb,SQLITE_CHECKPOINT_PASSIVE,0,0);
}

#ifndef SQLITE_OMIT_WAL
/*
** Run a checkpoint on database iDb. This is a no-op if database iDb is
** not currently open in WAL mode.
**
** If a transaction is open on the database being checkpointed, this 
** function returns SQLITE_LOCKED and a checkpoint is not attempted. If 
** an error occurs while running the checkpoint, an SQLite error code is 
** returned (i.e. SQLITE_IOERR). Otherwise, SQLITE_OK.
**
** The mutex on database handle db should be held by the caller. The mutex
** associated with the specific b-tree being checkpointed is taken by
** this function while the checkpoint is running.
**
** If iDb is passed SQLITE_MAX_ATTACHED, then all attached databases are
** checkpointed. If an error is encountered it is returned immediately -
** no attempt is made to checkpoint any remaining databases.
**
** Parameter eMode is one of SQLITE_CHECKPOINT_PASSIVE, FULL or RESTART.
*/
int sqlite3Checkpoint(sqlite3 *db, int iDb, int eMode, int *pnLog, int *pnCkpt){
  int rc = SQLITE_OK;             /* Return code */
  int i;                          /* Used to iterate through attached dbs */
  int bBusy = 0;                  /* True if SQLITE_BUSY has been encountered */

  assert( sqlite3_mutex_held(db->mutex) );
  assert( !pnLog || *pnLog==-1 );
  assert( !pnCkpt || *pnCkpt==-1 );

  for(i=0; i<db->nDb && rc==SQLITE_OK; i++){
    if( i==iDb || iDb==SQLITE_MAX_ATTACHED ){
      rc = sqlite3BtreeCheckpoint(db->aDb[i].pBt, eMode, pnLog, pnCkpt);
      pnLog = 0;
      pnCkpt = 0;
      if( rc==SQLITE_BUSY ){
        bBusy = 1;
        rc = SQLITE_OK;
      }
    }
  }

  return (rc==SQLITE_OK && bBusy) ? SQLITE_BUSY : rc;
}
#endif /* SQLITE_OMIT_WAL */

/*
** This function returns true if main-memory should be used instead of
** a temporary file for transient pager files and statement journals.
** The value returned depends on the value of db->temp_store (runtime
** parameter) and the compile time value of SQLITE_TEMP_STORE. The
** following table describes the relationship between these two values
** and this functions return value.
**
**   SQLITE_TEMP_STORE     db->temp_store     Location of temporary database
**   -----------------     --------------     ------------------------------
**   0                     any                file      (return 0)
**   1                     1                  file      (return 0)
**   1                     2                  memory    (return 1)
**   1                     0                  file      (return 0)
**   2                     1                  file      (return 0)
**   2                     2                  memory    (return 1)
**   2                     0                  memory    (return 1)
**   3                     any                memory    (return 1)
*/
int sqlite3TempInMemory(const sqlite3 *db){
#if SQLITE_TEMP_STORE==1
  return ( db->temp_store==2 );
#endif
#if SQLITE_TEMP_STORE==2
  return ( db->temp_store!=1 );
#endif
#if SQLITE_TEMP_STORE==3
  UNUSED_PARAMETER(db);
  return 1;
#endif
#if SQLITE_TEMP_STORE<1 || SQLITE_TEMP_STORE>3
  UNUSED_PARAMETER(db);
  return 0;
#endif
}

/*
** Return UTF-8 encoded English language explanation of the most recent
** error.
*/
const char *sqlite3_errmsg(sqlite3 *db){
  const char *z;
  if( !db ){
    return sqlite3ErrStr(SQLITE_NOMEM);
  }
  if( !sqlite3SafetyCheckSickOrOk(db) ){
    return sqlite3ErrStr(SQLITE_MISUSE_BKPT);
  }
  sqlite3_mutex_enter(db->mutex);
  if( db->mallocFailed ){
    z = sqlite3ErrStr(SQLITE_NOMEM);
  }else{
    testcase( db->pErr==0 );
    z = (char*)sqlite3_value_text(db->pErr);
    assert( !db->mallocFailed );
    if( z==0 ){
      z = sqlite3ErrStr(db->errCode);
    }
  }
  sqlite3_mutex_leave(db->mutex);
  return z;
}

#ifndef SQLITE_OMIT_UTF16
/*
** Return UTF-16 encoded English language explanation of the most recent
** error.
*/
const void *sqlite3_errmsg16(sqlite3 *db){
  static const u16 outOfMem[] = {
    'o', 'u', 't', ' ', 'o', 'f', ' ', 'm', 'e', 'm', 'o', 'r', 'y', 0
  };
  static const u16 misuse[] = {
    'l', 'i', 'b', 'r', 'a', 'r', 'y', ' ', 
    'r', 'o', 'u', 't', 'i', 'n', 'e', ' ', 
    'c', 'a', 'l', 'l', 'e', 'd', ' ', 
    'o', 'u', 't', ' ', 
    'o', 'f', ' ', 
    's', 'e', 'q', 'u', 'e', 'n', 'c', 'e', 0
  };

  const void *z;
  if( !db ){
    return (void *)outOfMem;
  }
  if( !sqlite3SafetyCheckSickOrOk(db) ){
    return (void *)misuse;
  }
  sqlite3_mutex_enter(db->mutex);
  if( db->mallocFailed ){
    z = (void *)outOfMem;
  }else{
    z = sqlite3_value_text16(db->pErr);
    if( z==0 ){
      sqlite3ErrorWithMsg(db, db->errCode, sqlite3ErrStr(db->errCode));
      z = sqlite3_value_text16(db->pErr);
    }
    /* A malloc() may have failed within the call to sqlite3_value_text16()
    ** above. If this is the case, then the db->mallocFailed flag needs to
    ** be cleared before returning. Do this directly, instead of via
    ** sqlite3ApiExit(), to avoid setting the database handle error message.
    */
    db->mallocFailed = 0;
  }
  sqlite3_mutex_leave(db->mutex);
  return z;
}
#endif /* SQLITE_OMIT_UTF16 */

/*
** Return the most recent error code generated by an SQLite routine. If NULL is
** passed to this function, we assume a malloc() failed during sqlite3_open().
*/
int sqlite3_errcode(sqlite3 *db){
  if( db && !sqlite3SafetyCheckSickOrOk(db) ){
    return SQLITE_MISUSE_BKPT;
  }
  if( !db || db->mallocFailed ){
    return SQLITE_NOMEM;
  }
  return db->errCode & db->errMask;
}
int sqlite3_extended_errcode(sqlite3 *db){
  if( db && !sqlite3SafetyCheckSickOrOk(db) ){
    return SQLITE_MISUSE_BKPT;
  }
  if( !db || db->mallocFailed ){
    return SQLITE_NOMEM;
  }
  return db->errCode;
}

/*
** Return a string that describes the kind of error specified in the
** argument.  For now, this simply calls the internal sqlite3ErrStr()
** function.
*/
const char *sqlite3_errstr(int rc){
  return sqlite3ErrStr(rc);
}

/*
** Create a new collating function for database "db".  The name is zName
** and the encoding is enc.
*/
static int createCollation(
  sqlite3* db,
  const char *zName, 
  u8 enc,
  void* pCtx,
  int(*xCompare)(void*,int,const void*,int,const void*),
  void(*xDel)(void*)
){
  CollSeq *pColl;
  int enc2;
  
  assert( sqlite3_mutex_held(db->mutex) );

  /* If SQLITE_UTF16 is specified as the encoding type, transform this
  ** to one of SQLITE_UTF16LE or SQLITE_UTF16BE using the
  ** SQLITE_UTF16NATIVE macro. SQLITE_UTF16 is not used internally.
  */
  enc2 = enc;
  testcase( enc2==SQLITE_UTF16 );
  testcase( enc2==SQLITE_UTF16_ALIGNED );
  if( enc2==SQLITE_UTF16 || enc2==SQLITE_UTF16_ALIGNED ){
    enc2 = SQLITE_UTF16NATIVE;
  }
  if( enc2<SQLITE_UTF8 || enc2>SQLITE_UTF16BE ){
    return SQLITE_MISUSE_BKPT;
  }

  /* Check if this call is removing or replacing an existing collation 
  ** sequence. If so, and there are active VMs, return busy. If there
  ** are no active VMs, invalidate any pre-compiled statements.
  */
  pColl = sqlite3FindCollSeq(db, (u8)enc2, zName, 0);
  if( pColl && pColl->xCmp ){
    if( db->nVdbeActive ){
      sqlite3ErrorWithMsg(db, SQLITE_BUSY, 
        "unable to delete/modify collation sequence due to active statements");
      return SQLITE_BUSY;
    }
    sqlite3ExpirePreparedStatements(db);

    /* If collation sequence pColl was created directly by a call to
    ** sqlite3_create_collation, and not generated by synthCollSeq(),
    ** then any copies made by synthCollSeq() need to be invalidated.
    ** Also, collation destructor - CollSeq.xDel() - function may need
    ** to be called.
    */ 
    if( (pColl->enc & ~SQLITE_UTF16_ALIGNED)==enc2 ){
      CollSeq *aColl = sqlite3HashFind(&db->aCollSeq, zName);
      int j;
      for(j=0; j<3; j++){
        CollSeq *p = &aColl[j];
        if( p->enc==pColl->enc ){
          if( p->xDel ){
            p->xDel(p->pUser);
          }
          p->xCmp = 0;
        }
      }
    }
  }

  pColl = sqlite3FindCollSeq(db, (u8)enc2, zName, 1);
  if( pColl==0 ) return SQLITE_NOMEM;
  pColl->xCmp = xCompare;
  pColl->pUser = pCtx;
  pColl->xDel = xDel;
  pColl->enc = (u8)(enc2 | (enc & SQLITE_UTF16_ALIGNED));
  sqlite3Error(db, SQLITE_OK);
  return SQLITE_OK;
}


/*
** This array defines hard upper bounds on limit values.  The
** initializer must be kept in sync with the SQLITE_LIMIT_*
** #defines in sqlite3.h.
*/
static const int aHardLimit[] = {
  SQLITE_MAX_LENGTH,
  SQLITE_MAX_SQL_LENGTH,
  SQLITE_MAX_COLUMN,
  SQLITE_MAX_EXPR_DEPTH,
  SQLITE_MAX_COMPOUND_SELECT,
  SQLITE_MAX_VDBE_OP,
  SQLITE_MAX_FUNCTION_ARG,
  SQLITE_MAX_ATTACHED,
  SQLITE_MAX_LIKE_PATTERN_LENGTH,
  SQLITE_MAX_VARIABLE_NUMBER,      /* IMP: R-38091-32352 */
  SQLITE_MAX_TRIGGER_DEPTH,
  SQLITE_MAX_WORKER_THREADS,
};

/*
** Make sure the hard limits are set to reasonable values
*/
#if SQLITE_MAX_LENGTH<100
# error SQLITE_MAX_LENGTH must be at least 100
#endif
#if SQLITE_MAX_SQL_LENGTH<100
# error SQLITE_MAX_SQL_LENGTH must be at least 100
#endif
#if SQLITE_MAX_SQL_LENGTH>SQLITE_MAX_LENGTH
# error SQLITE_MAX_SQL_LENGTH must not be greater than SQLITE_MAX_LENGTH
#endif
#if SQLITE_MAX_COMPOUND_SELECT<2
# error SQLITE_MAX_COMPOUND_SELECT must be at least 2
#endif
#if SQLITE_MAX_VDBE_OP<40
# error SQLITE_MAX_VDBE_OP must be at least 40
#endif
#if SQLITE_MAX_FUNCTION_ARG<0 || SQLITE_MAX_FUNCTION_ARG>1000
# error SQLITE_MAX_FUNCTION_ARG must be between 0 and 1000
#endif
#if SQLITE_MAX_ATTACHED<0 || SQLITE_MAX_ATTACHED>125
# error SQLITE_MAX_ATTACHED must be between 0 and 125
#endif
#if SQLITE_MAX_LIKE_PATTERN_LENGTH<1
# error SQLITE_MAX_LIKE_PATTERN_LENGTH must be at least 1
#endif
#if SQLITE_MAX_COLUMN>32767
# error SQLITE_MAX_COLUMN must not exceed 32767
#endif
#if SQLITE_MAX_TRIGGER_DEPTH<1
# error SQLITE_MAX_TRIGGER_DEPTH must be at least 1
#endif
#if SQLITE_MAX_WORKER_THREADS<0 || SQLITE_MAX_WORKER_THREADS>50
# error SQLITE_MAX_WORKER_THREADS must be between 0 and 50
#endif


/*
** Change the value of a limit.  Report the old value.
** If an invalid limit index is supplied, report -1.
** Make no changes but still report the old value if the
** new limit is negative.
**
** A new lower limit does not shrink existing constructs.
** It merely prevents new constructs that exceed the limit
** from forming.
*/
int sqlite3_limit(sqlite3 *db, int limitId, int newLimit){
  int oldLimit;

#ifdef SQLITE_ENABLE_API_ARMOR
  if( !sqlite3SafetyCheckOk(db) ){
    (void)SQLITE_MISUSE_BKPT;
    return -1;
  }
#endif

  /* EVIDENCE-OF: R-30189-54097 For each limit category SQLITE_LIMIT_NAME
  ** there is a hard upper bound set at compile-time by a C preprocessor
  ** macro called SQLITE_MAX_NAME. (The "_LIMIT_" in the name is changed to
  ** "_MAX_".)
  */
  assert( aHardLimit[SQLITE_LIMIT_LENGTH]==SQLITE_MAX_LENGTH );
  assert( aHardLimit[SQLITE_LIMIT_SQL_LENGTH]==SQLITE_MAX_SQL_LENGTH );
  assert( aHardLimit[SQLITE_LIMIT_COLUMN]==SQLITE_MAX_COLUMN );
  assert( aHardLimit[SQLITE_LIMIT_EXPR_DEPTH]==SQLITE_MAX_EXPR_DEPTH );
  assert( aHardLimit[SQLITE_LIMIT_COMPOUND_SELECT]==SQLITE_MAX_COMPOUND_SELECT);
  assert( aHardLimit[SQLITE_LIMIT_VDBE_OP]==SQLITE_MAX_VDBE_OP );
  assert( aHardLimit[SQLITE_LIMIT_FUNCTION_ARG]==SQLITE_MAX_FUNCTION_ARG );
  assert( aHardLimit[SQLITE_LIMIT_ATTACHED]==SQLITE_MAX_ATTACHED );
  assert( aHardLimit[SQLITE_LIMIT_LIKE_PATTERN_LENGTH]==
                                               SQLITE_MAX_LIKE_PATTERN_LENGTH );
  assert( aHardLimit[SQLITE_LIMIT_VARIABLE_NUMBER]==SQLITE_MAX_VARIABLE_NUMBER);
  assert( aHardLimit[SQLITE_LIMIT_TRIGGER_DEPTH]==SQLITE_MAX_TRIGGER_DEPTH );
  assert( aHardLimit[SQLITE_LIMIT_WORKER_THREADS]==SQLITE_MAX_WORKER_THREADS );
  assert( SQLITE_LIMIT_WORKER_THREADS==(SQLITE_N_LIMIT-1) );


  if( limitId<0 || limitId>=SQLITE_N_LIMIT ){
    return -1;
  }
  oldLimit = db->aLimit[limitId];
  if( newLimit>=0 ){                   /* IMP: R-52476-28732 */
    if( newLimit>aHardLimit[limitId] ){
      newLimit = aHardLimit[limitId];  /* IMP: R-51463-25634 */
    }
    db->aLimit[limitId] = newLimit;
  }
  return oldLimit;                     /* IMP: R-53341-35419 */
}
#if defined(SQLITE_ENABLE_AUTO_PROFILE)
/* stderr logging */
void _sqlite_auto_profile(void *aux, const char *sql, u64 ns);
void _sqlite_auto_trace(void *aux, const char *sql);
void _sqlite_auto_profile(void *aux, const char *sql, u64 ns) {
#pragma unused(aux)
	fprintf(stderr, "Query: %s\n Execution Time: %llu ms\n", sql, ns / 1000000);
}
void _sqlite_auto_trace(void *aux, const char *sql) {
	fprintf(stderr, "TraceSQL(%p): %s\n", aux, sql);
}

/* syslog logging */
#include <asl.h>
static aslclient autolog_client = NULL;
static void _close_asl_log() {
  if( NULL!=autolog_client ){
    asl_close(autolog_client);
    autolog_client = NULL;
  }
}
static void _open_asl_log() {
  if( NULL==autolog_client ){
    autolog_client = asl_open("SQLite", NULL, 0);
    atexit(_close_asl_log);
  }
}

void _sqlite_auto_profile_syslog(void *aux, const char *sql, u64 ns);
void _sqlite_auto_trace_syslog(void *aux, const char *sql);
void _sqlite_auto_profile_syslog(void *aux, const char *sql, u64 ns) {
#pragma unused(aux)
	asl_log(autolog_client, NULL, ASL_LEVEL_NOTICE, "Query: %s\n Execution Time: %llu ms\n", sql, ns / 1000000);
}
void _sqlite_auto_trace_syslog(void *aux, const char *sql) {
	asl_log(autolog_client, NULL, ASL_LEVEL_NOTICE, "TraceSQL(%p): %s\n", aux, sql);
}
#endif

/*
** This function is used to parse both URIs and non-URI filenames passed by the
** user to API functions sqlite3_open() or sqlite3_open_v2(), and for database
** URIs specified as part of ATTACH statements.
**
** The first argument to this function is the name of the VFS to use (or
** a NULL to signify the default VFS) if the URI does not contain a "vfs=xxx"
** query parameter. The second argument contains the URI (or non-URI filename)
** itself. When this function is called the *pFlags variable should contain
** the default flags to open the database handle with. The value stored in
** *pFlags may be updated before returning if the URI filename contains 
** "cache=xxx" or "mode=xxx" query parameters.
**
** If successful, SQLITE_OK is returned. In this case *ppVfs is set to point to
** the VFS that should be used to open the database file. *pzFile is set to
** point to a buffer containing the name of the file to open. It is the 
** responsibility of the caller to eventually call sqlite3_free() to release
** this buffer.
**
** If an error occurs, then an SQLite error code is returned and *pzErrMsg
** may be set to point to a buffer containing an English language error 
** message. It is the responsibility of the caller to eventually release
** this buffer by calling sqlite3_free().
*/
int sqlite3ParseUri(
  const char *zDefaultVfs,        /* VFS to use if no "vfs=xxx" query option */
  const char *zUri,               /* Nul-terminated URI to parse */
  unsigned int *pFlags,           /* IN/OUT: SQLITE_OPEN_XXX flags */
  sqlite3_vfs **ppVfs,            /* OUT: VFS to use */ 
  char **pzFile,                  /* OUT: Filename component of URI */
  char **pzErrMsg                 /* OUT: Error message (if rc!=SQLITE_OK) */
){
  int rc = SQLITE_OK;
  unsigned int flags = *pFlags;
  const char *zVfs = zDefaultVfs;
  char *zFile;
  char c;
  int nUri = sqlite3Strlen30(zUri);

  assert( *pzErrMsg==0 );

  if( ((flags & SQLITE_OPEN_URI)             /* IMP: R-48725-32206 */
            || sqlite3GlobalConfig.bOpenUri) /* IMP: R-51689-46548 */
   && nUri>=5 && memcmp(zUri, "file:", 5)==0 /* IMP: R-57884-37496 */
  ){
    char *zOpt;
    int eState;                   /* Parser state when parsing URI */
    int iIn;                      /* Input character index */
    int iOut = 0;                 /* Output character index */
    u64 nByte = nUri+2;           /* Bytes of space to allocate */

    /* Make sure the SQLITE_OPEN_URI flag is set to indicate to the VFS xOpen 
    ** method that there may be extra parameters following the file-name.  */
    flags |= SQLITE_OPEN_URI;

    for(iIn=0; iIn<nUri; iIn++) nByte += (zUri[iIn]=='&');
    zFile = sqlite3_malloc64(nByte);
    if( !zFile ) return SQLITE_NOMEM;

    iIn = 5;
#ifdef SQLITE_ALLOW_URI_AUTHORITY
    if( strncmp(zUri+5, "///", 3)==0 ){
      iIn = 7;
      /* The following condition causes URIs with five leading / characters
      ** like file://///host/path to be converted into UNCs like //host/path.
      ** The correct URI for that UNC has only two or four leading / characters
      ** file://host/path or file:////host/path.  But 5 leading slashes is a 
      ** common error, we are told, so we handle it as a special case. */
      if( strncmp(zUri+7, "///", 3)==0 ){ iIn++; }
    }else if( strncmp(zUri+5, "//localhost/", 12)==0 ){
      iIn = 16;
    }
#else
    /* Discard the scheme and authority segments of the URI. */
    if( zUri[5]=='/' && zUri[6]=='/' ){
      iIn = 7;
      while( zUri[iIn] && zUri[iIn]!='/' ) iIn++;
      if( iIn!=7 && (iIn!=16 || memcmp("localhost", &zUri[7], 9)) ){
        *pzErrMsg = sqlite3_mprintf("invalid uri authority: %.*s", 
            iIn-7, &zUri[7]);
        rc = SQLITE_ERROR;
        goto parse_uri_out;
      }
    }
#endif

    /* Copy the filename and any query parameters into the zFile buffer. 
    ** Decode %HH escape codes along the way. 
    **
    ** Within this loop, variable eState may be set to 0, 1 or 2, depending
    ** on the parsing context. As follows:
    **
    **   0: Parsing file-name.
    **   1: Parsing name section of a name=value query parameter.
    **   2: Parsing value section of a name=value query parameter.
    */
    eState = 0;
    while( (c = zUri[iIn])!=0 && c!='#' ){
      iIn++;
      if( c=='%' 
       && sqlite3Isxdigit(zUri[iIn]) 
       && sqlite3Isxdigit(zUri[iIn+1]) 
      ){
        int octet = (sqlite3HexToInt(zUri[iIn++]) << 4);
        octet += sqlite3HexToInt(zUri[iIn++]);

        assert( octet>=0 && octet<256 );
        if( octet==0 ){
          /* This branch is taken when "%00" appears within the URI. In this
          ** case we ignore all text in the remainder of the path, name or
          ** value currently being parsed. So ignore the current character
          ** and skip to the next "?", "=" or "&", as appropriate. */
          while( (c = zUri[iIn])!=0 && c!='#' 
              && (eState!=0 || c!='?')
              && (eState!=1 || (c!='=' && c!='&'))
              && (eState!=2 || c!='&')
          ){
            iIn++;
          }
          continue;
        }
        c = octet;
      }else if( eState==1 && (c=='&' || c=='=') ){
        if( zFile[iOut-1]==0 ){
          /* An empty option name. Ignore this option altogether. */
          while( zUri[iIn] && zUri[iIn]!='#' && zUri[iIn-1]!='&' ) iIn++;
          continue;
        }
        if( c=='&' ){
          zFile[iOut++] = '\0';
        }else{
          eState = 2;
        }
        c = 0;
      }else if( (eState==0 && c=='?') || (eState==2 && c=='&') ){
        c = 0;
        eState = 1;
      }
      zFile[iOut++] = c;
    }
    if( eState==1 ) zFile[iOut++] = '\0';
    zFile[iOut++] = '\0';
    zFile[iOut++] = '\0';

    /* Check if there were any options specified that should be interpreted 
    ** here. Options that are interpreted here include "vfs" and those that
    ** correspond to flags that may be passed to the sqlite3_open_v2()
    ** method. */
    zOpt = &zFile[sqlite3Strlen30(zFile)+1];
    while( zOpt[0] ){
      int nOpt = sqlite3Strlen30(zOpt);
      char *zVal = &zOpt[nOpt+1];
      int nVal = sqlite3Strlen30(zVal);

      if( nOpt==3 && memcmp("vfs", zOpt, 3)==0 ){
        zVfs = zVal;
      }else{
        struct OpenMode {
          const char *z;
          int mode;
        } *aMode = 0;
        char *zModeType = 0;
        int mask = 0;
        int limit = 0;

        if( nOpt==5 && memcmp("cache", zOpt, 5)==0 ){
          static struct OpenMode aCacheMode[] = {
            { "shared",  SQLITE_OPEN_SHAREDCACHE },
            { "private", SQLITE_OPEN_PRIVATECACHE },
            { 0, 0 }
          };

          mask = SQLITE_OPEN_SHAREDCACHE|SQLITE_OPEN_PRIVATECACHE;
          aMode = aCacheMode;
          limit = mask;
          zModeType = "cache";
        }
        if( nOpt==4 && memcmp("mode", zOpt, 4)==0 ){
          static struct OpenMode aOpenMode[] = {
            { "ro",  SQLITE_OPEN_READONLY },
            { "rw",  SQLITE_OPEN_READWRITE }, 
            { "rwc", SQLITE_OPEN_READWRITE | SQLITE_OPEN_CREATE },
            { "memory", SQLITE_OPEN_MEMORY },
            { 0, 0 }
          };

          mask = SQLITE_OPEN_READONLY | SQLITE_OPEN_READWRITE
                   | SQLITE_OPEN_CREATE | SQLITE_OPEN_MEMORY;
          aMode = aOpenMode;
          limit = mask & flags;
          zModeType = "access";
        }

        if( aMode ){
          int i;
          int mode = 0;
          for(i=0; aMode[i].z; i++){
            const char *z = aMode[i].z;
            if( nVal==sqlite3Strlen30(z) && 0==memcmp(zVal, z, nVal) ){
              mode = aMode[i].mode;
              break;
            }
          }
          if( mode==0 ){
            *pzErrMsg = sqlite3_mprintf("no such %s mode: %s", zModeType, zVal);
            rc = SQLITE_ERROR;
            goto parse_uri_out;
          }
          if( (mode & ~SQLITE_OPEN_MEMORY)>limit ){
            *pzErrMsg = sqlite3_mprintf("%s mode not allowed: %s",
                                        zModeType, zVal);
            rc = SQLITE_PERM;
            goto parse_uri_out;
          }
          flags = (flags & ~mask) | mode;
        }
      }

      zOpt = &zVal[nVal+1];
    }

  }else{
    zFile = sqlite3_malloc64(nUri+2);
    if( !zFile ) return SQLITE_NOMEM;
    memcpy(zFile, zUri, nUri);
    zFile[nUri] = '\0';
    zFile[nUri+1] = '\0';
    flags &= ~SQLITE_OPEN_URI;
  }

  *ppVfs = sqlite3_vfs_find(zVfs);
  if( *ppVfs==0 ){
    *pzErrMsg = sqlite3_mprintf("no such vfs: %s", zVfs);
    rc = SQLITE_ERROR;
  }
 parse_uri_out:
  if( rc!=SQLITE_OK ){
    sqlite3_free(zFile);
    zFile = 0;
  }
  *pFlags = flags;
  *pzFile = zFile;
  return rc;
}

#if defined(SQLITE_ENABLE_AUTO_PROFILE)
#define SQLITE_AUTOLOGGING_STDERR 1
#define SQLITE_AUTOLOGGING_SYSLOG 2
static void enableAutoLogging(
  sqlite3 *db
){
  char *envprofile = getenv("SQLITE_AUTO_PROFILE");
  
  if( envprofile!=NULL ){
    int where = 0;
    if( !strncasecmp("1", envprofile, 1) ){
      if( isatty(2) ){
        where = SQLITE_AUTOLOGGING_STDERR;
      }else{
        where = SQLITE_AUTOLOGGING_SYSLOG;
      }
    } else if( !strncasecmp("stderr", envprofile, 6) ){
      where = SQLITE_AUTOLOGGING_STDERR;
    } else if( !strncasecmp("syslog", envprofile, 6) ){
      where = SQLITE_AUTOLOGGING_SYSLOG;
    }
    if( where==SQLITE_AUTOLOGGING_STDERR ){
      sqlite3_profile(db, _sqlite_auto_profile, db);
    }else if( where==SQLITE_AUTOLOGGING_SYSLOG ){
      _open_asl_log();
      sqlite3_profile(db, _sqlite_auto_profile_syslog, db);
    }
  }
  char *envtrace = getenv("SQLITE_AUTO_TRACE");
  if( envtrace!=NULL ){
    int where = 0;
    if( !strncasecmp("1", envtrace, 1) ){
      if( isatty(2) ){
        where = SQLITE_AUTOLOGGING_STDERR;
      }else{
        where = SQLITE_AUTOLOGGING_SYSLOG;
      }
    } else if( !strncasecmp("stderr", envtrace, 6) ){
      where = SQLITE_AUTOLOGGING_STDERR;
    } else if( !strncasecmp("syslog", envtrace, 6) ){
      where = SQLITE_AUTOLOGGING_SYSLOG;
    }
    if( where==SQLITE_AUTOLOGGING_STDERR ){
      sqlite3_trace(db, _sqlite_auto_trace, db);
    }else if( where==SQLITE_AUTOLOGGING_SYSLOG ){
      _open_asl_log();
      sqlite3_trace(db, _sqlite_auto_trace_syslog, db);
    }
  }
}
#endif

/*
** This routine does the work of opening a database on behalf of
** sqlite3_open() and sqlite3_open16(). The database filename "zFilename"  
** is UTF-8 encoded.
*/
static int openDatabase(
  const char *zFilename, /* Database filename UTF-8 encoded */
  sqlite3 **ppDb,        /* OUT: Returned database handle */
  unsigned int flags,    /* Operational flags */
  const char *zVfs       /* Name of the VFS to use */
){
  sqlite3 *db;                    /* Store allocated handle here */
  int rc;                         /* Return code */
  int isThreadsafe;               /* True for threadsafe connections */
  char *zOpen = 0;                /* Filename argument to pass to BtreeOpen() */
  char *zErrMsg = 0;              /* Error message from sqlite3ParseUri() */

#ifdef SQLITE_ENABLE_API_ARMOR
  if( ppDb==0 ) return SQLITE_MISUSE_BKPT;
#endif
  *ppDb = 0;
#ifndef SQLITE_OMIT_AUTOINIT
  rc = sqlite3_initialize();
  if( rc ) return rc;
#endif

  /* Only allow sensible combinations of bits in the flags argument.  
  ** Throw an error if any non-sense combination is used.  If we
  ** do not block illegal combinations here, it could trigger
  ** assert() statements in deeper layers.  Sensible combinations
  ** are:
  **
  **  1:  SQLITE_OPEN_READONLY
  **  2:  SQLITE_OPEN_READWRITE
  **  6:  SQLITE_OPEN_READWRITE | SQLITE_OPEN_CREATE
  */
  assert( SQLITE_OPEN_READONLY  == 0x01 );
  assert( SQLITE_OPEN_READWRITE == 0x02 );
  assert( SQLITE_OPEN_CREATE    == 0x04 );
  testcase( (1<<(flags&7))==0x02 ); /* READONLY */
  testcase( (1<<(flags&7))==0x04 ); /* READWRITE */
  testcase( (1<<(flags&7))==0x40 ); /* READWRITE | CREATE */
  if( ((1<<(flags&7)) & 0x46)==0 ){
    return SQLITE_MISUSE_BKPT;  /* IMP: R-65497-44594 */
  }

  if( sqlite3GlobalConfig.bCoreMutex==0 ){
    isThreadsafe = 0;
  }else if( flags & SQLITE_OPEN_NOMUTEX ){
    isThreadsafe = 0;
  }else if( flags & SQLITE_OPEN_FULLMUTEX ){
    isThreadsafe = 1;
  }else{
    isThreadsafe = sqlite3GlobalConfig.bFullMutex;
  }
  if( flags & SQLITE_OPEN_PRIVATECACHE ){
    flags &= ~SQLITE_OPEN_SHAREDCACHE;
  }else if( sqlite3GlobalConfig.sharedCacheEnabled ){
    flags |= SQLITE_OPEN_SHAREDCACHE;
  }

  /* Remove harmful bits from the flags parameter
  **
  ** The SQLITE_OPEN_NOMUTEX and SQLITE_OPEN_FULLMUTEX flags were
  ** dealt with in the previous code block.  Besides these, the only
  ** valid input flags for sqlite3_open_v2() are SQLITE_OPEN_READONLY,
  ** SQLITE_OPEN_READWRITE, SQLITE_OPEN_CREATE, SQLITE_OPEN_SHAREDCACHE,
  ** SQLITE_OPEN_PRIVATECACHE, and some reserved bits.  Silently mask
  ** off all other flags.
  */
  flags &=  ~( SQLITE_OPEN_DELETEONCLOSE |
               SQLITE_OPEN_EXCLUSIVE |
               SQLITE_OPEN_MAIN_DB |
               SQLITE_OPEN_TEMP_DB | 
               SQLITE_OPEN_TRANSIENT_DB | 
               SQLITE_OPEN_MAIN_JOURNAL | 
               SQLITE_OPEN_TEMP_JOURNAL | 
               SQLITE_OPEN_SUBJOURNAL | 
               SQLITE_OPEN_MASTER_JOURNAL |
               SQLITE_OPEN_NOMUTEX |
               SQLITE_OPEN_FULLMUTEX |
               SQLITE_OPEN_WAL
             );

  /* Allocate the sqlite data structure */
  db = sqlite3MallocZero( sizeof(sqlite3) );
  if( db==0 ) goto opendb_out;
  if( isThreadsafe ){
    db->mutex = sqlite3MutexAlloc(SQLITE_MUTEX_RECURSIVE);
    if( db->mutex==0 ){
      sqlite3_free(db);
      db = 0;
      goto opendb_out;
    }
  }
  sqlite3_mutex_enter(db->mutex);
  db->errMask = 0xff;
  db->nDb = 2;
  db->magic = SQLITE_MAGIC_BUSY;
  db->aDb = db->aDbStatic;

  assert( sizeof(db->aLimit)==sizeof(aHardLimit) );
  memcpy(db->aLimit, aHardLimit, sizeof(db->aLimit));
  db->aLimit[SQLITE_LIMIT_WORKER_THREADS] = SQLITE_DEFAULT_WORKER_THREADS;
  db->autoCommit = 1;
  db->nextAutovac = -1;
  db->szMmap = sqlite3GlobalConfig.szMmap;
  db->nextPagesize = 0;
  db->nMaxSorterMmap = 0x7FFFFFFF;
  db->flags |= SQLITE_ShortColNames | SQLITE_EnableTrigger | SQLITE_CacheSpill
#if !defined(SQLITE_DEFAULT_AUTOMATIC_INDEX) || SQLITE_DEFAULT_AUTOMATIC_INDEX
                 | SQLITE_AutoIndex
#endif
#if SQLITE_DEFAULT_CKPTFULLFSYNC
                 | SQLITE_CkptFullFSync
#endif
#if SQLITE_DEFAULT_FILE_FORMAT<4
                 | SQLITE_LegacyFileFmt
#endif
#ifdef SQLITE_ENABLE_LOAD_EXTENSION
                 | SQLITE_LoadExtension
#endif
#if SQLITE_DEFAULT_RECURSIVE_TRIGGERS
                 | SQLITE_RecTriggers
#endif
#if defined(SQLITE_DEFAULT_FOREIGN_KEYS) && SQLITE_DEFAULT_FOREIGN_KEYS
                 | SQLITE_ForeignKeys
#endif
#if defined(SQLITE_REVERSE_UNORDERED_SELECTS)
                 | SQLITE_ReverseOrder
#endif
#if defined(SQLITE_ENABLE_OVERSIZE_CELL_CHECK)
                 | SQLITE_CellSizeCk
#endif
      ;
  sqlite3HashInit(&db->aCollSeq);
#ifndef SQLITE_OMIT_VIRTUALTABLE
  sqlite3HashInit(&db->aModule);
#endif

  /* Add the default collation sequence BINARY. BINARY works for both UTF-8
  ** and UTF-16, so add a version for each to avoid any unnecessary
  ** conversions. The only error that can occur here is a malloc() failure.
  **
  ** EVIDENCE-OF: R-52786-44878 SQLite defines three built-in collating
  ** functions:
  */
  createCollation(db, "BINARY", SQLITE_UTF8, 0, binCollFunc, 0);
  createCollation(db, "BINARY", SQLITE_UTF16BE, 0, binCollFunc, 0);
  createCollation(db, "BINARY", SQLITE_UTF16LE, 0, binCollFunc, 0);
  createCollation(db, "NOCASE", SQLITE_UTF8, 0, nocaseCollatingFunc, 0);
  createCollation(db, "RTRIM", SQLITE_UTF8, (void*)1, binCollFunc, 0);
  if( db->mallocFailed ){
    goto opendb_out;
  }
  /* EVIDENCE-OF: R-08308-17224 The default collating function for all
  ** strings is BINARY. 
  */
  db->pDfltColl = sqlite3FindCollSeq(db, SQLITE_UTF8, "BINARY", 0);
  assert( db->pDfltColl!=0 );

  /* Parse the filename/URI argument. */
  db->openFlags = flags;
  rc = sqlite3ParseUri(zVfs, zFilename, &flags, &db->pVfs, &zOpen, &zErrMsg);
  if( rc!=SQLITE_OK ){
    if( rc==SQLITE_NOMEM ) db->mallocFailed = 1;
    sqlite3ErrorWithMsg(db, rc, zErrMsg ? "%s" : 0, zErrMsg);
    sqlite3_free(zErrMsg);
    goto opendb_out;
  }

  /* Open the backend database driver */
  rc = sqlite3BtreeOpen(db->pVfs, zOpen, db, &db->aDb[0].pBt, 0,
                        flags | SQLITE_OPEN_MAIN_DB);
  if( rc!=SQLITE_OK ){
    if( rc==SQLITE_IOERR_NOMEM ){
      rc = SQLITE_NOMEM;
    }
    sqlite3Error(db, rc);
    goto opendb_out;
  }
  sqlite3BtreeEnter(db->aDb[0].pBt);
  db->aDb[0].pSchema = sqlite3SchemaGet(db, db->aDb[0].pBt);
  if( !db->mallocFailed ) ENC(db) = SCHEMA_ENC(db);
  sqlite3BtreeLeave(db->aDb[0].pBt);
  db->aDb[1].pSchema = sqlite3SchemaGet(db, 0);

  /* The default safety_level for the main database is 'full'; for the temp
  ** database it is 'NONE'. This matches the pager layer defaults.  
  */
  db->aDb[0].zName = "main";
  db->aDb[0].safety_level = 3;
  db->aDb[1].zName = "temp";
  db->aDb[1].safety_level = 1;

  db->magic = SQLITE_MAGIC_OPEN;
  if( db->mallocFailed ){
    goto opendb_out;
  }

  /* Register all built-in functions, but do not attempt to read the
  ** database schema yet. This is delayed until the first time the database
  ** is accessed.
  */
  sqlite3Error(db, SQLITE_OK);
  sqlite3RegisterBuiltinFunctions(db);

  /* Load automatic extensions - extensions that have been registered
  ** using the sqlite3_automatic_extension() API.
  */
  rc = sqlite3_errcode(db);
  if( rc==SQLITE_OK ){
    sqlite3AutoLoadExtensions(db);
    rc = sqlite3_errcode(db);
    if( rc!=SQLITE_OK ){
      goto opendb_out;
    }
  }

#ifdef SQLITE_ENABLE_FTS1
  if( !db->mallocFailed ){
    extern int sqlite3Fts1Init(sqlite3*);
    rc = sqlite3Fts1Init(db);
  }
#endif

#ifdef SQLITE_ENABLE_FTS2
  if( !db->mallocFailed && rc==SQLITE_OK ){
    extern int sqlite3Fts2Init(sqlite3*);
    rc = sqlite3Fts2Init(db);
  }
#endif

#ifdef SQLITE_ENABLE_FTS3 /* automatically defined by SQLITE_ENABLE_FTS4 */
  if( !db->mallocFailed && rc==SQLITE_OK ){
    rc = sqlite3Fts3Init(db);
  }
#endif

#ifdef SQLITE_ENABLE_FTS5
  if( !db->mallocFailed && rc==SQLITE_OK ){
    rc = sqlite3Fts5Init(db);
  }
#endif

#ifdef SQLITE_ENABLE_ICU
  if( !db->mallocFailed && rc==SQLITE_OK ){
    rc = sqlite3IcuInit(db);
  }
#endif

#ifdef SQLITE_ENABLE_RTREE
  if( !db->mallocFailed && rc==SQLITE_OK){
    rc = sqlite3RtreeInit(db);
  }
#endif

#ifdef SQLITE_ENABLE_DBSTAT_VTAB
  if( !db->mallocFailed && rc==SQLITE_OK){
    rc = sqlite3DbstatRegister(db);
  }
#endif

#ifdef SQLITE_ENABLE_JSON1
  if( !db->mallocFailed && rc==SQLITE_OK){
    rc = sqlite3Json1Init(db);
  }
#endif

  /* -DSQLITE_DEFAULT_LOCKING_MODE=1 makes EXCLUSIVE the default locking
  ** mode.  -DSQLITE_DEFAULT_LOCKING_MODE=0 make NORMAL the default locking
  ** mode.  Doing nothing at all also makes NORMAL the default.
  */
#ifdef SQLITE_DEFAULT_LOCKING_MODE
  db->dfltLockMode = SQLITE_DEFAULT_LOCKING_MODE;
  sqlite3PagerLockingMode(sqlite3BtreePager(db->aDb[0].pBt),
                          SQLITE_DEFAULT_LOCKING_MODE);
#endif

  if( rc ) sqlite3Error(db, rc);

  /* Enable the lookaside-malloc subsystem */
  setupLookaside(db, 0, sqlite3GlobalConfig.szLookaside,
                        sqlite3GlobalConfig.nLookaside);

  sqlite3_wal_autocheckpoint(db, SQLITE_DEFAULT_WAL_AUTOCHECKPOINT);

opendb_out:
  sqlite3_free(zOpen);
  if( db ){
    assert( db->mutex!=0 || isThreadsafe==0
           || sqlite3GlobalConfig.bFullMutex==0 );
    sqlite3_mutex_leave(db->mutex);
  }
  rc = sqlite3_errcode(db);
  assert( db!=0 || rc==SQLITE_NOMEM );
  if( rc==SQLITE_NOMEM ){
    sqlite3_close(db);
    db = 0;
  }else if( rc!=SQLITE_OK ){
    db->magic = SQLITE_MAGIC_SICK;
  }
#if defined(__APPLE__) && ENABLE_FORCE_WAL
  if( db && !rc ){
    if ((0 == access("/var/db/enableForceWAL", R_OK))) {
#ifdef SQLITE_DEBUG
      fprintf(stderr, "SQLite WAL journal_mode ENABLED by default.\n");
#endif
      
      sqlite3_exec(db, "pragma journal_mode=wal", NULL, NULL, NULL);
#ifdef SQLITE_DEBUG
//    } else {
//      fprintf(stderr, "SQLite WAL journal_mode NOT ENABLED by default.\n");
#endif
    }
  }
#endif
#if defined(SQLITE_ENABLE_AUTO_PROFILE)
  if( db && !rc ){
    enableAutoLogging(db);
  }
#endif
  *ppDb = db;
#ifdef SQLITE_ENABLE_SQLRR
  SRRecOpen(db, zFilename, flags);
#endif
#ifdef SQLITE_ENABLE_SQLLOG
  if( sqlite3GlobalConfig.xSqllog ){
    /* Opening a db handle. Fourth parameter is passed 0. */
    void *pArg = sqlite3GlobalConfig.pSqllogArg;
    sqlite3GlobalConfig.xSqllog(pArg, db, zFilename, 0);
  }
#endif
#if defined(SQLITE_HAS_CODEC)
  if( rc==SQLITE_OK ){
    const char *zHexKey = sqlite3_uri_parameter(zOpen, "hexkey");
    if( zHexKey && zHexKey[0] ){
      u8 iByte;
      int i;
      char zKey[40];
      for(i=0, iByte=0; i<sizeof(zKey)*2 && sqlite3Isxdigit(zHexKey[i]); i++){
        iByte = (iByte<<4) + sqlite3HexToInt(zHexKey[i]);
        if( (i&1)!=0 ) zKey[i/2] = iByte;
      }
      sqlite3_key_v2(db, 0, zKey, i/2);
    }
  }
#endif
  return rc & 0xff;
}

/*
** Open a new database handle.
*/
int sqlite3_open(
  const char *zFilename, 
  sqlite3 **ppDb 
){
  return openDatabase(zFilename, ppDb,
                      SQLITE_OPEN_READWRITE | SQLITE_OPEN_CREATE, 0);
}
int sqlite3_open_v2(
  const char *filename,   /* Database filename (UTF-8) */
  sqlite3 **ppDb,         /* OUT: SQLite db handle */
  int flags,              /* Flags */
  const char *zVfs        /* Name of VFS module to use */
){
  return openDatabase(filename, ppDb, (unsigned int)flags, zVfs);
}

#ifndef SQLITE_OMIT_UTF16
/*
** Open a new database handle.
*/
int sqlite3_open16(
  const void *zFilename, 
  sqlite3 **ppDb
){
  char const *zFilename8;   /* zFilename encoded in UTF-8 instead of UTF-16 */
  sqlite3_value *pVal;
  int rc;

#ifdef SQLITE_ENABLE_API_ARMOR
  if( ppDb==0 ) return SQLITE_MISUSE_BKPT;
#endif
  *ppDb = 0;
#ifndef SQLITE_OMIT_AUTOINIT
  rc = sqlite3_initialize();
  if( rc ) return rc;
#endif
  if( zFilename==0 ) zFilename = "\000\000";
  pVal = sqlite3ValueNew(0);
  sqlite3ValueSetStr(pVal, -1, zFilename, SQLITE_UTF16NATIVE, SQLITE_STATIC);
  zFilename8 = sqlite3ValueText(pVal, SQLITE_UTF8);
  if( zFilename8 ){
    rc = openDatabase(zFilename8, ppDb,
                      SQLITE_OPEN_READWRITE | SQLITE_OPEN_CREATE, 0);
    assert( *ppDb || rc==SQLITE_NOMEM );
    if( rc==SQLITE_OK && !DbHasProperty(*ppDb, 0, DB_SchemaLoaded) ){
      SCHEMA_ENC(*ppDb) = ENC(*ppDb) = SQLITE_UTF16NATIVE;
    }
  }else{
    rc = SQLITE_NOMEM;
  }
  sqlite3ValueFree(pVal);

  return rc & 0xff;
}
#endif /* SQLITE_OMIT_UTF16 */

/*
** Register a new collation sequence with the database handle db.
*/
int sqlite3_create_collation(
  sqlite3* db, 
  const char *zName, 
  int enc, 
  void* pCtx,
  int(*xCompare)(void*,int,const void*,int,const void*)
){
  return sqlite3_create_collation_v2(db, zName, enc, pCtx, xCompare, 0);
}

/*
** Register a new collation sequence with the database handle db.
*/
int sqlite3_create_collation_v2(
  sqlite3* db, 
  const char *zName, 
  int enc, 
  void* pCtx,
  int(*xCompare)(void*,int,const void*,int,const void*),
  void(*xDel)(void*)
){
  int rc;

#ifdef SQLITE_ENABLE_API_ARMOR
  if( !sqlite3SafetyCheckOk(db) || zName==0 ) return SQLITE_MISUSE_BKPT;
#endif
  sqlite3_mutex_enter(db->mutex);
  assert( !db->mallocFailed );
  rc = createCollation(db, zName, (u8)enc, pCtx, xCompare, xDel);
  rc = sqlite3ApiExit(db, rc);
  sqlite3_mutex_leave(db->mutex);
  return rc;
}

#ifndef SQLITE_OMIT_UTF16
/*
** Register a new collation sequence with the database handle db.
*/
int sqlite3_create_collation16(
  sqlite3* db, 
  const void *zName,
  int enc, 
  void* pCtx,
  int(*xCompare)(void*,int,const void*,int,const void*)
){
  int rc = SQLITE_OK;
  char *zName8;

#ifdef SQLITE_ENABLE_API_ARMOR
  if( !sqlite3SafetyCheckOk(db) || zName==0 ) return SQLITE_MISUSE_BKPT;
#endif
  sqlite3_mutex_enter(db->mutex);
  assert( !db->mallocFailed );
  zName8 = sqlite3Utf16to8(db, zName, -1, SQLITE_UTF16NATIVE);
  if( zName8 ){
    rc = createCollation(db, zName8, (u8)enc, pCtx, xCompare, 0);
    sqlite3DbFree(db, zName8);
  }
  rc = sqlite3ApiExit(db, rc);
  sqlite3_mutex_leave(db->mutex);
  return rc;
}
#endif /* SQLITE_OMIT_UTF16 */

/*
** Register a collation sequence factory callback with the database handle
** db. Replace any previously installed collation sequence factory.
*/
int sqlite3_collation_needed(
  sqlite3 *db, 
  void *pCollNeededArg, 
  void(*xCollNeeded)(void*,sqlite3*,int eTextRep,const char*)
){
#ifdef SQLITE_ENABLE_API_ARMOR
  if( !sqlite3SafetyCheckOk(db) ) return SQLITE_MISUSE_BKPT;
#endif
  sqlite3_mutex_enter(db->mutex);
  db->xCollNeeded = xCollNeeded;
  db->xCollNeeded16 = 0;
  db->pCollNeededArg = pCollNeededArg;
  sqlite3_mutex_leave(db->mutex);
  return SQLITE_OK;
}

#ifndef SQLITE_OMIT_UTF16
/*
** Register a collation sequence factory callback with the database handle
** db. Replace any previously installed collation sequence factory.
*/
int sqlite3_collation_needed16(
  sqlite3 *db, 
  void *pCollNeededArg, 
  void(*xCollNeeded16)(void*,sqlite3*,int eTextRep,const void*)
){
#ifdef SQLITE_ENABLE_API_ARMOR
  if( !sqlite3SafetyCheckOk(db) ) return SQLITE_MISUSE_BKPT;
#endif
  sqlite3_mutex_enter(db->mutex);
  db->xCollNeeded = 0;
  db->xCollNeeded16 = xCollNeeded16;
  db->pCollNeededArg = pCollNeededArg;
  sqlite3_mutex_leave(db->mutex);
  return SQLITE_OK;
}
#endif /* SQLITE_OMIT_UTF16 */

#ifndef SQLITE_OMIT_DEPRECATED
/*
** This function is now an anachronism. It used to be used to recover from a
** malloc() failure, but SQLite now does this automatically.
*/
int sqlite3_global_recover(void){
  return SQLITE_OK;
}
#endif

/*
** Test to see whether or not the database connection is in autocommit
** mode.  Return TRUE if it is and FALSE if not.  Autocommit mode is on
** by default.  Autocommit is disabled by a BEGIN statement and reenabled
** by the next COMMIT or ROLLBACK.
*/
int sqlite3_get_autocommit(sqlite3 *db){
#ifdef SQLITE_ENABLE_API_ARMOR
  if( !sqlite3SafetyCheckOk(db) ){
    (void)SQLITE_MISUSE_BKPT;
    return 0;
  }
#endif
  return db->autoCommit;
}

/*
** The following routines are substitutes for constants SQLITE_CORRUPT,
** SQLITE_MISUSE, SQLITE_CANTOPEN, SQLITE_IOERR and possibly other error
** constants.  They serve two purposes:
**
**   1.  Serve as a convenient place to set a breakpoint in a debugger
**       to detect when version error conditions occurs.
**
**   2.  Invoke sqlite3_log() to provide the source code location where
**       a low-level error is first detected.
*/
int sqlite3CorruptError(int lineno){
  testcase( sqlite3GlobalConfig.xLog!=0 );
  sqlite3_log(SQLITE_CORRUPT,
              "database corruption at line %d of [%.10s]",
              lineno, 20+sqlite3_sourceid());
  return SQLITE_CORRUPT;
}
int sqlite3MisuseError(int lineno){
  testcase( sqlite3GlobalConfig.xLog!=0 );
  sqlite3_log(SQLITE_MISUSE, 
              "misuse at line %d of [%.10s]",
              lineno, 20+sqlite3_sourceid());
  return SQLITE_MISUSE;
}
int sqlite3CantopenError(int lineno){
  testcase( sqlite3GlobalConfig.xLog!=0 );
  sqlite3_log(SQLITE_CANTOPEN, 
              "cannot open file at line %d of [%.10s]",
              lineno, 20+sqlite3_sourceid());
  return SQLITE_CANTOPEN;
}


#ifndef SQLITE_OMIT_DEPRECATED
/*
** This is a convenience routine that makes sure that all thread-specific
** data for this thread has been deallocated.
**
** SQLite no longer uses thread-specific data so this routine is now a
** no-op.  It is retained for historical compatibility.
*/
void sqlite3_thread_cleanup(void){
}
#endif

/*
** Return meta information about a specific column of a database table.
** See comment in sqlite3.h (sqlite.h.in) for details.
*/
int sqlite3_table_column_metadata(
  sqlite3 *db,                /* Connection handle */
  const char *zDbName,        /* Database name or NULL */
  const char *zTableName,     /* Table name */
  const char *zColumnName,    /* Column name */
  char const **pzDataType,    /* OUTPUT: Declared data type */
  char const **pzCollSeq,     /* OUTPUT: Collation sequence name */
  int *pNotNull,              /* OUTPUT: True if NOT NULL constraint exists */
  int *pPrimaryKey,           /* OUTPUT: True if column part of PK */
  int *pAutoinc               /* OUTPUT: True if column is auto-increment */
){
  int rc;
  char *zErrMsg = 0;
  Table *pTab = 0;
  Column *pCol = 0;
  int iCol = 0;
  char const *zDataType = 0;
  char const *zCollSeq = 0;
  int notnull = 0;
  int primarykey = 0;
  int autoinc = 0;


#ifdef SQLITE_ENABLE_API_ARMOR
  if( !sqlite3SafetyCheckOk(db) || zTableName==0 ){
    return SQLITE_MISUSE_BKPT;
  }
#endif

  /* Ensure the database schema has been loaded */
  sqlite3_mutex_enter(db->mutex);
  sqlite3BtreeEnterAll(db);
  rc = sqlite3Init(db, &zErrMsg);
  if( SQLITE_OK!=rc ){
    goto error_out;
  }

  /* Locate the table in question */
  pTab = sqlite3FindTable(db, zTableName, zDbName);
  if( !pTab || pTab->pSelect ){
    pTab = 0;
    goto error_out;
  }

  /* Find the column for which info is requested */
  if( zColumnName==0 ){
    /* Query for existance of table only */
  }else{
    for(iCol=0; iCol<pTab->nCol; iCol++){
      pCol = &pTab->aCol[iCol];
      if( 0==sqlite3StrICmp(pCol->zName, zColumnName) ){
        break;
      }
    }
    if( iCol==pTab->nCol ){
      if( HasRowid(pTab) && sqlite3IsRowid(zColumnName) ){
        iCol = pTab->iPKey;
        pCol = iCol>=0 ? &pTab->aCol[iCol] : 0;
      }else{
        pTab = 0;
        goto error_out;
      }
    }
  }

  /* The following block stores the meta information that will be returned
  ** to the caller in local variables zDataType, zCollSeq, notnull, primarykey
  ** and autoinc. At this point there are two possibilities:
  ** 
  **     1. The specified column name was rowid", "oid" or "_rowid_" 
  **        and there is no explicitly declared IPK column. 
  **
  **     2. The table is not a view and the column name identified an 
  **        explicitly declared column. Copy meta information from *pCol.
  */ 
  if( pCol ){
    zDataType = pCol->zType;
    zCollSeq = pCol->zColl;
    notnull = pCol->notNull!=0;
    primarykey  = (pCol->colFlags & COLFLAG_PRIMKEY)!=0;
    autoinc = pTab->iPKey==iCol && (pTab->tabFlags & TF_Autoincrement)!=0;
  }else{
    zDataType = "INTEGER";
    primarykey = 1;
  }
  if( !zCollSeq ){
    zCollSeq = "BINARY";
  }

error_out:
  sqlite3BtreeLeaveAll(db);

  /* Whether the function call succeeded or failed, set the output parameters
  ** to whatever their local counterparts contain. If an error did occur,
  ** this has the effect of zeroing all output parameters.
  */
  if( pzDataType ) *pzDataType = zDataType;
  if( pzCollSeq ) *pzCollSeq = zCollSeq;
  if( pNotNull ) *pNotNull = notnull;
  if( pPrimaryKey ) *pPrimaryKey = primarykey;
  if( pAutoinc ) *pAutoinc = autoinc;

  if( SQLITE_OK==rc && !pTab ){
    sqlite3DbFree(db, zErrMsg);
    zErrMsg = sqlite3MPrintf(db, "no such table column: %s.%s", zTableName,
        zColumnName);
    rc = SQLITE_ERROR;
  }
  sqlite3ErrorWithMsg(db, rc, (zErrMsg?"%s":0), zErrMsg);
  sqlite3DbFree(db, zErrMsg);
  rc = sqlite3ApiExit(db, rc);
  sqlite3_mutex_leave(db->mutex);
  return rc;
}

/*
** Sleep for a little while.  Return the amount of time slept.
*/
int sqlite3_sleep(int ms){
  sqlite3_vfs *pVfs;
  int rc;
  pVfs = sqlite3_vfs_find(0);
  if( pVfs==0 ) return 0;

  /* This function works in milliseconds, but the underlying OsSleep() 
  ** API uses microseconds. Hence the 1000's.
  */
  rc = (sqlite3OsSleep(pVfs, 1000*ms)/1000);
  return rc;
}

/*
** Enable or disable the extended result codes.
*/
int sqlite3_extended_result_codes(sqlite3 *db, int onoff){
#ifdef SQLITE_ENABLE_API_ARMOR
  if( !sqlite3SafetyCheckOk(db) ) return SQLITE_MISUSE_BKPT;
#endif
  sqlite3_mutex_enter(db->mutex);
  db->errMask = onoff ? 0xffffffff : 0xff;
  sqlite3_mutex_leave(db->mutex);
  return SQLITE_OK;
}

/*
** Invoke the xFileControl method on a particular database.
*/
int sqlite3_file_control(sqlite3 *db, const char *zDbName, int op, void *pArg){
  int rc = SQLITE_ERROR;
  Btree *pBtree;

#ifdef SQLITE_ENABLE_API_ARMOR
  if( !sqlite3SafetyCheckOk(db) ) return SQLITE_MISUSE_BKPT;
#endif
  sqlite3_mutex_enter(db->mutex);
  pBtree = sqlite3DbNameToBtree(db, zDbName);
  if( pBtree ){
    Pager *pPager;
    sqlite3_file *fd;
    sqlite3BtreeEnter(pBtree);
    pPager = sqlite3BtreePager(pBtree);
    assert( pPager!=0 );
    fd = sqlite3PagerFile(pPager);
    assert( fd!=0 );
    if( op==SQLITE_FCNTL_FILE_POINTER ){
      *(sqlite3_file**)pArg = fd;
      rc = SQLITE_OK;
    }else if( op==SQLITE_FCNTL_VFS_POINTER ){
      *(sqlite3_vfs**)pArg = sqlite3PagerVfs(pPager);
      rc = SQLITE_OK;
    }else if( fd->pMethods ){
      rc = sqlite3OsFileControl(fd, op, pArg);
#ifndef SQLITE_OMIT_WAL
      if( (rc==SQLITE_OK)&&(op==SQLITE_FCNTL_LAST_ERRNO)&&(*(int *)pArg==0) ){
        sqlite3_file *pWalFd = sqlite3PagerWalFile(pPager);
        if( pWalFd&&(pWalFd->pMethods) ){
          rc = sqlite3OsFileControl(pWalFd, op, pArg);
        }
      }
#endif
    }else{
      rc = SQLITE_NOTFOUND;
    }
    sqlite3BtreeLeave(pBtree);
  }
  sqlite3Error(db, rc);
  sqlite3_mutex_leave(db->mutex);
  return rc;
}

/*
** Interface to the testing logic.
*/
int sqlite3_test_control(int op, ...){
  int rc = 0;
#ifdef SQLITE_OMIT_BUILTIN_TEST
  UNUSED_PARAMETER(op);
#else
  va_list ap;
  va_start(ap, op);
  switch( op ){

    /*
    ** Save the current state of the PRNG.
    */
    case SQLITE_TESTCTRL_PRNG_SAVE: {
      sqlite3PrngSaveState();
      break;
    }

    /*
    ** Restore the state of the PRNG to the last state saved using
    ** PRNG_SAVE.  If PRNG_SAVE has never before been called, then
    ** this verb acts like PRNG_RESET.
    */
    case SQLITE_TESTCTRL_PRNG_RESTORE: {
      sqlite3PrngRestoreState();
      break;
    }

    /*
    ** Reset the PRNG back to its uninitialized state.  The next call
    ** to sqlite3_randomness() will reseed the PRNG using a single call
    ** to the xRandomness method of the default VFS.
    */
    case SQLITE_TESTCTRL_PRNG_RESET: {
      sqlite3_randomness(0,0);
      break;
    }

    /*
    **  sqlite3_test_control(BITVEC_TEST, size, program)
    **
    ** Run a test against a Bitvec object of size.  The program argument
    ** is an array of integers that defines the test.  Return -1 on a
    ** memory allocation error, 0 on success, or non-zero for an error.
    ** See the sqlite3BitvecBuiltinTest() for additional information.
    */
    case SQLITE_TESTCTRL_BITVEC_TEST: {
      int sz = va_arg(ap, int);
      int *aProg = va_arg(ap, int*);
      rc = sqlite3BitvecBuiltinTest(sz, aProg);
      break;
    }

    /*
    **  sqlite3_test_control(FAULT_INSTALL, xCallback)
    **
    ** Arrange to invoke xCallback() whenever sqlite3FaultSim() is called,
    ** if xCallback is not NULL.
    **
    ** As a test of the fault simulator mechanism itself, sqlite3FaultSim(0)
    ** is called immediately after installing the new callback and the return
    ** value from sqlite3FaultSim(0) becomes the return from
    ** sqlite3_test_control().
    */
    case SQLITE_TESTCTRL_FAULT_INSTALL: {
      /* MSVC is picky about pulling func ptrs from va lists.
      ** http://support.microsoft.com/kb/47961
      ** sqlite3GlobalConfig.xTestCallback = va_arg(ap, int(*)(int));
      */
      typedef int(*TESTCALLBACKFUNC_t)(int);
      sqlite3GlobalConfig.xTestCallback = va_arg(ap, TESTCALLBACKFUNC_t);
      rc = sqlite3FaultSim(0);
      break;
    }

    /*
    **  sqlite3_test_control(BENIGN_MALLOC_HOOKS, xBegin, xEnd)
    **
    ** Register hooks to call to indicate which malloc() failures 
    ** are benign.
    */
    case SQLITE_TESTCTRL_BENIGN_MALLOC_HOOKS: {
      typedef void (*void_function)(void);
      void_function xBenignBegin;
      void_function xBenignEnd;
      xBenignBegin = va_arg(ap, void_function);
      xBenignEnd = va_arg(ap, void_function);
      sqlite3BenignMallocHooks(xBenignBegin, xBenignEnd);
      break;
    }

    /*
    **  sqlite3_test_control(SQLITE_TESTCTRL_PENDING_BYTE, unsigned int X)
    **
    ** Set the PENDING byte to the value in the argument, if X>0.
    ** Make no changes if X==0.  Return the value of the pending byte
    ** as it existing before this routine was called.
    **
    ** IMPORTANT:  Changing the PENDING byte from 0x40000000 results in
    ** an incompatible database file format.  Changing the PENDING byte
    ** while any database connection is open results in undefined and
    ** deleterious behavior.
    */
    case SQLITE_TESTCTRL_PENDING_BYTE: {
      rc = PENDING_BYTE;
#ifndef SQLITE_OMIT_WSD
      {
        unsigned int newVal = va_arg(ap, unsigned int);
        if( newVal ) sqlite3PendingByte = newVal;
      }
#endif
      break;
    }

    /*
    **  sqlite3_test_control(SQLITE_TESTCTRL_ASSERT, int X)
    **
    ** This action provides a run-time test to see whether or not
    ** assert() was enabled at compile-time.  If X is true and assert()
    ** is enabled, then the return value is true.  If X is true and
    ** assert() is disabled, then the return value is zero.  If X is
    ** false and assert() is enabled, then the assertion fires and the
    ** process aborts.  If X is false and assert() is disabled, then the
    ** return value is zero.
    */
    case SQLITE_TESTCTRL_ASSERT: {
      volatile int x = 0;
      assert( (x = va_arg(ap,int))!=0 );
      rc = x;
      break;
    }


    /*
    **  sqlite3_test_control(SQLITE_TESTCTRL_ALWAYS, int X)
    **
    ** This action provides a run-time test to see how the ALWAYS and
    ** NEVER macros were defined at compile-time.
    **
    ** The return value is ALWAYS(X).  
    **
    ** The recommended test is X==2.  If the return value is 2, that means
    ** ALWAYS() and NEVER() are both no-op pass-through macros, which is the
    ** default setting.  If the return value is 1, then ALWAYS() is either
    ** hard-coded to true or else it asserts if its argument is false.
    ** The first behavior (hard-coded to true) is the case if
    ** SQLITE_TESTCTRL_ASSERT shows that assert() is disabled and the second
    ** behavior (assert if the argument to ALWAYS() is false) is the case if
    ** SQLITE_TESTCTRL_ASSERT shows that assert() is enabled.
    **
    ** The run-time test procedure might look something like this:
    **
    **    if( sqlite3_test_control(SQLITE_TESTCTRL_ALWAYS, 2)==2 ){
    **      // ALWAYS() and NEVER() are no-op pass-through macros
    **    }else if( sqlite3_test_control(SQLITE_TESTCTRL_ASSERT, 1) ){
    **      // ALWAYS(x) asserts that x is true. NEVER(x) asserts x is false.
    **    }else{
    **      // ALWAYS(x) is a constant 1.  NEVER(x) is a constant 0.
    **    }
    */
    case SQLITE_TESTCTRL_ALWAYS: {
      int x = va_arg(ap,int);
      rc = ALWAYS(x);
      break;
    }

    /*
    **   sqlite3_test_control(SQLITE_TESTCTRL_BYTEORDER);
    **
    ** The integer returned reveals the byte-order of the computer on which
    ** SQLite is running:
    **
    **       1     big-endian,    determined at run-time
    **      10     little-endian, determined at run-time
    **  432101     big-endian,    determined at compile-time
    **  123410     little-endian, determined at compile-time
    */ 
    case SQLITE_TESTCTRL_BYTEORDER: {
      rc = SQLITE_BYTEORDER*100 + SQLITE_LITTLEENDIAN*10 + SQLITE_BIGENDIAN;
      break;
    }

    /*   sqlite3_test_control(SQLITE_TESTCTRL_RESERVE, sqlite3 *db, int N)
    **
    ** Set the nReserve size to N for the main database on the database
    ** connection db.
    */
    case SQLITE_TESTCTRL_RESERVE: {
      sqlite3 *db = va_arg(ap, sqlite3*);
      int x = va_arg(ap,int);
      sqlite3_mutex_enter(db->mutex);
      sqlite3BtreeSetPageSize(db->aDb[0].pBt, 0, x, 0);
      sqlite3_mutex_leave(db->mutex);
      break;
    }

    /*  sqlite3_test_control(SQLITE_TESTCTRL_OPTIMIZATIONS, sqlite3 *db, int N)
    **
    ** Enable or disable various optimizations for testing purposes.  The 
    ** argument N is a bitmask of optimizations to be disabled.  For normal
    ** operation N should be 0.  The idea is that a test program (like the
    ** SQL Logic Test or SLT test module) can run the same SQL multiple times
    ** with various optimizations disabled to verify that the same answer
    ** is obtained in every case.
    */
    case SQLITE_TESTCTRL_OPTIMIZATIONS: {
      sqlite3 *db = va_arg(ap, sqlite3*);
      db->dbOptFlags = (u16)(va_arg(ap, int) & 0xffff);
      break;
    }

#ifdef SQLITE_N_KEYWORD
    /* sqlite3_test_control(SQLITE_TESTCTRL_ISKEYWORD, const char *zWord)
    **
    ** If zWord is a keyword recognized by the parser, then return the
    ** number of keywords.  Or if zWord is not a keyword, return 0.
    ** 
    ** This test feature is only available in the amalgamation since
    ** the SQLITE_N_KEYWORD macro is not defined in this file if SQLite
    ** is built using separate source files.
    */
    case SQLITE_TESTCTRL_ISKEYWORD: {
      const char *zWord = va_arg(ap, const char*);
      int n = sqlite3Strlen30(zWord);
      rc = (sqlite3KeywordCode((u8*)zWord, n)!=TK_ID) ? SQLITE_N_KEYWORD : 0;
      break;
    }
#endif 

    /* sqlite3_test_control(SQLITE_TESTCTRL_SCRATCHMALLOC, sz, &pNew, pFree);
    **
    ** Pass pFree into sqlite3ScratchFree(). 
    ** If sz>0 then allocate a scratch buffer into pNew.  
    */
    case SQLITE_TESTCTRL_SCRATCHMALLOC: {
      void *pFree, **ppNew;
      int sz;
      sz = va_arg(ap, int);
      ppNew = va_arg(ap, void**);
      pFree = va_arg(ap, void*);
      if( sz ) *ppNew = sqlite3ScratchMalloc(sz);
      sqlite3ScratchFree(pFree);
      break;
    }

    /*   sqlite3_test_control(SQLITE_TESTCTRL_LOCALTIME_FAULT, int onoff);
    **
    ** If parameter onoff is non-zero, configure the wrappers so that all
    ** subsequent calls to localtime() and variants fail. If onoff is zero,
    ** undo this setting.
    */
    case SQLITE_TESTCTRL_LOCALTIME_FAULT: {
      sqlite3GlobalConfig.bLocaltimeFault = va_arg(ap, int);
      break;
    }

    /*   sqlite3_test_control(SQLITE_TESTCTRL_NEVER_CORRUPT, int);
    **
    ** Set or clear a flag that indicates that the database file is always well-
    ** formed and never corrupt.  This flag is clear by default, indicating that
    ** database files might have arbitrary corruption.  Setting the flag during
    ** testing causes certain assert() statements in the code to be activated
    ** that demonstrat invariants on well-formed database files.
    */
    case SQLITE_TESTCTRL_NEVER_CORRUPT: {
      sqlite3GlobalConfig.neverCorrupt = va_arg(ap, int);
      break;
    }


    /*   sqlite3_test_control(SQLITE_TESTCTRL_VDBE_COVERAGE, xCallback, ptr);
    **
    ** Set the VDBE coverage callback function to xCallback with context 
    ** pointer ptr.
    */
    case SQLITE_TESTCTRL_VDBE_COVERAGE: {
#ifdef SQLITE_VDBE_COVERAGE
      typedef void (*branch_callback)(void*,int,u8,u8);
      sqlite3GlobalConfig.xVdbeBranch = va_arg(ap,branch_callback);
      sqlite3GlobalConfig.pVdbeBranchArg = va_arg(ap,void*);
#endif
      break;
    }

    /*   sqlite3_test_control(SQLITE_TESTCTRL_SORTER_MMAP, db, nMax); */
    case SQLITE_TESTCTRL_SORTER_MMAP: {
      sqlite3 *db = va_arg(ap, sqlite3*);
      db->nMaxSorterMmap = va_arg(ap, int);
      break;
    }

    /*   sqlite3_test_control(SQLITE_TESTCTRL_ISINIT);
    **
    ** Return SQLITE_OK if SQLite has been initialized and SQLITE_ERROR if
    ** not.
    */
    case SQLITE_TESTCTRL_ISINIT: {
      if( sqlite3GlobalConfig.isInit==0 ) rc = SQLITE_ERROR;
      break;
    }

    /*  sqlite3_test_control(SQLITE_TESTCTRL_IMPOSTER, db, dbName, onOff, tnum);
    **
    ** This test control is used to create imposter tables.  "db" is a pointer
    ** to the database connection.  dbName is the database name (ex: "main" or
    ** "temp") which will receive the imposter.  "onOff" turns imposter mode on
    ** or off.  "tnum" is the root page of the b-tree to which the imposter
    ** table should connect.
    **
    ** Enable imposter mode only when the schema has already been parsed.  Then
    ** run a single CREATE TABLE statement to construct the imposter table in
    ** the parsed schema.  Then turn imposter mode back off again.
    **
    ** If onOff==0 and tnum>0 then reset the schema for all databases, causing
    ** the schema to be reparsed the next time it is needed.  This has the
    ** effect of erasing all imposter tables.
    */
    case SQLITE_TESTCTRL_IMPOSTER: {
      sqlite3 *db = va_arg(ap, sqlite3*);
      sqlite3_mutex_enter(db->mutex);
      db->init.iDb = sqlite3FindDbName(db, va_arg(ap,const char*));
      db->init.busy = db->init.imposterTable = va_arg(ap,int);
      db->init.newTnum = va_arg(ap,int);
      if( db->init.busy==0 && db->init.newTnum>0 ){
        sqlite3ResetAllSchemasOfConnection(db);
      }
      sqlite3_mutex_leave(db->mutex);
      break;
    }
  }
  va_end(ap);
#endif /* SQLITE_OMIT_BUILTIN_TEST */
  return rc;
}

/*
** This is a utility routine, useful to VFS implementations, that checks
** to see if a database file was a URI that contained a specific query 
** parameter, and if so obtains the value of the query parameter.
**
** The zFilename argument is the filename pointer passed into the xOpen()
** method of a VFS implementation.  The zParam argument is the name of the
** query parameter we seek.  This routine returns the value of the zParam
** parameter if it exists.  If the parameter does not exist, this routine
** returns a NULL pointer.
*/
const char *sqlite3_uri_parameter(const char *zFilename, const char *zParam){
  if( zFilename==0 || zParam==0 ) return 0;
  zFilename += sqlite3Strlen30(zFilename) + 1;
  while( zFilename[0] ){
    int x = strcmp(zFilename, zParam);
    zFilename += sqlite3Strlen30(zFilename) + 1;
    if( x==0 ) return zFilename;
    zFilename += sqlite3Strlen30(zFilename) + 1;
  }
  return 0;
}

/*
** Return a boolean value for a query parameter.
*/
int sqlite3_uri_boolean(const char *zFilename, const char *zParam, int bDflt){
  const char *z = sqlite3_uri_parameter(zFilename, zParam);
  bDflt = bDflt!=0;
  return z ? sqlite3GetBoolean(z, bDflt) : bDflt;
}

/*
** Return a 64-bit integer value for a query parameter.
*/
sqlite3_int64 sqlite3_uri_int64(
  const char *zFilename,    /* Filename as passed to xOpen */
  const char *zParam,       /* URI parameter sought */
  sqlite3_int64 bDflt       /* return if parameter is missing */
){
  const char *z = sqlite3_uri_parameter(zFilename, zParam);
  sqlite3_int64 v;
  if( z && sqlite3DecOrHexToI64(z, &v)==SQLITE_OK ){
    bDflt = v;
  }
  return bDflt;
}

/*
** Return the Btree pointer identified by zDbName.  Return NULL if not found.
*/
Btree *sqlite3DbNameToBtree(sqlite3 *db, const char *zDbName){
  int i;
  for(i=0; i<db->nDb; i++){
    if( db->aDb[i].pBt
     && (zDbName==0 || sqlite3StrICmp(zDbName, db->aDb[i].zName)==0)
    ){
      return db->aDb[i].pBt;
    }
  }
  return 0;
}

/*
** Return the filename of the database associated with a database
** connection.
*/
const char *sqlite3_db_filename(sqlite3 *db, const char *zDbName){
  Btree *pBt;
#ifdef SQLITE_ENABLE_API_ARMOR
  if( !sqlite3SafetyCheckOk(db) ){
    (void)SQLITE_MISUSE_BKPT;
    return 0;
  }
#endif
  pBt = sqlite3DbNameToBtree(db, zDbName);
  return pBt ? sqlite3BtreeGetFilename(pBt) : 0;
}

/*
** Return 1 if database is read-only or 0 if read/write.  Return -1 if
** no such database exists.
*/
int sqlite3_db_readonly(sqlite3 *db, const char *zDbName){
  Btree *pBt;
#ifdef SQLITE_ENABLE_API_ARMOR
  if( !sqlite3SafetyCheckOk(db) ){
    (void)SQLITE_MISUSE_BKPT;
    return -1;
  }
#endif
  pBt = sqlite3DbNameToBtree(db, zDbName);
  return pBt ? sqlite3BtreeIsReadonly(pBt) : -1;
}

<<<<<<< HEAD
#if (SQLITE_ENABLE_APPLE_SPI>0) && defined(__APPLE__)

#include "sqlite3_private.h"

/* 
** Testing a file path for sqlite locks held by a process ID. 
** Returns SQLITE_LOCKSTATE_ON if locks are present on path
** that would prevent writing to the database.
*/
int _sqlite3_lockstate(const char *path, pid_t pid){
  sqlite3 *db = NULL;
  
  if( sqlite3_open_v2(path, &db, SQLITE_OPEN_READONLY, NULL) == SQLITE_OK ){
    LockstatePID lockstate = {pid, -1};
    sqlite3_file_control(db, NULL, SQLITE_FCNTL_LOCKSTATE_PID, &lockstate);
    sqlite3_close(db);
    int state = lockstate.state;
    return state;
  }
  if( NULL!=db ){ 
    sqlite3_close(db); /* need to close even if open returns an error */
  }
  return SQLITE_LOCKSTATE_ERROR;
}

#endif /* SQLITE_ENABLE_APPLE_SPI */
=======
#ifdef SQLITE_ENABLE_SNAPSHOT
/*
** Obtain a snapshot handle for the snapshot of database zDb currently 
** being read by handle db.
*/
int sqlite3_snapshot_get(
  sqlite3 *db, 
  const char *zDb,
  sqlite3_snapshot **ppSnapshot
){
  int rc = SQLITE_ERROR;
#ifndef SQLITE_OMIT_WAL
  int iDb;

#ifdef SQLITE_ENABLE_API_ARMOR
  if( !sqlite3SafetyCheckOk(db) ){
    return SQLITE_MISUSE_BKPT;
  }
#endif
  sqlite3_mutex_enter(db->mutex);

  iDb = sqlite3FindDbName(db, zDb);
  if( iDb==0 || iDb>1 ){
    Btree *pBt = db->aDb[iDb].pBt;
    if( 0==sqlite3BtreeIsInTrans(pBt) ){
      rc = sqlite3BtreeBeginTrans(pBt, 0);
      if( rc==SQLITE_OK ){
        rc = sqlite3PagerSnapshotGet(sqlite3BtreePager(pBt), ppSnapshot);
      }
    }
  }

  sqlite3_mutex_leave(db->mutex);
#endif   /* SQLITE_OMIT_WAL */
  return rc;
}

/*
** Open a read-transaction on the snapshot idendified by pSnapshot.
*/
int sqlite3_snapshot_open(
  sqlite3 *db, 
  const char *zDb, 
  sqlite3_snapshot *pSnapshot
){
  int rc = SQLITE_ERROR;
#ifndef SQLITE_OMIT_WAL

#ifdef SQLITE_ENABLE_API_ARMOR
  if( !sqlite3SafetyCheckOk(db) ){
    return SQLITE_MISUSE_BKPT;
  }
#endif
  sqlite3_mutex_enter(db->mutex);
  if( db->autoCommit==0 ){
    int iDb;
    iDb = sqlite3FindDbName(db, zDb);
    if( iDb==0 || iDb>1 ){
      Btree *pBt = db->aDb[iDb].pBt;
      if( 0==sqlite3BtreeIsInReadTrans(pBt) ){
        rc = sqlite3PagerSnapshotOpen(sqlite3BtreePager(pBt), pSnapshot);
        if( rc==SQLITE_OK ){
          rc = sqlite3BtreeBeginTrans(pBt, 0);
          sqlite3PagerSnapshotOpen(sqlite3BtreePager(pBt), 0);
        }
      }
    }
  }

  sqlite3_mutex_leave(db->mutex);
#endif   /* SQLITE_OMIT_WAL */
  return rc;
}

/*
** Free a snapshot handle obtained from sqlite3_snapshot_get().
*/
void sqlite3_snapshot_free(sqlite3_snapshot *pSnapshot){
  sqlite3_free(pSnapshot);
}
#endif /* SQLITE_ENABLE_SNAPSHOT */
>>>>>>> cc99e244
<|MERGE_RESOLUTION|>--- conflicted
+++ resolved
@@ -3994,8 +3994,6 @@
   pBt = sqlite3DbNameToBtree(db, zDbName);
   return pBt ? sqlite3BtreeIsReadonly(pBt) : -1;
 }
-
-<<<<<<< HEAD
 #if (SQLITE_ENABLE_APPLE_SPI>0) && defined(__APPLE__)
 
 #include "sqlite3_private.h"
@@ -4022,7 +4020,7 @@
 }
 
 #endif /* SQLITE_ENABLE_APPLE_SPI */
-=======
+
 #ifdef SQLITE_ENABLE_SNAPSHOT
 /*
 ** Obtain a snapshot handle for the snapshot of database zDb currently 
@@ -4103,5 +4101,4 @@
 void sqlite3_snapshot_free(sqlite3_snapshot *pSnapshot){
   sqlite3_free(pSnapshot);
 }
-#endif /* SQLITE_ENABLE_SNAPSHOT */
->>>>>>> cc99e244
+#endif /* SQLITE_ENABLE_SNAPSHOT */