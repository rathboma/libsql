--- conflicted
+++ resolved
@@ -447,11 +447,7 @@
     }
 
     pub async fn shutdown(self) -> crate::Result<()> {
-<<<<<<< HEAD
-        println!("setting shutdown to true");
-=======
         let mut set = JoinSet::new();
->>>>>>> b851ba87
         self.inner.has_shutdown.store(true, Ordering::Relaxed);
 
         for (_name, entry) in self.inner.store.iter() {
