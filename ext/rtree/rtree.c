--- conflicted
+++ resolved
@@ -63,14 +63,6 @@
   #include "sqlite3.h"
 #endif
 
-<<<<<<< HEAD
-#include <string.h>
-#include <assert.h>
-#include <stdint.h>
-#include <stdio.h>
-
-=======
->>>>>>> ea7e83b7
 #ifndef SQLITE_AMALGAMATION
 #include "sqlite3rtree.h"
 typedef sqlite3_int64 i64;
@@ -89,6 +81,7 @@
 #include <string.h>
 #include <stdio.h>
 #include <assert.h>
+#include <stdint.h>
 
 /*  The following macro is used to suppress compiler warnings.
 */
